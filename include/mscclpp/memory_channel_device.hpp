--- conflicted
+++ resolved
@@ -48,6 +48,14 @@
   /// Wait for the remote semaphore to send a signal.
   /// @param maxSpinCount The maximum number of spins before asserting. Never assert if negative.
   MSCCLPP_DEVICE_INLINE void wait(int64_t maxSpinCount = 10000000) { semaphore_.wait(maxSpinCount); }
+
+  /// Wait for the remote semaphore to send a signal.
+  ///
+  /// This function is a relaxed version of signal() and provides no guarantee on the completion of memory operations.
+  /// User requires to call proper fencing before using this function.
+  ///
+  /// @param maxSpinCount The maximum number of spins before asserting. Never assert if negative.
+  MSCCLPP_DEVICE_INLINE void relaxedWait() { semaphore_.relaxedWait(); }
 #endif  // defined(MSCCLPP_DEVICE_COMPILE)
 };
 
@@ -212,26 +220,12 @@
     unpackPackets<PacketType>(offset, offset, originBytes, threadId, numThreads, flag, maxSpinCount);
   }
 
-<<<<<<< HEAD
   template <typename PacketType = LL16Packet>
   [[deprecated("Use unpackPackets() instead.")]] MSCCLPP_DEVICE_INLINE void getPackets(
       uint64_t targetOffset, uint64_t originOffset, uint64_t originBytes, uint32_t threadId, uint32_t numThreads,
       uint32_t flag) {
     unpackPackets<PacketType>(targetOffset, originOffset, originBytes, threadId, numThreads, flag, 100000000);
   }
-=======
-  /// Wait for the remote semaphore to send a signal.
-  /// @param maxSpinCount The maximum number of spins before asserting. Never assert if negative.
-  MSCCLPP_DEVICE_INLINE void wait(int64_t maxSpinCount = 10000000) { semaphore_.wait(maxSpinCount); }
-
-  /// Wait for the remote semaphore to send a signal.
-  ///
-  /// This function is a relaxed version of signal() and provides no guarantee on the completion of memory operations.
-  /// User requires to call proper fencing before using this function.
-  ///
-  /// @param maxSpinCount The maximum number of spins before asserting. Never assert if negative.
-  MSCCLPP_DEVICE_INLINE void relaxedWait() { semaphore_.relaxedWait(); }
->>>>>>> 06f31994
 #endif  // defined(MSCCLPP_DEVICE_COMPILE)
 };
 
