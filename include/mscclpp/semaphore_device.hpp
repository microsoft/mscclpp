// Copyright (c) Microsoft Corporation.
// Licensed under the MIT license.

#ifndef MSCCLPP_SEMAPHORE_DEVICE_HPP_
#define MSCCLPP_SEMAPHORE_DEVICE_HPP_

#include "device.hpp"

#if defined(MSCCLPP_DEVICE_COMPILE)
#include "atomic_device.hpp"
#include "poll_device.hpp"
#endif  // defined(MSCCLPP_DEVICE_COMPILE)

namespace mscclpp {

/// Device-side handle for @ref Host2DeviceSemaphore.
struct Host2DeviceSemaphoreDeviceHandle {
#if defined(MSCCLPP_DEVICE_COMPILE)
  /// Poll if the host has signaled.
  /// @return true if the host has signaled.
  MSCCLPP_DEVICE_INLINE bool poll() {
    bool signaled = (atomicLoad(inboundSemaphoreId, memoryOrderAcquire) > (*expectedInboundSemaphoreId));
    if (signaled) (*expectedInboundSemaphoreId) += 1;
    return signaled;
  }

  /// Wait for the host to signal.
<<<<<<< HEAD
  __forceinline__ __device__ void wait(int64_t maxSpinCount = 100000000) {
=======
  MSCCLPP_DEVICE_INLINE void wait(int64_t maxSpinCount = 100000000) {
>>>>>>> 351b95b9
    (*expectedInboundSemaphoreId) += 1;
    POLL_MAYBE_JAILBREAK((atomicLoad(inboundSemaphoreId, memoryOrderAcquire) < (*expectedInboundSemaphoreId)),
                         maxSpinCount);
  }
#endif  // defined(MSCCLPP_DEVICE_COMPILE)

  uint64_t* inboundSemaphoreId;
  uint64_t* expectedInboundSemaphoreId;
};

/// Device-side handle for @ref SmDevice2DeviceSemaphore.
struct SmDevice2DeviceSemaphoreDeviceHandle {
#if defined(MSCCLPP_DEVICE_COMPILE)
  /// Poll if the remote device has signaled.
  /// @return true if the remote device has signaled.
  MSCCLPP_DEVICE_INLINE bool poll() {
    bool signaled = (atomicLoad(inboundSemaphoreId, memoryOrderAcquire) > (*expectedInboundSemaphoreId));
    if (signaled) (*expectedInboundSemaphoreId) += 1;
    return signaled;
  }

  /// Wait for the remote device to signal.
<<<<<<< HEAD
  __forceinline__ __device__ void wait(int64_t maxSpinCount = 100000000) {
=======
  MSCCLPP_DEVICE_INLINE void wait(int64_t maxSpinCount = 100000000) {
>>>>>>> 351b95b9
    (*expectedInboundSemaphoreId) += 1;
    POLL_MAYBE_JAILBREAK((atomicLoad(inboundSemaphoreId, memoryOrderAcquire) < (*expectedInboundSemaphoreId)),
                         maxSpinCount);
  }

  /// Signal the remote device.
  ///
  /// This function guarantees that all the memory operation before this function is completed before the remote
  /// semaphore is signaled.
  ///
  MSCCLPP_DEVICE_INLINE void signal() {
    // This fence ensures that preceding writes are visible on the peer GPU before the incremented
    // `outboundSemaphoreId` is visible.
    semaphoreIncrement();
    atomicStore(remoteInboundSemaphoreId, semaphoreGetLocal(), memoryOrderSeqCst);
  }

  /// Signal the remote device.
  ///
  /// This function is a relaxed version of signal() and provides no guarantee on the completion of memory operations.
  /// User requires to call proper fencing before using this function.
  ///
  MSCCLPP_DEVICE_INLINE void relaxedSignal() {
    // This fence ensures that preceding writes are visible on the peer GPU before the incremented
    // `outboundSemaphoreId` is visible.
    semaphoreIncrement();
    atomicStore(remoteInboundSemaphoreId, semaphoreGetLocal(), memoryOrderRelaxed);
  }

  /// Signal the remote device.
  ///
  /// This function is a relaxed version of signal() and provides no guarantee on the completion of memory operations.
  /// User requires to call proper fencing before using this function.
  ///
  __forceinline__ __device__ void relaxedSignal() {
    // This fence ensures that preceding writes are visible on the peer GPU before the incremented
    // `outboundSemaphoreId` is visible.
    semaphoreIncrement();
    cuda::atomic_ref<uint64_t, cuda::thread_scope_system>{*remoteInboundSemaphoreId}.store(semaphoreGetLocal(),
                                                                                           cuda::memory_order_relaxed);
  }

  /// Signal the remote device for copied packets.
  ///
  /// Unlike @ref signal(), this function provides no guarantee on the completion of memory operations. This is
  /// intended to be used with @ref putPackets() and @ref getPackets() that use flags inside packets to indicate the
  /// completion of copies.
  ///
  MSCCLPP_DEVICE_INLINE void signalPacket() {
    semaphoreIncrement();
    *remoteInboundSemaphoreId = semaphoreGetLocal();
  }

  /// Increase the counter of the local semaphore.
  MSCCLPP_DEVICE_INLINE void semaphoreIncrement() { *outboundSemaphoreId += 1; }

  /// Get the value of the local semaphore.
  MSCCLPP_DEVICE_INLINE uint64_t semaphoreGetLocal() const { return *outboundSemaphoreId; }
#endif  // defined(MSCCLPP_DEVICE_COMPILE)

  uint64_t* inboundSemaphoreId;
  uint64_t* outboundSemaphoreId;
  uint64_t* remoteInboundSemaphoreId;
  uint64_t* expectedInboundSemaphoreId;
};

}  // namespace mscclpp

#endif  // MSCCLPP_SEMAPHORE_DEVICE_HPP_<|MERGE_RESOLUTION|>--- conflicted
+++ resolved
@@ -25,11 +25,7 @@
   }
 
   /// Wait for the host to signal.
-<<<<<<< HEAD
-  __forceinline__ __device__ void wait(int64_t maxSpinCount = 100000000) {
-=======
   MSCCLPP_DEVICE_INLINE void wait(int64_t maxSpinCount = 100000000) {
->>>>>>> 351b95b9
     (*expectedInboundSemaphoreId) += 1;
     POLL_MAYBE_JAILBREAK((atomicLoad(inboundSemaphoreId, memoryOrderAcquire) < (*expectedInboundSemaphoreId)),
                          maxSpinCount);
@@ -52,11 +48,7 @@
   }
 
   /// Wait for the remote device to signal.
-<<<<<<< HEAD
-  __forceinline__ __device__ void wait(int64_t maxSpinCount = 100000000) {
-=======
   MSCCLPP_DEVICE_INLINE void wait(int64_t maxSpinCount = 100000000) {
->>>>>>> 351b95b9
     (*expectedInboundSemaphoreId) += 1;
     POLL_MAYBE_JAILBREAK((atomicLoad(inboundSemaphoreId, memoryOrderAcquire) < (*expectedInboundSemaphoreId)),
                          maxSpinCount);
@@ -86,19 +78,6 @@
     atomicStore(remoteInboundSemaphoreId, semaphoreGetLocal(), memoryOrderRelaxed);
   }
 
-  /// Signal the remote device.
-  ///
-  /// This function is a relaxed version of signal() and provides no guarantee on the completion of memory operations.
-  /// User requires to call proper fencing before using this function.
-  ///
-  __forceinline__ __device__ void relaxedSignal() {
-    // This fence ensures that preceding writes are visible on the peer GPU before the incremented
-    // `outboundSemaphoreId` is visible.
-    semaphoreIncrement();
-    cuda::atomic_ref<uint64_t, cuda::thread_scope_system>{*remoteInboundSemaphoreId}.store(semaphoreGetLocal(),
-                                                                                           cuda::memory_order_relaxed);
-  }
-
   /// Signal the remote device for copied packets.
   ///
   /// Unlike @ref signal(), this function provides no guarantee on the completion of memory operations. This is
