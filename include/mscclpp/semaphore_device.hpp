// Copyright (c) Microsoft Corporation.
// Licensed under the MIT license.

#ifndef MSCCLPP_SEMAPHORE_DEVICE_HPP_
#define MSCCLPP_SEMAPHORE_DEVICE_HPP_

#include "device.hpp"

<<<<<<< HEAD
#include "poll_device.hpp"
=======
#if defined(MSCCLPP_DEVICE_COMPILE)
#include "atomic_device.hpp"
#include "poll_device.hpp"
#endif  // defined(MSCCLPP_DEVICE_COMPILE)
>>>>>>> 351b95b9

namespace mscclpp {

/// Device-side handle for @ref Host2DeviceSemaphore.
struct Host2DeviceSemaphoreDeviceHandle {
#if defined(MSCCLPP_DEVICE_COMPILE)
  /// Poll if the host has signaled.
  /// @return true if the host has signaled.
  MSCCLPP_DEVICE_INLINE bool poll() {
    bool signaled = (atomicLoad(inboundSemaphoreId, memoryOrderAcquire) > (*expectedInboundSemaphoreId));
    if (signaled) (*expectedInboundSemaphoreId) += 1;
    return signaled;
  }

  /// Wait for the host to signal.
  MSCCLPP_DEVICE_INLINE void wait(int64_t maxSpinCount = 100000000) {
    (*expectedInboundSemaphoreId) += 1;
    POLL_MAYBE_JAILBREAK((atomicLoad(inboundSemaphoreId, memoryOrderAcquire) < (*expectedInboundSemaphoreId)),
                         maxSpinCount);
  }
#endif  // defined(MSCCLPP_DEVICE_COMPILE)

  uint64_t* inboundSemaphoreId;
  uint64_t* expectedInboundSemaphoreId;
};

/// Device-side handle for @ref SmDevice2DeviceSemaphore.
struct SmDevice2DeviceSemaphoreDeviceHandle {
#if defined(MSCCLPP_DEVICE_COMPILE)
  /// Poll if the remote device has signaled.
  /// @return true if the remote device has signaled.
  MSCCLPP_DEVICE_INLINE bool poll() {
    bool signaled = (atomicLoad(inboundSemaphoreId, memoryOrderAcquire) > (*expectedInboundSemaphoreId));
    if (signaled) (*expectedInboundSemaphoreId) += 1;
    return signaled;
  }

  /// Wait for the remote device to signal.
  MSCCLPP_DEVICE_INLINE void wait(int64_t maxSpinCount = 100000000) {
    (*expectedInboundSemaphoreId) += 1;
    POLL_MAYBE_JAILBREAK((atomicLoad(inboundSemaphoreId, memoryOrderAcquire) < (*expectedInboundSemaphoreId)),
                         maxSpinCount);
  }

  /// Signal the remote device.
  ///
  /// This function guarantees that all the memory operation before this function is completed before the remote
  /// semaphore is signaled.
  ///
  MSCCLPP_DEVICE_INLINE void signal() {
    // This fence ensures that preceding writes are visible on the peer GPU before the incremented
    // `outboundSemaphoreId` is visible.
    semaphoreIncrement();
    atomicStore(remoteInboundSemaphoreId, semaphoreGetLocal(), memoryOrderSeqCst);
  }

  /// Signal the remote device.
  ///
  /// This function is a relaxed version of signal() and provides no guarantee on the completion of memory operations.
  /// User requires to call proper fencing before using this function.
  ///
  MSCCLPP_DEVICE_INLINE void relaxedSignal() {
    // This fence ensures that preceding writes are visible on the peer GPU before the incremented
    // `outboundSemaphoreId` is visible.
    semaphoreIncrement();
    atomicStore(remoteInboundSemaphoreId, semaphoreGetLocal(), memoryOrderRelaxed);
  }

  /// Signal the remote device for copied packets.
  ///
  /// Unlike @ref signal(), this function provides no guarantee on the completion of memory operations. This is
  /// intended to be used with @ref putPackets() and @ref getPackets() that use flags inside packets to indicate the
  /// completion of copies.
  ///
  MSCCLPP_DEVICE_INLINE void signalPacket() {
    semaphoreIncrement();
    *remoteInboundSemaphoreId = semaphoreGetLocal();
  }

  /// Increase the counter of the local semaphore.
  MSCCLPP_DEVICE_INLINE void semaphoreIncrement() { *outboundSemaphoreId += 1; }

  /// Get the value of the local semaphore.
  MSCCLPP_DEVICE_INLINE uint64_t semaphoreGetLocal() const { return *outboundSemaphoreId; }
#endif  // defined(MSCCLPP_DEVICE_COMPILE)

  uint64_t* inboundSemaphoreId;
  uint64_t* outboundSemaphoreId;
  uint64_t* remoteInboundSemaphoreId;
  uint64_t* expectedInboundSemaphoreId;
};

}  // namespace mscclpp

#endif  // MSCCLPP_SEMAPHORE_DEVICE_HPP_<|MERGE_RESOLUTION|>--- conflicted
+++ resolved
@@ -6,14 +6,10 @@
 
 #include "device.hpp"
 
-<<<<<<< HEAD
-#include "poll_device.hpp"
-=======
 #if defined(MSCCLPP_DEVICE_COMPILE)
 #include "atomic_device.hpp"
 #include "poll_device.hpp"
 #endif  // defined(MSCCLPP_DEVICE_COMPILE)
->>>>>>> 351b95b9
 
 namespace mscclpp {
 
