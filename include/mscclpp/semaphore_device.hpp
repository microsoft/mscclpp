--- conflicted
+++ resolved
@@ -51,17 +51,10 @@
 
   /// A local memory space where a host thread (on behalf of the remote device) will write its semaphore value
   /// and the local device will read it.
-<<<<<<< HEAD
-  uint64_t* inboundSemaphoreId;
-
-  /// A local memory space where the local device stores the expected value of the inboundSemaphoreId to wait for.
-  uint64_t* expectedInboundSemaphoreId;
-=======
   uint64_t* inboundToken;
 
   /// A local memory space where the local device stores the expected value of the inboundToken to wait for.
   uint64_t* expectedInboundToken;
->>>>>>> 604c3459
 };
 
 /// Device-side handle for MemoryDevice2DeviceSemaphore.
@@ -136,19 +129,6 @@
 #endif  // defined(MSCCLPP_DEVICE_COMPILE)
 
   /// A local memory space where the remote device will write its semaphore value and the local device will read it.
-<<<<<<< HEAD
-  uint64_t* inboundSemaphoreId;
-
-  /// A local memory space where the local device stores the semaphore value to be written to the remote device.
-  uint64_t* outboundSemaphoreId;
-
-  /// A remote memory space where the local device writes its outboundSemaphoreId on. This is inboundSemaphoreId of the
-  /// remote device.
-  uint64_t* remoteInboundSemaphoreId;
-
-  /// A local memory space where the local device stores the expected value of the inboundSemaphoreId to wait for.
-  uint64_t* expectedInboundSemaphoreId;
-=======
   uint64_t* inboundToken;
 
   /// A local memory space where the local device stores the semaphore value to be written to the remote device.
@@ -160,7 +140,6 @@
 
   /// A local memory space where the local device stores the expected value of the inboundToken to wait for.
   uint64_t* expectedInboundToken;
->>>>>>> 604c3459
 };
 
 /// @deprecated Use MemoryDevice2DeviceSemaphoreDeviceHandle instead.
