--- conflicted
+++ resolved
@@ -8,6 +8,7 @@
 #include <mscclpp/core.hpp>
 #include <mscclpp/epoch.hpp>
 #include <mscclpp/fifo.hpp>
+#include <mscclpp/packet.hpp>
 #include <mscclpp/proxy.hpp>
 
 namespace mscclpp {
@@ -138,82 +139,6 @@
   DeviceProxyFifo fifo_;
 };
 
-<<<<<<< HEAD
-=======
-struct SmDeviceChannel {
-  SmDeviceChannel() = default;
-
-  SmDeviceChannel(uint32_t epochId, SmDevice2DeviceEpoch::DeviceHandle epoch, DeviceProxyFifo fifo);
-
-  SmDeviceChannel(const SmDeviceChannel& other) = default;
-
-  SmDeviceChannel& operator=(SmDeviceChannel& other) = default;
-
-#ifdef __CUDACC__
-  __forceinline__ __device__ void put(MemoryId dst, uint64_t dstOffset, MemoryId src, uint64_t srcOffset,
-                                      uint64_t size) {
-    fifo_.push(ChannelTrigger(TriggerData, dst, dstOffset, src, srcOffset, size, epochId_).value);
-  }
-
-  __forceinline__ __device__ void put(MemoryId dst, MemoryId src, uint64_t offset, uint64_t size) {
-    put(dst, offset, src, offset, size);
-  }
-
-  __forceinline__ __device__ void flush() {
-    uint64_t curFifoHead = fifo_.push(ChannelTrigger(TriggerSync, 0, 0, 0, 0, 1, epochId_).value);
-    fifo_.sync(curFifoHead);
-  }
-
-  __forceinline__ __device__ void putPacket(uint64_t dstOffset, uint64_t srcOffset, void* src, uint64_t size,
-                                            MemoryId remoteGetPacketMem, MemoryId localPutPacketMem,
-                                            void* putPacketBuffer, uint32_t threadId, uint32_t numThreads,
-                                            uint32_t numBlocks, uint32_t flag) {
-    // Offsets should be aligned to 8 bytes & size should be a multiple of 8 bytes
-    uint32_t* srcBase = (uint32_t*)((char*)src + srcOffset);
-    ChannelPacket* putPacketBufferBase = (ChannelPacket*)((char*)putPacketBuffer + srcOffset * 2);
-    size_t nElem = size / sizeof(uint64_t);
-    for (size_t i = threadId; i < nElem; i += numThreads) {
-      ChannelPacket* pkt = &putPacketBufferBase[i];
-      pkt->write(srcBase[2 * i], srcBase[2 * i + 1], flag);
-    }
-    devSyncer_.sync(numBlocks);
-    if (threadId == 0) {
-      // Send data from the local putPacketBuffer to the remote getPacketBuffer
-      put(remoteGetPacketMem, dstOffset * 2, localPutPacketMem, srcOffset * 2, size * 2);
-    }
-  }
-
-  __forceinline__ __device__ void getPacket(uint64_t srcOffset, void* src, uint64_t size, void* getPacketBuffer,
-                                            uint32_t threadId, uint32_t numThreads, uint32_t flag) {
-    // Offsets should be aligned to 8 bytes & size should be a multiple of 8 bytes
-    ChannelPacket* getPacketBufferBase = (ChannelPacket*)((char*)getPacketBuffer + srcOffset * 2);
-    uint2* srcBase = (uint2*)((char*)src + srcOffset);
-    size_t nElem = size / sizeof(uint2);
-    for (size_t i = threadId; i < nElem; i += numThreads) {
-      ChannelPacket* pkt = &getPacketBufferBase[i];
-      srcBase[i] = pkt->read(flag);
-    }
-  }
-
-  __forceinline__ __device__ void epochIncrement() { epoch_.epochIncrement(); }
-
-  __forceinline__ __device__ uint64_t epochGetLocal() const { return epoch_.epochGetLocal(); }
-
-  __forceinline__ __device__ void wait() { epoch_.wait(); }
-
-#endif  // __CUDACC__
-
-  uint32_t epochId_;
-
-  SmDevice2DeviceEpoch::DeviceHandle epoch_;
-
-  // this is a concurrent fifo which is multiple threads from the device
-  // can produce for and the sole proxy thread consumes it.
-  DeviceProxyFifo fifo_;
-  DeviceSyncer devSyncer_;  // do we need this?
-};
-
->>>>>>> 3a993cfb
 class BaseChannelService {
  public:
   BaseChannelService() = default;
@@ -248,36 +173,6 @@
   ProxyHandlerResult handleTrigger(ProxyTrigger triggerRaw);
 };
 
-<<<<<<< HEAD
-=======
-class SmDeviceChannelService : public BaseChannelService {
- public:
-  SmDeviceChannelService(Communicator& communicator);
-
-  uint32_t addEpoch(std::shared_ptr<Connection> connection);
-
-  MemoryId addMemory(RegisteredMemory memory);
-
-  const SmDevice2DeviceEpoch& epoch(uint32_t id) const;
-  SmDeviceChannel deviceChannel(uint32_t id);
-
-  void startProxy();
-  void stopProxy();
-
- private:
-  Communicator& communicator_;
-  std::vector<SmDevice2DeviceEpoch> epochs_;
-  std::vector<std::shared_ptr<Connection>> connections_;
-  std::vector<RegisteredMemory> memories_;
-  Proxy proxy_;
-  int deviceNumaNode;
-
-  void bindThread();
-
-  ProxyHandlerResult handleTrigger(ProxyTrigger triggerRaw);
-};
-
->>>>>>> 3a993cfb
 struct SimpleDeviceChannel {
   SimpleDeviceChannel() = default;
 
@@ -344,6 +239,16 @@
     }
   }
 
+  __forceinline__ __device__ void putPackets(uint64_t dstOffset, uint64_t srcOffset, uint64_t size, uint32_t threadId,
+                                             uint32_t numThreads, uint32_t flag) {
+    mscclpp::packet::putPackets(dst_, dstOffset, src_, srcOffset, size, threadId, numThreads, flag);
+  }
+
+  __forceinline__ __device__ void getPackets(uint64_t dstOffset, uint64_t srcOffset, uint64_t size, uint32_t threadId,
+                                             uint32_t numThreads, uint32_t flag) {
+    mscclpp::packet::getPackets(src_, dstOffset, getPacketBuffer_, srcOffset, size, threadId, numThreads, flag);
+  }
+
   __forceinline__ __device__ void signal() { epoch_.signal(); }
 
   __forceinline__ __device__ void signalPacket() { epoch_.signalPacket(); }
@@ -354,13 +259,8 @@
 
   __forceinline__ __device__ void wait() { epoch_.wait(); }
 #endif  // __CUDACC__
-<<<<<<< HEAD
-
-  SmEpoch::DeviceHandle epoch_;
-=======
  private:
   SmDevice2DeviceEpoch::DeviceHandle epoch_;
->>>>>>> 3a993cfb
   void* src_;
   void* dst_;
   void* getPacketBuffer_;
