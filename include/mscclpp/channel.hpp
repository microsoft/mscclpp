#ifndef MSCCLPP_CHANNEL_HPP_
#define MSCCLPP_CHANNEL_HPP_

#include <mscclpp/core.hpp>
#include <mscclpp/epoch.hpp>
#include <mscclpp/fifo.hpp>
#include <mscclpp/proxy.hpp>

namespace mscclpp {
namespace channel {

// A Channel pairs a Connection with an Epoch
class Channel {
 public:
  Channel(Communicator& communicator, std::shared_ptr<Connection> connection)
      : connection_(connection), epoch_(std::make_shared<DeviceEpoch>(communicator, connection)){};

  Connection& connection() { return *connection_; }
  DeviceEpoch& epoch() { return *epoch_; }

 private:
  std::shared_ptr<Connection> connection_;
  std::shared_ptr<DeviceEpoch> epoch_;
};

using ChannelId = uint32_t;

using TriggerType = uint64_t;
const TriggerType TriggerData = 0x1;
const TriggerType TriggerFlag = 0x2;
const TriggerType TriggerSync = 0x4;

// This is just a numeric ID. Each HostConnection will have an internal array indexed by these handles
// mapping to the actual
using MemoryId = uint32_t;

#define MSCCLPP_BITS_SIZE 32
#define MSCCLPP_BITS_OFFSET 32
#define MSCCLPP_BITS_REGMEM_HANDLE 8
#define MSCCLPP_BITS_TYPE 3
#define MSCCLPP_BITS_CONNID 10

// this is the basic structure of each work element in the fifo
// the summation of number of bits must be 128 or less
union ChannelTrigger {
  ProxyTrigger value;
  struct {
    // first 64 bits: value[0]
    uint64_t size : MSCCLPP_BITS_SIZE;
    uint64_t srcOffset : MSCCLPP_BITS_OFFSET;
    uint64_t : (64 - MSCCLPP_BITS_SIZE - MSCCLPP_BITS_OFFSET);  // ensure 64-bit alignment
    // second 64 bits: value[1]
    uint64_t dstOffset : MSCCLPP_BITS_OFFSET;
    uint64_t srcMemoryId : MSCCLPP_BITS_REGMEM_HANDLE;
    uint64_t dstMemoryId : MSCCLPP_BITS_REGMEM_HANDLE;
    uint64_t type : MSCCLPP_BITS_TYPE;
    uint64_t chanId : MSCCLPP_BITS_CONNID;
    uint64_t : (64 - MSCCLPP_BITS_OFFSET - MSCCLPP_BITS_REGMEM_HANDLE - MSCCLPP_BITS_REGMEM_HANDLE -
                MSCCLPP_BITS_TYPE);  // ensure 64-bit alignment
  } fields;

#ifdef __CUDACC__
  __device__ ChannelTrigger() {}
  __device__ ChannelTrigger(ProxyTrigger value) : value(value) {}
  __device__ ChannelTrigger(TriggerType type, MemoryId dst, uint64_t dstOffset, MemoryId src, uint64_t srcOffset,
                            uint64_t size, int connectionId) {
    value.fst = ((srcOffset << MSCCLPP_BITS_SIZE) + size);
    value.snd = ((((((((connectionId << MSCCLPP_BITS_TYPE) + (uint64_t)type) << MSCCLPP_BITS_REGMEM_HANDLE) + dst)
                    << MSCCLPP_BITS_REGMEM_HANDLE) +
                   src)
                  << MSCCLPP_BITS_OFFSET) +
                 dstOffset);
  }
#endif  // __CUDACC__
};

struct DeviceChannel {
  DeviceChannel() = default;

  DeviceChannel(ChannelId channelId, DeviceEpoch::DeviceHandle epoch, DeviceProxyFifo fifo)
      : channelId_(channelId), epoch_(epoch), fifo_(fifo) {}

  DeviceChannel(const DeviceChannel& other) = default;

  DeviceChannel& operator=(DeviceChannel& other) = default;

#ifdef __CUDACC__
  __forceinline__ __device__ void put(MemoryId dst, uint64_t dstOffset, MemoryId src, uint64_t srcOffset,
                                      uint64_t size) {
    fifo_.push(ChannelTrigger(TriggerData, dst, dstOffset, src, srcOffset, size, channelId_).value);
  }

  __forceinline__ __device__ void put(MemoryId dst, MemoryId src, uint64_t offset, uint64_t size) {
    put(dst, offset, src, offset, size);
  }

  __forceinline__ __device__ void putDirect(void* dst, void* src, uint64_t dstOffset, uint64_t srcOffset, uint64_t size,
                                            uint32_t threadId, uint32_t numThreads) {
    // assume the memory is aligned to 8 bytes
    uint64_t* srcAddr = (uint64_t*)((char*)src + srcOffset);
    uint64_t* dstAddr = (uint64_t*)((char*)dst + dstOffset);
    uint64_t ele;
    size_t nElem = size % sizeof(uint64_t) ? (size + sizeof(uint64_t)) / sizeof(uint64_t) : size / sizeof(uint64_t);
    for (size_t i = threadId; i < nElem; i += numThreads) {
      // load to register first
      ele = srcAddr[i];
      dstAddr[i] = ele;
    }
  }

  __forceinline__ __device__ void signalDirect() { epoch_.signalDirect(); }

  __forceinline__ __device__ void signal() {
    epochIncrement();
    fifo_.push(ChannelTrigger(TriggerFlag, 0, 0, 0, 0, 1, channelId_).value);
  }

  __forceinline__ __device__ void putWithSignal(MemoryId dst, uint64_t dstOffset, MemoryId src, uint64_t srcOffset,
                                                uint64_t size) {
    epochIncrement();
    fifo_.push(ChannelTrigger(TriggerData | TriggerFlag, dst, dstOffset, src, srcOffset, size, channelId_).value);
  }

  __forceinline__ __device__ void putWithSignal(MemoryId dst, MemoryId src, uint64_t offset, uint64_t size) {
    putWithSignal(dst, offset, src, offset, size);
  }

  __forceinline__ __device__ void putWithSignalAndFlush(MemoryId dst, uint64_t dstOffset, MemoryId src,
                                                        uint64_t srcOffset, uint64_t size) {
    epochIncrement();
    uint64_t curFifoHead = fifo_.push(
        ChannelTrigger(TriggerData | TriggerFlag | TriggerSync, dst, dstOffset, src, srcOffset, size, channelId_)
            .value);
    fifo_.sync(curFifoHead);
  }

  __forceinline__ __device__ void putWithSignalAndFlush(MemoryId dst, MemoryId src, uint64_t offset, uint64_t size) {
    putWithSignalAndFlush(dst, offset, src, offset, size);
  }

  __forceinline__ __device__ void flush() {
    uint64_t curFifoHead = fifo_.push(ChannelTrigger(TriggerSync, 0, 0, 0, 0, 1, channelId_).value);
    fifo_.sync(curFifoHead);
  }

  __forceinline__ __device__ void wait() { epoch_.wait(); }

  __forceinline__ __device__ void epochIncrement() { epoch_.epochIncrement(); }
#endif  // __CUDACC__

  ChannelId channelId_;

  DeviceEpoch::DeviceHandle epoch_;

  // this is a concurrent fifo which is multiple threads from the device
  // can produce for and the sole proxy thread consumes it.
  DeviceProxyFifo fifo_;
};

class DeviceChannelService;

inline ProxyHandler makeChannelProxyHandler(DeviceChannelService& channelService);

class DeviceChannelService {
 public:
  DeviceChannelService(Communicator& communicator);

  ChannelId addChannel(std::shared_ptr<Connection> connection) {
    channels_.push_back(Channel(communicator_, connection));
    return channels_.size() - 1;
  }

  MemoryId addMemory(RegisteredMemory memory) {
    memories_.push_back(memory);
    return memories_.size() - 1;
  }

  Channel channel(ChannelId id) { return channels_[id]; }
  DeviceChannel deviceChannel(ChannelId id) {
    return DeviceChannel(id, channels_[id].epoch().deviceHandle(), proxy_.fifo().deviceFifo());
  }

  void startProxy() { proxy_.start(); }
  void stopProxy() { proxy_.stop(); }

 private:
  Communicator& communicator_;
  std::vector<Channel> channels_;
  std::vector<RegisteredMemory> memories_;
  Proxy proxy_;
  int deviceNumaNode;

  void bindThread();

  ProxyHandlerResult handleTrigger(ProxyTrigger triggerRaw) {
    ChannelTrigger* trigger = reinterpret_cast<ChannelTrigger*>(&triggerRaw);
    Channel& channel = channels_[trigger->fields.chanId];

    auto result = ProxyHandlerResult::Continue;

    if (trigger->fields.type & TriggerData) {
      RegisteredMemory& dst = memories_[trigger->fields.dstMemoryId];
      RegisteredMemory& src = memories_[trigger->fields.srcMemoryId];
      channel.connection().write(dst, trigger->fields.dstOffset, src, trigger->fields.srcOffset, trigger->fields.size);
    }

    if (trigger->fields.type & TriggerFlag) {
      channel.epoch().signal();
    }

    if (trigger->fields.type & TriggerSync) {
      channel.connection().flush();
      result = ProxyHandlerResult::FlushFifoTailAndContinue;
    }

    return result;
  }
};

struct SimpleDeviceChannel {
  SimpleDeviceChannel() = default;

  SimpleDeviceChannel(DeviceChannel devChan, MemoryId dst, MemoryId src) : devChan_(devChan), dst_(dst), src_(src) {}

<<<<<<< HEAD
  SimpleDeviceChannel(DeviceChannel devChan, MemoryId dst, MemoryId src, void* dstPtr, void* srcPtr)
      : devChan_(devChan), dst_(dst), src_(src), dstPtr_(dstPtr), srcPtr_(srcPtr) {}

  SimpleDeviceChannel(DeviceChannel devChan, void* dstPtr, void* srcPtr)
      : devChan_(devChan), srcPtr_(srcPtr), dstPtr_(dstPtr) {}
=======
  SimpleDeviceChannel(DeviceChannel devChan, void* dstPtr, void* srcPtr, void* tmpPtr = nullptr)
      : devChan_(devChan), dstPtr_(dstPtr), srcPtr_(srcPtr), tmpPtr_(tmpPtr) {}

  SimpleDeviceChannel(DeviceChannel devChan, MemoryId dst, MemoryId src, void* dstPtr, void* srcPtr,
                      void* tmpPtr = nullptr)
      : devChan_(devChan), dst_(dst), src_(src), dstPtr_(dstPtr), srcPtr_(srcPtr), tmpPtr_(tmpPtr) {}
>>>>>>> 0c14a67a

  SimpleDeviceChannel(const SimpleDeviceChannel& other) = default;

  SimpleDeviceChannel& operator=(SimpleDeviceChannel& other) = default;

#ifdef __CUDACC__

  __forceinline__ __device__ void put(uint64_t dstOffset, uint64_t srcOffset, uint64_t size) {
    devChan_.put(dst_, dstOffset, src_, srcOffset, size);
  }

  __forceinline__ __device__ void put(uint64_t offset, uint64_t size) { put(offset, offset, size); }

  __forceinline__ __device__ void putDirect(uint64_t offset, uint64_t size, uint32_t threadId, uint32_t numThreads) {
    devChan_.putDirect(dstPtr_, srcPtr_, offset, offset, size, threadId, numThreads);
  }

  __forceinline__ __device__ void signal() { devChan_.signal(); }

  __forceinline__ __device__ void signalDirect() { devChan_.signalDirect(); }

  __forceinline__ __device__ void putWithSignal(uint64_t dstOffset, uint64_t srcOffset, uint64_t size) {
    devChan_.putWithSignal(dst_, dstOffset, src_, srcOffset, size);
  }

  __forceinline__ __device__ void putWithSignal(uint64_t offset, uint64_t size) { putWithSignal(offset, offset, size); }

  __forceinline__ __device__ void putWithSignalAndFlush(uint64_t dstOffset, uint64_t srcOffset, uint64_t size) {
    devChan_.putWithSignalAndFlush(dst_, dstOffset, src_, srcOffset, size);
  }

  __forceinline__ __device__ void putWithSignalAndFlush(uint64_t offset, uint64_t size) {
    putWithSignalAndFlush(offset, offset, size);
  }

  __forceinline__ __device__ void flush() { devChan_.flush(); }

  __forceinline__ __device__ void wait() { devChan_.wait(); }

  __forceinline__ __device__ void epochIncrement() { devChan_.epochIncrement(); }

#endif  // __CUDACC__

  DeviceChannel devChan_;
  MemoryId dst_;
  MemoryId src_;

  // these are used for direct copy
  void* dstPtr_;
  void* srcPtr_;

  // extra local buffer for out-of-place copy
  void* tmpPtr_;
};

}  // namespace channel
}  // namespace mscclpp

#endif  // MSCCLPP_CHANNEL_HPP_<|MERGE_RESOLUTION|>--- conflicted
+++ resolved
@@ -222,20 +222,12 @@
 
   SimpleDeviceChannel(DeviceChannel devChan, MemoryId dst, MemoryId src) : devChan_(devChan), dst_(dst), src_(src) {}
 
-<<<<<<< HEAD
-  SimpleDeviceChannel(DeviceChannel devChan, MemoryId dst, MemoryId src, void* dstPtr, void* srcPtr)
-      : devChan_(devChan), dst_(dst), src_(src), dstPtr_(dstPtr), srcPtr_(srcPtr) {}
-
-  SimpleDeviceChannel(DeviceChannel devChan, void* dstPtr, void* srcPtr)
-      : devChan_(devChan), srcPtr_(srcPtr), dstPtr_(dstPtr) {}
-=======
   SimpleDeviceChannel(DeviceChannel devChan, void* dstPtr, void* srcPtr, void* tmpPtr = nullptr)
       : devChan_(devChan), dstPtr_(dstPtr), srcPtr_(srcPtr), tmpPtr_(tmpPtr) {}
 
   SimpleDeviceChannel(DeviceChannel devChan, MemoryId dst, MemoryId src, void* dstPtr, void* srcPtr,
                       void* tmpPtr = nullptr)
       : devChan_(devChan), dst_(dst), src_(src), dstPtr_(dstPtr), srcPtr_(srcPtr), tmpPtr_(tmpPtr) {}
->>>>>>> 0c14a67a
 
   SimpleDeviceChannel(const SimpleDeviceChannel& other) = default;
 
