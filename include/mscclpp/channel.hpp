--- conflicted
+++ resolved
@@ -146,32 +146,7 @@
     put(dst, offset, src, offset, size);
   }
 
-<<<<<<< HEAD
   __forceinline__ __device__ void signal() { fifo_.push(ChannelTrigger(TriggerFlag, 0, 0, 0, 0, 1, channelId_).value); }
-=======
-  __forceinline__ __device__ void putDirect(void* dst, void* src, uint64_t dstOffset, uint64_t srcOffset, uint64_t size,
-                                            uint32_t threadId, uint32_t numThreads) {
-    // assume the memory is aligned to 8 bytes
-    uint64_t* srcAddr = (uint64_t*)((char*)src + srcOffset);
-    uint64_t* dstAddr = (uint64_t*)((char*)dst + dstOffset);
-    uint64_t ele;
-    size_t nElem = size % sizeof(uint64_t) ? (size + sizeof(uint64_t)) / sizeof(uint64_t) : size / sizeof(uint64_t);
-    for (size_t i = threadId; i < nElem; i += numThreads) {
-      // load to register first
-      ele = srcAddr[i];
-      dstAddr[i] = ele;
-    }
-  }
-
-  __forceinline__ __device__ void signalDirect() { epoch_.signalDirect(); }
-
-  __forceinline__ __device__ void signalPacket() { epoch_.signalPacket(); }
-
-  __forceinline__ __device__ void signal() {
-    epochIncrement();
-    fifo_.push(ChannelTrigger(TriggerFlag, 0, 0, 0, 0, 1, channelId_).value);
-  }
->>>>>>> f6adba98
 
   __forceinline__ __device__ void putWithSignal(MemoryId dst, uint64_t dstOffset, MemoryId src, uint64_t srcOffset,
                                                 uint64_t size) {
@@ -201,50 +176,6 @@
 
   __forceinline__ __device__ void wait() { epoch_.wait(); }
 
-<<<<<<< HEAD
-=======
-  __forceinline__ __device__ void putPacket(void* dst, void* src, uint64_t dstOffset, uint64_t srcOffset, uint64_t size,
-                                            uint32_t threadId, uint32_t numThreads, uint32_t flag) {
-    // Offsets should be aligned to 8 bytes & size should be a multiple of 8 bytes
-    uint32_t* srcBase = (uint32_t*)((char*)src + srcOffset);
-    ChannelPacket* dstBase = (ChannelPacket*)((char*)dst + dstOffset);
-    size_t nElem = size / sizeof(uint64_t);
-    for (size_t i = threadId; i < nElem; i += numThreads) {
-      ChannelPacket* pkt = &dstBase[i];
-      pkt->write(srcBase[2 * i], srcBase[2 * i + 1], flag);
-    }
-  }
-
-  __forceinline__ __device__ void putPacket(void* dst, void* src, uint64_t dstOffset, uint64_t srcOffset, uint64_t size,
-                                            uint32_t threadId, uint32_t numThreads) {
-    // Offsets should be aligned to 8 bytes & size should be a multiple of 8 bytes
-    uint32_t* srcBase = (uint32_t*)((char*)src + srcOffset);
-    ChannelPacket* dstBase = (ChannelPacket*)((char*)dst + dstOffset);
-    size_t nElem = size / sizeof(uint64_t);
-    for (size_t i = threadId; i < nElem; i += numThreads) {
-      ChannelPacket* pkt = &dstBase[i];
-      pkt->write(srcBase[2 * i], srcBase[2 * i + 1]);
-    }
-  }
-
-  __forceinline__ __device__ void getPacket(void* dst, void* src, uint64_t dstOffset, uint64_t srcOffset, uint64_t size,
-                                            uint32_t threadId, uint32_t numThreads, uint32_t flag) {
-    // Offsets should be aligned to 8 bytes & size should be a multiple of 8 bytes
-    ChannelPacket* srcBase = (ChannelPacket*)((char*)src + srcOffset);
-    uint2* dstBase = (uint2*)((char*)dst + dstOffset);
-    size_t nElem = size / sizeof(uint2);
-    for (size_t i = threadId; i < nElem; i += numThreads) {
-      ChannelPacket* pkt = &srcBase[i];
-      dstBase[i] = pkt->read(flag);
-      // for future reuse
-      pkt->clear();
-    }
-  }
-
-  __forceinline__ __device__ void epochIncrement() { epoch_.epochIncrement(); }
-
-  __forceinline__ __device__ uint64_t epochGetLocal() const { return epoch_.epochGetLocal(); }
->>>>>>> f6adba98
 #endif  // __CUDACC__
 
   ChannelId channelId_;
@@ -302,13 +233,6 @@
 
   __forceinline__ __device__ void signal() { devChan_.signal(); }
 
-<<<<<<< HEAD
-=======
-  __forceinline__ __device__ void signalDirect() { devChan_.signalDirect(); }
-
-  __forceinline__ __device__ void signalPacket() { devChan_.signalPacket(); }
-
->>>>>>> f6adba98
   __forceinline__ __device__ void putWithSignal(uint64_t dstOffset, uint64_t srcOffset, uint64_t size) {
     devChan_.putWithSignal(dst_, dstOffset, src_, srcOffset, size);
   }
@@ -327,28 +251,6 @@
 
   __forceinline__ __device__ void wait() { devChan_.wait(); }
 
-<<<<<<< HEAD
-=======
-  __forceinline__ __device__ void putPacket(uint64_t dstOffset, uint64_t srcOffset, uint64_t size, uint32_t threadId,
-                                            uint32_t numThreads, uint32_t flag) {
-    devChan_.putPacket(dstPtr_, srcPtr_, dstOffset, srcOffset, size, threadId, numThreads, flag);
-  }
-
-  __forceinline__ __device__ void putPacket(uint64_t dstOffset, uint64_t srcOffset, uint64_t size, uint32_t threadId,
-                                            uint32_t numThreads) {
-    devChan_.putPacket(dstPtr_, srcPtr_, dstOffset, srcOffset, size, threadId, numThreads);
-  }
-
-  __forceinline__ __device__ void getPacket(uint64_t dstOffset, uint64_t srcOffset, uint64_t size, uint32_t threadId,
-                                            uint32_t numThreads, uint32_t flag) {
-    devChan_.getPacket(srcPtr_, tmpPtr_, dstOffset, srcOffset, size, threadId, numThreads, flag);
-  }
-
-  __forceinline__ __device__ void epochIncrement() { devChan_.epochIncrement(); }
-
-  __forceinline__ __device__ uint64_t epochGetLocal() const { return devChan_.epochGetLocal(); }
-
->>>>>>> f6adba98
 #endif  // __CUDACC__
 
   DeviceChannel devChan_;
@@ -360,7 +262,8 @@
 struct DirectChannel {
  public:
   DirectChannel() = default;
-  DirectChannel(DirectEpoch::DeviceHandle epoch, RegisteredMemory dst, void* src) : epoch_(epoch), src_(src) {
+  DirectChannel(DirectEpoch::DeviceHandle epoch, RegisteredMemory dst, void* src, void* tmp = nullptr)
+      : epoch_(epoch), src_(src), tmp_(tmp) {
     if (!dst.transports().has(Transport::CudaIpc)) {
       throw Error("DirectChannel: dst must be registered with CudaIpc", ErrorCode::InvalidUsage);
     }
@@ -382,7 +285,51 @@
     }
   }
 
+  __forceinline__ __device__ void putPacket(uint64_t dstOffset, uint64_t srcOffset, uint64_t size, uint32_t threadId,
+                                            uint32_t numThreads, uint32_t flag) {
+    // Offsets should be aligned to 8 bytes & size should be a multiple of 8 bytes
+    uint32_t* srcBase = (uint32_t*)((char*)src_ + srcOffset);
+    ChannelPacket* dstBase = (ChannelPacket*)((char*)dst_ + dstOffset);
+    size_t nElem = size / sizeof(uint64_t);
+    for (size_t i = threadId; i < nElem; i += numThreads) {
+      ChannelPacket* pkt = &dstBase[i];
+      pkt->write(srcBase[2 * i], srcBase[2 * i + 1], flag);
+    }
+  }
+
+  __forceinline__ __device__ void putPacket(uint64_t dstOffset, uint64_t srcOffset, uint64_t size, uint32_t threadId,
+                                            uint32_t numThreads) {
+    // Offsets should be aligned to 8 bytes & size should be a multiple of 8 bytes
+    uint32_t* srcBase = (uint32_t*)((char*)src_ + srcOffset);
+    ChannelPacket* dstBase = (ChannelPacket*)((char*)dst_ + dstOffset);
+    size_t nElem = size / sizeof(uint64_t);
+    for (size_t i = threadId; i < nElem; i += numThreads) {
+      ChannelPacket* pkt = &dstBase[i];
+      pkt->write(srcBase[2 * i], srcBase[2 * i + 1]);
+    }
+  }
+
+  __forceinline__ __device__ void getPacket(uint64_t dstOffset, uint64_t srcOffset, uint64_t size, uint32_t threadId,
+                                            uint32_t numThreads, uint32_t flag) {
+    // Offsets should be aligned to 8 bytes & size should be a multiple of 8 bytes
+    ChannelPacket* tmpBase = (ChannelPacket*)((char*)tmp_ + srcOffset);
+    uint2* srcBase = (uint2*)((char*)src_ + dstOffset);
+    size_t nElem = size / sizeof(uint2);
+    for (size_t i = threadId; i < nElem; i += numThreads) {
+      ChannelPacket* pkt = &tmpBase[i];
+      srcBase[i] = pkt->read(flag);
+      // for future reuse
+      pkt->clear();
+    }
+  }
+
   __forceinline__ __device__ void signal() { epoch_.signal(); }
+
+  __forceinline__ __device__ void signalPacket() { epoch_.signalPacket(); }
+
+  __forceinline__ __device__ void epochIncrement() { epoch_.epochIncrement(); }
+
+  __forceinline__ __device__ uint64_t epochGetLocal() const { return epoch_.epochGetLocal(); }
 
   __forceinline__ __device__ void wait() { epoch_.wait(); }
 #endif  // __CUDACC__
@@ -390,6 +337,7 @@
   DirectEpoch::DeviceHandle epoch_;
   void* src_;
   void* dst_;
+  void* tmp_;
 };
 
 }  // namespace channel
