#ifndef MSCCLPP_EPOCH_HPP_
#define MSCCLPP_EPOCH_HPP_

#include <memory>
#include <mscclpp/core.hpp>
#include <mscclpp/cuda_utils.hpp>
#include <mscclpp/poll.hpp>

namespace mscclpp {

struct alignas(16) EpochIds {
  uint64_t outbound;
  uint64_t inboundReplica;
};

template <template <typename> typename Deleter>
class BaseEpoch {
 private:
  std::shared_ptr<Connection> connection_;
  RegisteredMemory localEpochIdsRegMem_;

 protected:
  NonblockingFuture<RegisteredMemory> remoteEpochIdsRegMem_;
  std::unique_ptr<EpochIds, Deleter<EpochIds>> epochIds_;
  std::unique_ptr<uint64_t, Deleter<uint64_t>> expectedInboundEpochId_;

 public:
  BaseEpoch(std::shared_ptr<Connection> connection, std::unique_ptr<EpochIds, Deleter<EpochIds>> epochIds,
            std::unique_ptr<uint64_t, Deleter<uint64_t>> expectedInboundEpochId)
      : connection_(connection),
        epochIds_(std::move(epochIds)),
        expectedInboundEpochId_(std::move(expectedInboundEpochId)) {}

  void setup(Communicator& communicator) {
    localEpochIdsRegMem_ = communicator.registerMemory(epochIds_.get(), sizeof(epochIds_), connection_->transport());
    communicator.sendMemoryOnSetup(localEpochIdsRegMem_, connection_->remoteRank(), connection_->tag());
    remoteEpochIdsRegMem_ = communicator.recvMemoryOnSetup(connection_->remoteRank(), connection_->tag());
  }

  void signal() {
    connection_->atomicWrite(remoteEpochIdsRegMem_.get(), offsetof(EpochIds, inboundReplica), localEpochIdsRegMem_,
                       offsetof(EpochIds, outbound), sizeof(epochIds_));
  }
};

class DeviceEpoch : BaseEpoch<CudaDeleter> {
 public:
  DeviceEpoch(Communicator& communicator, std::shared_ptr<Connection> connection);
  void signal();

  struct DeviceHandle {
#ifdef __CUDACC__
    __forceinline__ __device__ void wait() {
      (*expectedInboundEpochId) += 1;
<<<<<<< HEAD
      while (*(volatile uint64_t*)&(epochIds->inboundReplica) < (*expectedInboundEpochId)){
        printf("waiting for epoch %lu vs %lu\n", *expectedInboundEpochId, *(volatile uint64_t*)&(epochIds->inboundReplica));
      }
=======
      POLL_MAYBE_JAILBREAK(*(volatile uint64_t*)&(epochIds->inboundReplica) < (*expectedInboundEpochId), 1000000000);
>>>>>>> 798631bd
    }

    __forceinline__ __device__ void epochIncrement() { *(volatile uint64_t*)&(epochIds->outbound) += 1; }

    __forceinline__ __device__ void signalDirect() {
      // This fence ensures that the writes from a preceding putDirect() are visible on the peer GPU before the
      // incremented epoch id is visible.
      __threadfence_system();
      epochIncrement();
      *(volatile uint64_t*)&(remoteEpochIds->inboundReplica) = epochIds->outbound;
    }
#endif  // __CUDACC__

    EpochIds* epochIds;
    EpochIds* remoteEpochIds;
    uint64_t* expectedInboundEpochId;
  };

  DeviceHandle deviceHandle();
};

class HostEpoch : BaseEpoch<std::default_delete> {
 public:
  HostEpoch(Communicator& communicator, std::shared_ptr<Connection> connection);

  void incrementAndSignal();
  void wait();
};

}  // namespace mscclpp

#endif  // MSCCLPP_EPOCH_HPP_<|MERGE_RESOLUTION|>--- conflicted
+++ resolved
@@ -52,13 +52,7 @@
 #ifdef __CUDACC__
     __forceinline__ __device__ void wait() {
       (*expectedInboundEpochId) += 1;
-<<<<<<< HEAD
-      while (*(volatile uint64_t*)&(epochIds->inboundReplica) < (*expectedInboundEpochId)){
-        printf("waiting for epoch %lu vs %lu\n", *expectedInboundEpochId, *(volatile uint64_t*)&(epochIds->inboundReplica));
-      }
-=======
       POLL_MAYBE_JAILBREAK(*(volatile uint64_t*)&(epochIds->inboundReplica) < (*expectedInboundEpochId), 1000000000);
->>>>>>> 798631bd
     }
 
     __forceinline__ __device__ void epochIncrement() { *(volatile uint64_t*)&(epochIds->outbound) += 1; }
