--- conflicted
+++ resolved
@@ -47,28 +47,7 @@
 #ifdef __CUDACC__
     __forceinline__ __device__ void wait() {
       (*expectedInboundEpochId) += 1;
-<<<<<<< HEAD
       POLL_MAYBE_JAILBREAK(*(volatile uint64_t*)(inboundEpochId) < (*expectedInboundEpochId), 1000000);
-=======
-      POLL_MAYBE_JAILBREAK(*(volatile uint64_t*)&(epochIds->inboundReplica) < (*expectedInboundEpochId), 1000000000);
-    }
-
-    __forceinline__ __device__ void epochIncrement() { *(volatile uint64_t*)&(epochIds->outbound) += 1; }
-
-    __forceinline__ __device__ uint64_t epochGetLocal() const { return epochIds->outbound; }
-
-    __forceinline__ __device__ void signalDirect() {
-      // This fence ensures that the writes from a preceding putDirect() are visible on the peer GPU before the
-      // incremented epoch id is visible.
-      __threadfence_system();
-      epochIncrement();
-      *(volatile uint64_t*)&(remoteEpochIds->inboundReplica) = epochIds->outbound;
->>>>>>> f6adba98
-    }
-
-    __forceinline__ __device__ void signalPacket() {
-      epochIncrement();
-      *(volatile uint64_t*)&(remoteEpochIds->inboundReplica) = epochIds->outbound;
     }
 #endif  // __CUDACC__
 
@@ -107,10 +86,20 @@
       // This fence ensures that the writes from a preceding putDirect() are visible on the peer GPU before the
       // incremented epoch id is visible.
       __threadfence_system();
-      *outboundEpochId += 1;
+      epochIncrement();
       *remoteInboundEpochId = *outboundEpochId;
     }
+
+    __forceinline__ __device__ void signalPacket() {
+      epochIncrement();
+      *remoteInboundEpochId = *outboundEpochId;
+    }
+
+    __forceinline__ __device__ void epochIncrement() { *outboundEpochId += 1; }
+
+    __forceinline__ __device__ uint64_t epochGetLocal() const { return *outboundEpochId; }
 #endif  // __CUDACC__
+
     volatile uint64_t* inboundEpochId;
     uint64_t* outboundEpochId;
     volatile uint64_t* remoteInboundEpochId;
