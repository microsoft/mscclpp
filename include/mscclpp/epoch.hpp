--- conflicted
+++ resolved
@@ -40,12 +40,7 @@
   }
 
   void signal() {
-<<<<<<< HEAD
     connection_->updateAndSync(remoteEpochIdsRegMem_.get(), 0, &outBoundEpochId_, outBoundEpochId_ + 1);
-=======
-    connection_->atomicWrite(remoteEpochIdsRegMem_.get(), offsetof(EpochIds, inboundReplica), localEpochIdsRegMem_,
-                             offsetof(EpochIds, outbound), 0, 1);
->>>>>>> 192ce67a
   }
 };
 
@@ -58,12 +53,8 @@
 #ifdef __CUDACC__
     __forceinline__ __device__ void wait() {
       (*expectedInboundEpochId) += 1;
-<<<<<<< HEAD
       while (*(volatile uint64_t*)&(inboundEpochId) < (*expectedInboundEpochId)){
       }
-=======
-      POLL_MAYBE_JAILBREAK(*(volatile uint64_t*)&(epochIds->inboundReplica) < (*expectedInboundEpochId), 1000000000);
->>>>>>> 192ce67a
     }
 #endif  // __CUDACC__
 
