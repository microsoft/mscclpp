// Copyright (c) Microsoft Corporation.
// Licensed under the MIT license.

#ifndef MSCCLPP_CORE_HPP_
#define MSCCLPP_CORE_HPP_

#define MSCCLPP_MAJOR 0
#define MSCCLPP_MINOR 2
#define MSCCLPP_PATCH 0
#define MSCCLPP_VERSION (MSCCLPP_MAJOR * 10000 + MSCCLPP_MINOR * 100 + MSCCLPP_PATCH)

#include <bitset>
#include <future>
#include <memory>
#include <mscclpp/errors.hpp>
#include <string>
#include <vector>

namespace mscclpp {

#define MSCCLPP_UNIQUE_ID_BYTES 128

/// Unique ID for a process. This is a MSCCLPP_UNIQUE_ID_BYTES byte array that uniquely identifies a process.
struct UniqueId {
  char internal[MSCCLPP_UNIQUE_ID_BYTES];
};

<<<<<<< HEAD
class Bootstrap {
=======
/// Base class for bootstrappers.
class BaseBootstrap {
>>>>>>> 2e164578
 public:
  Bootstrap(){};
  virtual ~Bootstrap() = default;
  virtual int getRank() = 0;
  virtual int getNranks() = 0;
  virtual void send(void* data, int size, int peer, int tag) = 0;
  virtual void recv(void* data, int size, int peer, int tag) = 0;
  virtual void allGather(void* allData, int size) = 0;
  virtual void barrier() = 0;

  void send(const std::vector<char>& data, int peer, int tag);
  void recv(std::vector<char>& data, int peer, int tag);
};

<<<<<<< HEAD
class TcpBootstrap : public Bootstrap {
 public:
  TcpBootstrap(int rank, int nRanks);
  ~TcpBootstrap();
=======
/// A native implementation of the bootstrapper.
class Bootstrap : public BaseBootstrap {
 public:
  /// Construct a Bootstrap.
  /// @param rank The rank of the process.
  /// @param nRanks The total number of ranks.
  Bootstrap(int rank, int nRanks);

  /// Destroy the Bootstrap.
  ~Bootstrap();
>>>>>>> 2e164578

  /// Create a random unique ID and store it in the Bootstrap.
  /// @return The created unique ID.
  UniqueId createUniqueId();

  /// Return the unique ID stored in the Bootstrap.
  /// @return The unique ID stored in the Bootstrap.
  UniqueId getUniqueId() const;

  /// Initialize the Bootstrap with a given unique ID.
  /// @param uniqueId The unique ID to initialize the Bootstrap with.
  void initialize(UniqueId uniqueId);
<<<<<<< HEAD
  // the acceptable formats are "ip:port" or "interface:ip:port"
  void initialize(const std::string& ifIpPortTrio);
=======

  /// Initialize the Bootstrap with a string formatted as "ip:port" or "interface:ip:port".
  /// @param ifIpPortTrio The string formatted as "ip:port" or "interface:ip:port".
  void initialize(std::string ifIpPortTrio);

  /// Return the rank of the process.
>>>>>>> 2e164578
  int getRank() override;

  /// Return the total number of ranks.
  int getNranks() override;

  /// Send data to another process.
  ///
  /// Data sent via `send(senderBuff, size, receiverRank, tag)` can be received via `recv(receiverBuff, size,
  /// senderRank, tag)`.
  ///
  /// @param data The data to send.
  /// @param size The size of the data to send.
  /// @param peer The rank of the process to send the data to.
  /// @param tag The tag to send the data with.
  void send(void* data, int size, int peer, int tag) override;

  /// Receive data from another process.
  ///
  /// Data sent via `send(senderBuff, size, receiverRank, tag)` can be received via `recv(receiverBuff, size,
  /// senderRank, tag)`.
  ///
  /// @param data The buffer to write the received data to.
  /// @param size The size of the data to receive.
  /// @param peer The rank of the process to receive the data from.
  /// @param tag The tag to receive the data with.
  void recv(void* data, int size, int peer, int tag) override;

  /// Gather data from all processes.
  ///
  /// When called by rank `r`, this sends data from `allData[r * size]` to `allData[(r + 1) * size - 1]` to all other
  /// ranks. The data sent by rank `r` is received into `allData[r * size]` of other ranks.
  ///
  /// @param allData The buffer to write the received data to.
  /// @param size The size of the data each rank sends.
  void allGather(void* allData, int size) override;

  /// Synchronize all processes.
  void barrier() override;

 private:
  /// Implementation class for Bootstrap.
  class Impl;
  /// Pointer to the implementation class for Bootstrap.
  std::unique_ptr<Impl> pimpl_;
};

<<<<<<< HEAD
enum class Transport { Unknown, CudaIpc, IB0, IB1, IB2, IB3, IB4, IB5, IB6, IB7, NumTransports };
=======
/// Enumerates the available transport types.
enum class Transport {
  Unknown,       // Unknown transport type.
  CudaIpc,       // CUDA IPC transport type.
  IB0,           // InfiniBand device 0 transport type.
  IB1,           // InfiniBand device 1 transport type.
  IB2,           // InfiniBand device 2 transport type.
  IB3,           // InfiniBand device 3 transport type.
  IB4,           // InfiniBand device 4 transport type.
  IB5,           // InfiniBand device 5 transport type.
  IB6,           // InfiniBand device 6 transport type.
  IB7,           // InfiniBand device 7 transport type.
  NumTransports  // The number of transports.
};
>>>>>>> 2e164578

namespace detail {
const size_t TransportFlagsSize = 10;
static_assert(TransportFlagsSize == static_cast<size_t>(Transport::NumTransports),
              "TransportFlagsSize must match the number of transports");
/// Bitset for storing transport flags.
using TransportFlagsBase = std::bitset<TransportFlagsSize>;
}  // namespace detail

/// Stores transport flags.
class TransportFlags : private detail::TransportFlagsBase {
 public:
  /// Default constructor for TransportFlags.
  TransportFlags() = default;

  /// Constructor for TransportFlags that takes a Transport enum value.
  ///
  /// @param transport The transport to set the flag for.
  TransportFlags(Transport transport);

  /// Check if a specific transport flag is set.
  ///
  /// @param transport The transport to check the flag for.
  /// @return True if the flag is set, false otherwise.
  bool has(Transport transport) const;

  /// Check if no transport flags are set.
  ///
  /// @return True if no flags are set, false otherwise.
  bool none() const;

  /// Check if any transport flags are set.
  ///
  /// @return True if any flags are set, false otherwise.
  bool any() const;

  /// Check if all transport flags are set.
  ///
  /// @return True if all flags are set, false otherwise.
  bool all() const;

  /// Get the number of transport flags that are set.
  ///
  /// @return The number of flags that are set.
  size_t count() const;

  /// Bitwise OR assignment operator for TransportFlags.
  ///
  /// @param other The other TransportFlags to perform the OR operation with.
  /// @return A reference to the modified TransportFlags.
  TransportFlags& operator|=(TransportFlags other);

  /// Bitwise OR operator for TransportFlags.
  ///
  /// @param other The other TransportFlags to perform the OR operation with.
  /// @return A new TransportFlags object with the result of the OR operation.
  TransportFlags operator|(TransportFlags other) const;

  /// Bitwise OR operator for TransportFlags and Transport.
  ///
  /// @param transport The Transport to perform the OR operation with.
  /// @return A new TransportFlags object with the result of the OR operation.
  TransportFlags operator|(Transport transport) const;

  /// Bitwise AND assignment operator for TransportFlags.
  ///
  /// @param other The other TransportFlags to perform the AND operation with.
  /// @return A reference to the modified TransportFlags.
  TransportFlags& operator&=(TransportFlags other);

  /// Bitwise AND operator for TransportFlags.
  ///
  /// @param other The other TransportFlags to perform the AND operation with.
  /// @return A new TransportFlags object with the result of the AND operation.
  TransportFlags operator&(TransportFlags other) const;

  /// Bitwise AND operator for TransportFlags and Transport.
  ///
  /// @param transport The Transport to perform the AND operation with.
  /// @return A new TransportFlags object with the result of the AND operation.
  TransportFlags operator&(Transport transport) const;

  /// Bitwise XOR assignment operator for TransportFlags.
  ///
  /// @param other The other TransportFlags to perform the XOR operation with.
  /// @return A reference to the modified TransportFlags.
  TransportFlags& operator^=(TransportFlags other);

  /// Bitwise XOR operator for TransportFlags.
  ///
  /// @param other The other TransportFlags to perform the XOR operation with.
  /// @return A new TransportFlags object with the result of the XOR operation.
  TransportFlags operator^(TransportFlags other) const;

  /// Bitwise XOR operator for TransportFlags and Transport.
  ///
  /// @param transport The Transport to perform the XOR operation with.
  /// @return A new TransportFlags object with the result of the XOR operation.
  TransportFlags operator^(Transport transport) const;

  /// Bitwise NOT operator for TransportFlags.
  ///
  /// @return A new TransportFlags object with the result of the NOT operation.
  TransportFlags operator~() const;

  /// Equality comparison operator for TransportFlags.
  ///
  /// @param other The other TransportFlags to compare with.
  /// @return True if the two TransportFlags objects are equal, false otherwise.
  bool operator==(TransportFlags other) const;

  /// Inequality comparison operator for TransportFlags.
  ///
  /// @param other The other TransportFlags to compare with.
  /// @return True if the two TransportFlags objects are not equal, false otherwise.
  bool operator!=(TransportFlags other) const;

  /// Convert the TransportFlags object to a bitset representation.
  ///
  /// @return A detail::TransportFlagsBase object representing the TransportFlags object.
  detail::TransportFlagsBase toBitset() const;

 private:
  /// Private constructor for TransportFlags that takes a bitset representation.
  ///
  /// @param bitset The bitset representation of the TransportFlags object.
  TransportFlags(detail::TransportFlagsBase bitset);
};

/// Bitwise OR operator for two Transport objects.
///
/// @param transport1 The first Transport to perform the OR operation with.
/// @param transport2 The second Transport to perform the OR operation with.
/// @return A new TransportFlags object with the result of the OR operation.
inline TransportFlags operator|(Transport transport1, Transport transport2) {
  return TransportFlags(transport1) | transport2;
}

/// Bitwise AND operator for two Transport objects.
///
/// @param transport1 The first Transport to perform the AND operation with.
/// @param transport2 The second Transport to perform the AND operation with.
/// @return A new TransportFlags object with the result of the AND operation.
inline TransportFlags operator&(Transport transport1, Transport transport2) {
  return TransportFlags(transport1) & transport2;
}

/// Bitwise XOR operator for two Transport objects.
///
/// @param transport1 The first Transport to perform the XOR operation with.
/// @param transport2 The second Transport to perform the XOR operation with.
/// @return A new TransportFlags object with the result of the XOR operation.
inline TransportFlags operator^(Transport transport1, Transport transport2) {
  return TransportFlags(transport1) ^ transport2;
}

/// Get the number of available InfiniBand devices.
///
/// @return The number of available InfiniBand devices.
int getIBDeviceCount();

/// Get the name of the InfiniBand device associated with the specified transport.
///
/// @param ibTransport The InfiniBand transport to get the device name for.
/// @return The name of the InfiniBand device associated with the specified transport.
std::string getIBDeviceName(Transport ibTransport);

/// Get the InfiniBand transport associated with the specified device name.
///
/// @param ibDeviceName The name of the InfiniBand device to get the transport for.
/// @return The InfiniBand transport associated with the specified device name.
Transport getIBTransportByDeviceName(const std::string& ibDeviceName);

class Communicator;
class Connection;

/// Represents a block of memory that has been registered to a @ref Communicator.
class RegisteredMemory {
 protected:
  struct Impl;

 public:
  /// Default constructor.
  RegisteredMemory() = default;

  /// Constructor that takes a shared pointer to an implementation object.
  ///
  /// @param pimpl A shared pointer to an implementation object.
  RegisteredMemory(std::shared_ptr<Impl> pimpl);

  /// Destructor.
  ~RegisteredMemory();

  /// Get a pointer to the memory block.
  ///
  /// @return A pointer to the memory block.
  void* data();

  /// Get the size of the memory block.
  ///
  /// @return The size of the memory block.
  size_t size();

  /// Get the rank of the process that owns the memory block.
  ///
  /// @return The rank of the process that owns the memory block.
  int rank();

  /// Get the transport flags associated with the memory block.
  ///
  /// @return The transport flags associated with the memory block.
  TransportFlags transports();

  /// Serialize the RegisteredMemory object to a vector of characters.
  ///
  /// @return A vector of characters representing the serialized RegisteredMemory object.
  std::vector<char> serialize();

  /// Deserialize a RegisteredMemory object from a vector of characters.
  ///
  /// @param data A vector of characters representing a serialized RegisteredMemory object.
  /// @return A deserialized RegisteredMemory object.
  static RegisteredMemory deserialize(const std::vector<char>& data);

  friend class Connection;
  friend class IBConnection;
  friend class Communicator;

 private:
  // A shared_ptr is used since RegisteredMemory is functionally immutable, although internally some state is populated
  // lazily.
  std::shared_ptr<Impl> pimpl;
};

/// Represents a connection between two processes.
class Connection {
 public:
  /// Write data from a source @ref RegisteredMemory to a destination @ref RegisteredMemory.
  ///
  /// @param dst The destination @ref RegisteredMemory.
  /// @param dstOffset The offset in bytes from the start of the destination @ref RegisteredMemory.
  /// @param src The source @ref RegisteredMemory.
  /// @param srcOffset The offset in bytes from the start of the source @ref RegisteredMemory.
  /// @param size The number of bytes to write.
  virtual void write(RegisteredMemory dst, uint64_t dstOffset, RegisteredMemory src, uint64_t srcOffset,
                     uint64_t size) = 0;

  /// Update a 8-byte value in a destination @ref RegisteredMemory and synchronize the change with the remote process.
  ///
  /// @param dst The destination @ref RegisteredMemory.
  /// @param dstOffset The offset in bytes from the start of the destination @ref RegisteredMemory.
  /// @param src A pointer to the value to update.
  /// @param newValue The new value to write.
  virtual void updateAndSync(RegisteredMemory dst, uint64_t dstOffset, uint64_t* src, uint64_t newValue) = 0;

  /// Flush any pending writes to the remote process.
  virtual void flush() = 0;

  /// Get the rank of the remote process.
  ///
  /// @return The rank of the remote process.
  virtual int remoteRank() = 0;

  /// Get the tag associated with the connection.
  ///
  /// @return The tag associated with the connection.
  virtual int tag() = 0;

  /// Get the transport used by the local process.
  ///
  /// @return The transport used by the local process.
  virtual Transport transport() = 0;

  /// Get the transport used by the remote process.
  ///
  /// @return The transport used by the remote process.
  virtual Transport remoteTransport() = 0;

 protected:
  /// Get the implementation object associated with a @ref RegisteredMemory object.
  ///
  /// @param memory The @ref RegisteredMemory object.
  /// @return A shared pointer to the implementation object.
  static std::shared_ptr<RegisteredMemory::Impl> getRegisteredMemoryImpl(RegisteredMemory& memory);
};

/// A base class for objects that can be set up during @ref Communicator::setup().
struct Setuppable {
<<<<<<< HEAD
  virtual void beginSetup(std::shared_ptr<Bootstrap>) {}
  virtual void endSetup(std::shared_ptr<Bootstrap>) {}
=======
  /// Called inside @ref Communicator::setup() before any call to @ref endSetup() of any @ref Setuppable object that is
  /// being set up within the same @ref Communicator::setup() call.
  ///
  /// @param bootstrap A shared pointer to the bootstrap implementation.
  virtual void beginSetup(std::shared_ptr<BaseBootstrap> bootstrap);

  /// Called inside @ref Communicator::setup() after all calls to @ref beginSetup() of all @ref Setuppable objects that
  /// are being set up within the same @ref Communicator::setup() call.
  ///
  /// @param bootstrap A shared pointer to the bootstrap implementation.
  virtual void endSetup(std::shared_ptr<BaseBootstrap> bootstrap);
>>>>>>> 2e164578
};

/// A non-blocking future that can be used to check if a value is ready and retrieve it.
template <typename T>
class NonblockingFuture {
  std::shared_future<T> future;

 public:
  /// Default constructor.
  NonblockingFuture() = default;

  /// Constructor that takes a shared future and moves it into the NonblockingFuture.
  ///
  /// @param future The shared future to move.
  NonblockingFuture(std::shared_future<T>&& future) : future(std::move(future)) {}

  /// Copy constructor.
  ///
  /// @param other The @ref NonblockingFuture to copy.
  NonblockingFuture(const NonblockingFuture& other) = default;

  /// Check if the value is ready to be retrieved.
  ///
  /// @return True if the value is ready, false otherwise.
  bool ready() const { return future.wait_for(std::chrono::seconds(0)) == std::future_status::ready; }

  /// Get the value.
  ///
  /// @return The value.
  ///
  /// @throws Error if the value is not ready.
  T get() const {
    if (!ready()) throw Error("NonblockingFuture::get() called before ready", ErrorCode::InvalidUsage);
    return future.get();
  }
};

/// A class that sets up all registered memories and connections between processes.
///
/// A typical way to use this class:
///   1. Call @ref connectOnSetup() to declare connections between the calling process with other processes.
///   2. Call @ref registerMemory() to register memory regions that will be used for communication.
///   3. Call @ref sendMemoryOnSetup() or @ref recvMemoryOnSetup() to send/receive registered memory regions to/from
///      other processes.
///   4. Call @ref setup() to set up all registered memories and connections declared in the previous steps.
///   5. Call @ref NonblockingFuture<RegisteredMemory>::get() to get the registered memory regions received from other
///      processes.
///   6. All done; use connections and registered memories to build channels.
///
class Communicator {
 protected:
  struct Impl;

 public:
<<<<<<< HEAD
  /* Initialize the communicator.
   *
   * Inputs:
   *   bootstrap: an implementation of the of Bootstrap that the communicator will use
   */
  Communicator(std::shared_ptr<Bootstrap> bootstrap);
=======
  /// Initializes the communicator with a given bootstrap implementation.
  ///
  /// @param bootstrap An implementation of the BaseBootstrap that the communicator will use.
  Communicator(std::shared_ptr<BaseBootstrap> bootstrap);
>>>>>>> 2e164578

  /// Destroy the communicator.
  ~Communicator();

<<<<<<< HEAD
  /* Return the bootstrapper held by this communicator. */
  std::shared_ptr<Bootstrap> bootstrap();
=======
  /// Returns the bootstrapper held by this communicator.
  ///
  /// @return std::shared_ptr<BaseBootstrap> The bootstrapper held by this communicator.
  std::shared_ptr<BaseBootstrap> bootstrapper();
>>>>>>> 2e164578

  /// Register a region of GPU memory for use in this communicator.
  ///
  /// @param ptr Base pointer to the memory.
  /// @param size Size of the memory region in bytes.
  /// @param transports Transport flags.
  /// @return RegisteredMemory A handle to the buffer.
  RegisteredMemory registerMemory(void* ptr, size_t size, TransportFlags transports);

  /// Send information of a registered memory to the remote side on setup.
  ///
  /// This function registers a send to a remote process that will happen by a following call of @ref setup(). The send
  /// will carry information about a registered memory on the local process.
  ///
  /// @param memory The registered memory buffer to send information about.
  /// @param remoteRank The rank of the remote process.
  /// @param tag The tag to use for identifying the send.
  void sendMemoryOnSetup(RegisteredMemory memory, int remoteRank, int tag);

  /// Receive memory on setup.
  ///
  /// This function registers a receive from a remote process that will happen by a following call of @ref setup(). The
  /// receive will carry information about a registered memory on the remote process.
  ///
  /// @param remoteRank The rank of the remote process.
  /// @param tag The tag to use for identifying the receive.
  /// @return NonblockingFuture<RegisteredMemory> A non-blocking future of registered memory.
  NonblockingFuture<RegisteredMemory> recvMemoryOnSetup(int remoteRank, int tag);

  /// Connect to a remote rank on setup.
  ///
  /// This function only prepares metadata for connection. The actual connection is made by a following call of
  /// @ref setup(). Note that this function is two-way and a connection from rank `i` to remote rank `j` needs
  /// to have a counterpart from rank `j` to rank `i`. Note that with IB, buffers are registered at a page level and if
  /// a buffer is spread through multiple pages and do not fully utilize all of them, IB's QP has to register for all
  /// involved pages. This potentially has security risks if the connection's accesses are given to a malicious process.
  ///
  /// @param remoteRank The rank of the remote process.
  /// @param tag The tag of the connection for identifying it.
  /// @param transport The type of transport to be used.
  /// @return std::shared_ptr<Connection> A shared pointer to the connection.
  std::shared_ptr<Connection> connectOnSetup(int remoteRank, int tag, Transport transport);

  /// Add a custom Setuppable object to a list of objects to be setup later, when @ref setup() is called.
  ///
  /// @param setuppable A shared pointer to the Setuppable object.
  void onSetup(std::shared_ptr<Setuppable> setuppable);

  /// Setup all objects that have registered for setup.
  ///
  /// This includes previous calls of @ref sendMemoryOnSetup(), @ref recvMemoryOnSetup(), @ref connectOnSetup(), and
  /// @ref onSetup(). It is allowed to call this function multiple times, where the n-th call will only setup objects
  /// that have been registered after the (n-1)-th call.
  void setup();

  friend class RegisteredMemory::Impl;
  friend class IBConnection;

 private:
  /// Unique pointer to the implementation of the Communicator class.
  std::unique_ptr<Impl> pimpl;
};

/// A constant TransportFlags object representing no transports.
extern const TransportFlags NoTransports;

/// A constant TransportFlags object representing all InfiniBand transports.
extern const TransportFlags AllIBTransports;

/// A constant TransportFlags object representing all transports.
extern const TransportFlags AllTransports;

}  // namespace mscclpp

namespace std {

/// Specialization of the std::hash template for mscclpp::TransportFlags.
template <>
struct hash<mscclpp::TransportFlags>;

}  // namespace std

#endif  // MSCCLPP_CORE_HPP_<|MERGE_RESOLUTION|>--- conflicted
+++ resolved
@@ -25,12 +25,8 @@
   char internal[MSCCLPP_UNIQUE_ID_BYTES];
 };
 
-<<<<<<< HEAD
+/// Base class for bootstraps.
 class Bootstrap {
-=======
-/// Base class for bootstrappers.
-class BaseBootstrap {
->>>>>>> 2e164578
  public:
   Bootstrap(){};
   virtual ~Bootstrap() = default;
@@ -45,46 +41,34 @@
   void recv(std::vector<char>& data, int peer, int tag);
 };
 
-<<<<<<< HEAD
+/// A native implementation of the bootstrap using TCP sockets.
 class TcpBootstrap : public Bootstrap {
  public:
-  TcpBootstrap(int rank, int nRanks);
-  ~TcpBootstrap();
-=======
-/// A native implementation of the bootstrapper.
-class Bootstrap : public BaseBootstrap {
- public:
-  /// Construct a Bootstrap.
+  /// Constructor.
   /// @param rank The rank of the process.
   /// @param nRanks The total number of ranks.
-  Bootstrap(int rank, int nRanks);
-
-  /// Destroy the Bootstrap.
-  ~Bootstrap();
->>>>>>> 2e164578
-
-  /// Create a random unique ID and store it in the Bootstrap.
+  TcpBootstrap(int rank, int nRanks);
+
+  /// Destructor.
+  ~TcpBootstrap();
+
+  /// Create a random unique ID and store it in the @ref TcpBootstrap.
   /// @return The created unique ID.
   UniqueId createUniqueId();
 
-  /// Return the unique ID stored in the Bootstrap.
-  /// @return The unique ID stored in the Bootstrap.
+  /// Return the unique ID stored in the @ref TcpBootstrap.
+  /// @return The unique ID stored in the @ref TcpBootstrap.
   UniqueId getUniqueId() const;
 
-  /// Initialize the Bootstrap with a given unique ID.
-  /// @param uniqueId The unique ID to initialize the Bootstrap with.
+  /// Initialize the @ref TcpBootstrap with a given unique ID.
+  /// @param uniqueId The unique ID to initialize the @ref TcpBootstrap with.
   void initialize(UniqueId uniqueId);
-<<<<<<< HEAD
-  // the acceptable formats are "ip:port" or "interface:ip:port"
+
+  /// Initialize the @ref TcpBootstrap with a string formatted as "ip:port" or "interface:ip:port".
+  /// @param ifIpPortTrio The string formatted as "ip:port" or "interface:ip:port".
   void initialize(const std::string& ifIpPortTrio);
-=======
-
-  /// Initialize the Bootstrap with a string formatted as "ip:port" or "interface:ip:port".
-  /// @param ifIpPortTrio The string formatted as "ip:port" or "interface:ip:port".
-  void initialize(std::string ifIpPortTrio);
 
   /// Return the rank of the process.
->>>>>>> 2e164578
   int getRank() override;
 
   /// Return the total number of ranks.
@@ -125,15 +109,12 @@
   void barrier() override;
 
  private:
-  /// Implementation class for Bootstrap.
+  /// Implementation class for @ref TcpBootstrap.
   class Impl;
-  /// Pointer to the implementation class for Bootstrap.
+  /// Pointer to the implementation class for @ref TcpBootstrap.
   std::unique_ptr<Impl> pimpl_;
 };
 
-<<<<<<< HEAD
-enum class Transport { Unknown, CudaIpc, IB0, IB1, IB2, IB3, IB4, IB5, IB6, IB7, NumTransports };
-=======
 /// Enumerates the available transport types.
 enum class Transport {
   Unknown,       // Unknown transport type.
@@ -148,7 +129,6 @@
   IB7,           // InfiniBand device 7 transport type.
   NumTransports  // The number of transports.
 };
->>>>>>> 2e164578
 
 namespace detail {
 const size_t TransportFlagsSize = 10;
@@ -437,22 +417,17 @@
 
 /// A base class for objects that can be set up during @ref Communicator::setup().
 struct Setuppable {
-<<<<<<< HEAD
-  virtual void beginSetup(std::shared_ptr<Bootstrap>) {}
-  virtual void endSetup(std::shared_ptr<Bootstrap>) {}
-=======
   /// Called inside @ref Communicator::setup() before any call to @ref endSetup() of any @ref Setuppable object that is
   /// being set up within the same @ref Communicator::setup() call.
   ///
   /// @param bootstrap A shared pointer to the bootstrap implementation.
-  virtual void beginSetup(std::shared_ptr<BaseBootstrap> bootstrap);
+  virtual void beginSetup(std::shared_ptr<Bootstrap> bootstrap);
 
   /// Called inside @ref Communicator::setup() after all calls to @ref beginSetup() of all @ref Setuppable objects that
   /// are being set up within the same @ref Communicator::setup() call.
   ///
   /// @param bootstrap A shared pointer to the bootstrap implementation.
-  virtual void endSetup(std::shared_ptr<BaseBootstrap> bootstrap);
->>>>>>> 2e164578
+  virtual void endSetup(std::shared_ptr<Bootstrap> bootstrap);
 };
 
 /// A non-blocking future that can be used to check if a value is ready and retrieve it.
@@ -507,32 +482,18 @@
   struct Impl;
 
  public:
-<<<<<<< HEAD
-  /* Initialize the communicator.
-   *
-   * Inputs:
-   *   bootstrap: an implementation of the of Bootstrap that the communicator will use
-   */
+  /// Initializes the communicator with a given bootstrap implementation.
+  ///
+  /// @param bootstrap An implementation of the Bootstrap that the communicator will use.
   Communicator(std::shared_ptr<Bootstrap> bootstrap);
-=======
-  /// Initializes the communicator with a given bootstrap implementation.
-  ///
-  /// @param bootstrap An implementation of the BaseBootstrap that the communicator will use.
-  Communicator(std::shared_ptr<BaseBootstrap> bootstrap);
->>>>>>> 2e164578
 
   /// Destroy the communicator.
   ~Communicator();
 
-<<<<<<< HEAD
-  /* Return the bootstrapper held by this communicator. */
+  /// Returns the bootstrap held by this communicator.
+  ///
+  /// @return std::shared_ptr<Bootstrap> The bootstrap held by this communicator.
   std::shared_ptr<Bootstrap> bootstrap();
-=======
-  /// Returns the bootstrapper held by this communicator.
-  ///
-  /// @return std::shared_ptr<BaseBootstrap> The bootstrapper held by this communicator.
-  std::shared_ptr<BaseBootstrap> bootstrapper();
->>>>>>> 2e164578
 
   /// Register a region of GPU memory for use in this communicator.
   ///
