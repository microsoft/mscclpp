--- conflicted
+++ resolved
@@ -147,11 +147,7 @@
   /// @param flag The flag to read.
   /// @param maxSpinCount The maximum number of spin counts before asserting. Never assert if negative.
   /// @return The 4-byte data read.
-<<<<<<< HEAD
-  MSCCLPP_DEVICE_INLINE uint32_t read(uint32_t flag, int64_t maxSpinCount = 1000000) const {
-=======
   MSCCLPP_DEVICE_INLINE uint32_t read(uint32_t flag, [[maybe_unused]] int64_t maxSpinCount = 1000000) const {
->>>>>>> 604c3459
     uint32_t data;
     POLL_MAYBE_JAILBREAK(readOnce(flag, data), maxSpinCount);
     return data;
