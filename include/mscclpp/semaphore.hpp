--- conflicted
+++ resolved
@@ -12,60 +12,6 @@
 
 namespace mscclpp {
 
-<<<<<<< HEAD
-/// A base class for semaphores.
-///
-/// A semaphore is a synchronization mechanism that allows the local peer to wait for the remote peer to complete a
-/// data transfer. The local peer signals the remote peer that it has completed a data transfer by incrementing the
-/// outbound semaphore ID. The incremented outbound semaphore ID is copied to the remote peer's inbound semaphore ID so
-/// that the remote peer can wait for the local peer to complete a data transfer. Vice versa, the remote peer signals
-/// the local peer that it has completed a data transfer by incrementing the remote peer's outbound semaphore ID and
-/// copying the incremented value to the local peer's inbound semaphore ID.
-///
-/// @tparam InboundDeleter The deleter for inbound semaphore IDs. This is either `std::default_delete` for host memory
-/// or CudaDeleter for device memory.
-/// @tparam OutboundDeleter The deleter for outbound semaphore IDs. This is either `std::default_delete` for host memory
-/// or CudaDeleter for device memory.
-///
-template <template <typename> typename InboundDeleter, template <typename> typename OutboundDeleter>
-class BaseSemaphore {
- protected:
-  /// The registered memory for the remote peer's inbound semaphore ID.
-  std::shared_future<RegisteredMemory> remoteInboundSemaphoreIdsRegMem_;
-
-  /// The inbound semaphore ID that is incremented by the remote peer and waited on by the local peer.
-  ///
-  /// The location of localInboundSemaphore_ can be either on the host or on the device.
-  std::unique_ptr<uint64_t, InboundDeleter<uint64_t>> localInboundSemaphore_;
-
-  /// The expected inbound semaphore ID to be incremented by the local peer and compared to the
-  /// localInboundSemaphore_.
-  ///
-  /// The location of expectedInboundSemaphore_ can be either on the host or on the device.
-  std::unique_ptr<uint64_t, InboundDeleter<uint64_t>> expectedInboundSemaphore_;
-
-  /// The outbound semaphore ID that is incremented by the local peer and copied to the remote peer's
-  /// localInboundSemaphore_.
-  ///
-  /// The location of outboundSemaphore_ can be either on the host or on the device.
-  std::unique_ptr<uint64_t, OutboundDeleter<uint64_t>> outboundSemaphore_;
-
- public:
-  /// Constructs a BaseSemaphore.
-  ///
-  /// @param localInboundSemaphoreId The inbound semaphore ID
-  /// @param expectedInboundSemaphoreId The expected inbound semaphore ID
-  /// @param outboundSemaphoreId The outbound semaphore ID
-  BaseSemaphore(std::unique_ptr<uint64_t, InboundDeleter<uint64_t>> localInboundSemaphoreId,
-                std::unique_ptr<uint64_t, InboundDeleter<uint64_t>> expectedInboundSemaphoreId,
-                std::unique_ptr<uint64_t, OutboundDeleter<uint64_t>> outboundSemaphoreId)
-      : localInboundSemaphore_(std::move(localInboundSemaphoreId)),
-        expectedInboundSemaphore_(std::move(expectedInboundSemaphoreId)),
-        outboundSemaphore_(std::move(outboundSemaphoreId)) {}
-};
-
-=======
->>>>>>> 604c3459
 /// A semaphore for sending signals from the host to the device.
 class Host2DeviceSemaphore {
  private:
