// Copyright (c) Microsoft Corporation.
// Licensed under the MIT license.

#ifndef MSCCLPP_SEMAPHORE_HPP_
#define MSCCLPP_SEMAPHORE_HPP_

#include <memory>

#include "core.hpp"
#include "gpu_utils.hpp"
#include "semaphore_device.hpp"

namespace mscclpp {

/// A semaphore for sending signals from the host to the device.
class Host2DeviceSemaphore {
 private:
  Semaphore semaphore_;
<<<<<<< HEAD
  detail::UniqueGpuPtr<uint64_t> expectedInboundFlagId_;
  std::unique_ptr<uint64_t> outboundFlagId_;
=======
  detail::UniqueGpuPtr<uint64_t> expectedInboundToken_;
  std::unique_ptr<uint64_t> outboundToken_;
>>>>>>> ae56698d

 public:
  /// Constructor.
  /// @param semaphore
  Host2DeviceSemaphore(const Semaphore& semaphore);

  /// Constructor.
  /// @param communicator The communicator.
  /// @param connection The connection associated with this semaphore.
  Host2DeviceSemaphore(Communicator& communicator, std::shared_ptr<Connection> connection);

  /// Returns the connection.
  /// @return The connection associated with this semaphore.
  std::shared_ptr<Connection> connection() const;

  /// Signal the device.
  void signal();

  /// Device-side handle for Host2DeviceSemaphore.
  using DeviceHandle = Host2DeviceSemaphoreDeviceHandle;

  /// Returns the device-side handle.
  DeviceHandle deviceHandle() const;
};

/// A semaphore for sending signals from the local host to a remote host.
class Host2HostSemaphore {
 private:
  Semaphore semaphore_;
<<<<<<< HEAD
  std::unique_ptr<uint64_t> expectedInboundFlagId_;
  std::unique_ptr<uint64_t> outboundFlagId_;
=======
  std::unique_ptr<uint64_t> expectedInboundToken_;
  std::unique_ptr<uint64_t> outboundToken_;
>>>>>>> ae56698d

 public:
  /// Constructor.
  /// @param semaphore
  Host2HostSemaphore(const Semaphore& semaphore);

  /// Constructor.
  /// @param communicator The communicator.
  /// @param connection The connection associated with this semaphore. Transport::CudaIpc is not allowed for
  /// Host2HostSemaphore.
  Host2HostSemaphore(Communicator& communicator, std::shared_ptr<Connection> connection);

  /// Returns the connection.
  /// @return The connection associated with this semaphore.
  std::shared_ptr<Connection> connection() const;

  /// Signal the remote host.
  void signal();

  /// Check if the remote host has signaled.
  /// @return true if the remote host has signaled.
  bool poll();

  /// Wait for the remote host to signal.
  /// @param maxSpinCount The maximum number of spin counts before throwing an exception. Never throws if negative.
  void wait(int64_t maxSpinCount = 10000000);
};

/// A semaphore for sending signals from the local device to a peer device via a GPU thread.
class MemoryDevice2DeviceSemaphore {
 private:
  Semaphore semaphore_;
<<<<<<< HEAD
  detail::UniqueGpuPtr<uint64_t> expectedInboundFlagId_;
  detail::UniqueGpuPtr<uint64_t> outboundFlagId_;
=======
  detail::UniqueGpuPtr<uint64_t> expectedInboundToken_;
  detail::UniqueGpuPtr<uint64_t> outboundToken_;
>>>>>>> ae56698d

 public:
  /// Constructor.
  /// @param semaphore
  MemoryDevice2DeviceSemaphore(const Semaphore& semaphore);

  /// Constructor.
  /// @param communicator The communicator.
  /// @param connection The connection associated with this semaphore.
  MemoryDevice2DeviceSemaphore(Communicator& communicator, std::shared_ptr<Connection> connection);

  /// Returns the connection.
  /// @return The connection associated with this semaphore.
  std::shared_ptr<Connection> connection() const;

  /// Device-side handle for MemoryDevice2DeviceSemaphore.
  using DeviceHandle = MemoryDevice2DeviceSemaphoreDeviceHandle;

  /// Returns the device-side handle.
  DeviceHandle deviceHandle() const;
};

/// @deprecated Use MemoryDevice2DeviceSemaphore instead.
[[deprecated(
    "Use MemoryDevice2DeviceSemaphore instead.")]] typedef MemoryDevice2DeviceSemaphore SmDevice2DeviceSemaphore;

}  // namespace mscclpp

#endif  // MSCCLPP_SEMAPHORE_HPP_<|MERGE_RESOLUTION|>--- conflicted
+++ resolved
@@ -16,13 +16,8 @@
 class Host2DeviceSemaphore {
  private:
   Semaphore semaphore_;
-<<<<<<< HEAD
-  detail::UniqueGpuPtr<uint64_t> expectedInboundFlagId_;
-  std::unique_ptr<uint64_t> outboundFlagId_;
-=======
   detail::UniqueGpuPtr<uint64_t> expectedInboundToken_;
   std::unique_ptr<uint64_t> outboundToken_;
->>>>>>> ae56698d
 
  public:
   /// Constructor.
@@ -52,13 +47,8 @@
 class Host2HostSemaphore {
  private:
   Semaphore semaphore_;
-<<<<<<< HEAD
-  std::unique_ptr<uint64_t> expectedInboundFlagId_;
-  std::unique_ptr<uint64_t> outboundFlagId_;
-=======
   std::unique_ptr<uint64_t> expectedInboundToken_;
   std::unique_ptr<uint64_t> outboundToken_;
->>>>>>> ae56698d
 
  public:
   /// Constructor.
@@ -91,13 +81,8 @@
 class MemoryDevice2DeviceSemaphore {
  private:
   Semaphore semaphore_;
-<<<<<<< HEAD
-  detail::UniqueGpuPtr<uint64_t> expectedInboundFlagId_;
-  detail::UniqueGpuPtr<uint64_t> outboundFlagId_;
-=======
   detail::UniqueGpuPtr<uint64_t> expectedInboundToken_;
   detail::UniqueGpuPtr<uint64_t> outboundToken_;
->>>>>>> ae56698d
 
  public:
   /// Constructor.
