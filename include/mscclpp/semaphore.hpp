// Copyright (c) Microsoft Corporation.
// Licensed under the MIT license.

#ifndef MSCCLPP_SEMAPHORE_HPP_
#define MSCCLPP_SEMAPHORE_HPP_

#include <memory>

#include "core.hpp"
#include "gpu_utils.hpp"
#include "semaphore_device.hpp"

namespace mscclpp {

/// A base class for semaphores.
///
/// An semaphore is a synchronization mechanism that allows the local peer to wait for the remote peer to complete a
/// data transfer. The local peer signals the remote peer that it has completed a data transfer by incrementing the
/// outbound semaphore ID. The incremented outbound semaphore ID is copied to the remote peer's inbound semaphore ID so
/// that the remote peer can wait for the local peer to complete a data transfer. Vice versa, the remote peer signals
/// the local peer that it has completed a data transfer by incrementing the remote peer's outbound semaphore ID and
/// copying the incremented value to the local peer's inbound semaphore ID.
///
/// @tparam InboundDeleter The deleter for inbound semaphore IDs. This is either `std::default_delete` for host memory
/// or @ref CudaDeleter for device memory.
/// @tparam OutboundDeleter The deleter for outbound semaphore IDs. This is either `std::default_delete` for host memory
/// or @ref CudaDeleter for device memory.
///
template <template <typename> typename InboundDeleter, template <typename> typename OutboundDeleter>
class BaseSemaphore {
 protected:
  /// The registered memory for the remote peer's inbound semaphore ID.
  NonblockingFuture<RegisteredMemory> remoteInboundSemaphoreIdsRegMem_;

  /// The inbound semaphore ID that is incremented by the remote peer and waited on by the local peer.
  ///
  /// The location of @ref localInboundSemaphore_ can be either on the host or on the device.
  std::unique_ptr<uint64_t, InboundDeleter<uint64_t>> localInboundSemaphore_;

  /// The expected inbound semaphore ID to be incremented by the local peer and compared to the
  /// @ref localInboundSemaphore_.
  ///
  /// The location of @ref expectedInboundSemaphore_ can be either on the host or on the device.
  std::unique_ptr<uint64_t, InboundDeleter<uint64_t>> expectedInboundSemaphore_;

  /// The outbound semaphore ID that is incremented by the local peer and copied to the remote peer's @ref
  /// localInboundSemaphore_.
  ///
  /// The location of @ref outboundSemaphore_ can be either on the host or on the device.
  std::unique_ptr<uint64_t, OutboundDeleter<uint64_t>> outboundSemaphore_;

 public:
  /// Constructs a BaseSemaphore.
  ///
  /// @param localInboundSemaphoreId The inbound semaphore ID
  /// @param expectedInboundSemaphoreId The expected inbound semaphore ID
  /// @param outboundSemaphoreId The outbound semaphore ID
  BaseSemaphore(std::unique_ptr<uint64_t, InboundDeleter<uint64_t>> localInboundSemaphoreId,
                std::unique_ptr<uint64_t, InboundDeleter<uint64_t>> expectedInboundSemaphoreId,
                std::unique_ptr<uint64_t, OutboundDeleter<uint64_t>> outboundSemaphoreId)
      : localInboundSemaphore_(std::move(localInboundSemaphoreId)),
        expectedInboundSemaphore_(std::move(expectedInboundSemaphoreId)),
        outboundSemaphore_(std::move(outboundSemaphoreId)) {}
};

/// A semaphore for sending signals from the host to the device.
class Host2DeviceSemaphore : public BaseSemaphore<detail::GpuDeleter, std::default_delete> {
 private:
  std::shared_ptr<Connection> connection_;

 public:
  /// Constructor.
  /// @param communicator The communicator.
  /// @param connection The connection associated with this semaphore.
  Host2DeviceSemaphore(Communicator& communicator, std::shared_ptr<Connection> connection);

  /// Returns the connection.
  /// @return The connection associated with this semaphore.
  std::shared_ptr<Connection> connection();

  /// Signal the device.
  void signal();

  /// Device-side handle for @ref Host2DeviceSemaphore.
  using DeviceHandle = Host2DeviceSemaphoreDeviceHandle;

  /// Returns the device-side handle.
  DeviceHandle deviceHandle();
};

/// A semaphore for sending signals from the local host to a remote host.
class Host2HostSemaphore : public BaseSemaphore<std::default_delete, std::default_delete> {
 public:
  /// Constructor
  /// @param communicator The communicator.
  /// @param connection The connection associated with this semaphore. @ref Transport::CudaIpc is not allowed for @ref
  /// Host2HostSemaphore.
  Host2HostSemaphore(Communicator& communicator, std::shared_ptr<Connection> connection);

  /// Returns the connection.
  /// @return The connection associated with this semaphore.
  std::shared_ptr<Connection> connection();

  /// Signal the remote host.
  void signal();

  /// Check if the remote host has signaled.
  /// @return true if the remote host has signaled.
  bool poll();

  /// Wait for the remote host to signal.
  /// @param maxSpinCount The maximum number of spin counts before throwing an exception. Never throws if negative.
  void wait(int64_t maxSpinCount = 10000000);

 private:
  std::shared_ptr<Connection> connection_;
};

<<<<<<< HEAD
/// A semaphore for sending signals from the local device to a peer device via a GPU thread.
class MemoryDevice2DeviceSemaphore : public BaseSemaphore<CudaDeleter, CudaDeleter> {
=======
/// A semaphore for sending signals from the local device to a peer device via SM.
class SmDevice2DeviceSemaphore : public BaseSemaphore<detail::GpuDeleter, detail::GpuDeleter> {
>>>>>>> 3f9c653a
 public:
  /// Constructor.
  /// @param communicator The communicator.
  /// @param connection The connection associated with this semaphore.
  MemoryDevice2DeviceSemaphore(Communicator& communicator, std::shared_ptr<Connection> connection);

  /// Constructor.
  MemoryDevice2DeviceSemaphore() = delete;

  /// Device-side handle for @ref MemoryDevice2DeviceSemaphore.
  using DeviceHandle = MemoryDevice2DeviceSemaphoreDeviceHandle;

  /// Returns the device-side handle.
  DeviceHandle deviceHandle() const;

  bool isRemoteInboundSemaphoreIdSet_;
};

/// @deprecated Use @ref MemoryDevice2DeviceSemaphore instead.
[[deprecated(
    "Use MemoryDevice2DeviceSemaphore instead.")]] typedef MemoryDevice2DeviceSemaphore SmDevice2DeviceSemaphore;

}  // namespace mscclpp

#endif  // MSCCLPP_SEMAPHORE_HPP_<|MERGE_RESOLUTION|>--- conflicted
+++ resolved
@@ -116,13 +116,8 @@
   std::shared_ptr<Connection> connection_;
 };
 
-<<<<<<< HEAD
 /// A semaphore for sending signals from the local device to a peer device via a GPU thread.
-class MemoryDevice2DeviceSemaphore : public BaseSemaphore<CudaDeleter, CudaDeleter> {
-=======
-/// A semaphore for sending signals from the local device to a peer device via SM.
-class SmDevice2DeviceSemaphore : public BaseSemaphore<detail::GpuDeleter, detail::GpuDeleter> {
->>>>>>> 3f9c653a
+class MemoryDevice2DeviceSemaphore : public BaseSemaphore<detail::GpuDeleter, detail::GpuDeleter> {
  public:
   /// Constructor.
   /// @param communicator The communicator.
