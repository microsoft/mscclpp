// Copyright (c) Microsoft Corporation.
// Licensed under the MIT license.

#ifndef MSCCLPP_UTILS_HPP_
#define MSCCLPP_UTILS_HPP_

#include <chrono>
#include <mscclpp/core.hpp>
#include <string>

namespace mscclpp {

struct Timer {
  std::chrono::steady_clock::time_point start_;
  int timeout_;

  Timer(int timeout = -1);

  ~Timer();

  /// Returns the elapsed time in microseconds.
  int64_t elapsed() const;

  void set(int timeout);

  void reset();

  void print(const std::string& name);
};

struct ScopedTimer : public Timer {
  const std::string name_;

  ScopedTimer(const std::string& name);

  ~ScopedTimer();
};

std::string getHostName(int maxlen, const char delim);

<<<<<<< HEAD
/// Check if NVLink-Supported (NVLS) is supported.
///
/// @return True if NVLink-Supported (NVLS) is supported, false otherwise.
bool isNvlsSupported();

/// Get the number of available InfiniBand devices.
///
/// @return The number of available InfiniBand devices.
int getIBDeviceCount();

/// Get the name of the InfiniBand device associated with the specified transport.
///
/// @param ibTransport The InfiniBand transport to get the device name for.
/// @return The name of the InfiniBand device associated with the specified transport.
std::string getIBDeviceName(Transport ibTransport);

/// Get the InfiniBand transport associated with the specified device name.
///
/// @param ibDeviceName The name of the InfiniBand device to get the transport for.
/// @return The InfiniBand transport associated with the specified device name.
Transport getIBTransportByDeviceName(const std::string& ibDeviceName);

=======
>>>>>>> 34945fb1
}  // namespace mscclpp

#endif  // MSCCLPP_UTILS_HPP_<|MERGE_RESOLUTION|>--- conflicted
+++ resolved
@@ -38,31 +38,6 @@
 
 std::string getHostName(int maxlen, const char delim);
 
-<<<<<<< HEAD
-/// Check if NVLink-Supported (NVLS) is supported.
-///
-/// @return True if NVLink-Supported (NVLS) is supported, false otherwise.
-bool isNvlsSupported();
-
-/// Get the number of available InfiniBand devices.
-///
-/// @return The number of available InfiniBand devices.
-int getIBDeviceCount();
-
-/// Get the name of the InfiniBand device associated with the specified transport.
-///
-/// @param ibTransport The InfiniBand transport to get the device name for.
-/// @return The name of the InfiniBand device associated with the specified transport.
-std::string getIBDeviceName(Transport ibTransport);
-
-/// Get the InfiniBand transport associated with the specified device name.
-///
-/// @param ibDeviceName The name of the InfiniBand device to get the transport for.
-/// @return The InfiniBand transport associated with the specified device name.
-Transport getIBTransportByDeviceName(const std::string& ibDeviceName);
-
-=======
->>>>>>> 34945fb1
 }  // namespace mscclpp
 
 #endif  // MSCCLPP_UTILS_HPP_