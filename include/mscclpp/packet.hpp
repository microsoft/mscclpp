// Copyright (c) Microsoft Corporation.
// Licensed under the MIT license.

#ifndef MSCCLPP_PACKET_HPP_
#define MSCCLPP_PACKET_HPP_

#include "poll.hpp"

namespace mscclpp {

/// LL (low latency) protocol packet.
union LLPacket {
  // Assume data is written with an atomicity of 8 bytes (IB/RDMA).
  struct {
    uint32_t data1;
    uint32_t flag1;
    uint32_t data2;
    uint32_t flag2;
  };

  struct {
    uint64_t x;
    uint64_t y;
  } vec;

  uint64_t v[2];

#ifdef __CUDACC__
  __forceinline__ __device__ LLPacket() {}

  /// Write 8 bytes of data to the packet.
  /// @param val1 The first 4-byte data to write.
  /// @param val2 The second 4-byte data to write.
  /// @param flag The flag to write.
  __forceinline__ __device__ void write(uint32_t val1, uint32_t val2, uint32_t flag) {
    asm volatile("st.volatile.global.v4.u32 [%0], {%1,%2,%3,%4};" ::"l"(v), "r"(val1), "r"(flag), "r"(val2), "r"(flag));
  }

  /// Write 8 bytes of data to the packet.
  /// @param val The 8-byte data to write.
  /// @param flag The flag to write.
  __forceinline__ __device__ void write(uint64_t val, uint32_t flag) {
    asm volatile("st.volatile.global.v4.u32 [%0], {%1,%2,%3,%4};" ::"l"(v), "r"((uint32_t)val), "r"(flag),
                 "r"((uint32_t)(val >> 32)), "r"(flag));
  }

  /// Helper of @ref read().
  /// @param flag The flag to read.
  /// @param data The 8-byte data read.
  /// @return True if the flag is not equal to the given flag.
  __forceinline__ __device__ bool readOnce(uint32_t flag, uint2& data) const {
    uint32_t flag1, flag2;
    asm volatile("ld.volatile.global.v4.u32 {%0,%1,%2,%3}, [%4];"
                 : "=r"(data.x), "=r"(flag1), "=r"(data.y), "=r"(flag2)
                 : "l"(v));
    return (flag1 != flag) || (flag2 != flag);
  }

  /// Read 8 bytes of data from the packet.
  /// @param flag The flag to read.
  /// @param maxSpinCount The maximum number of spin counts before asserting. Never assert if negative.
  /// @return The 8-byte data read.
<<<<<<< HEAD
  __forceinline__ __device__ uint2 read(uint32_t flag) const {
=======
  __forceinline__ __device__ uint2 read(uint32_t flag, int64_t maxSpinCount = 100000000) {
>>>>>>> b3d0fdb8
    uint2 data;
    POLL_MAYBE_JAILBREAK(readOnce(flag, data), maxSpinCount);
    return data;
  }

  /// Clear the packet.
  __forceinline__ __device__ void clear() {
    vec.x = 0;
    vec.y = 0;
  }
#endif  // __CUDACC__
};

#ifdef __CUDACC__
/// Read from the data and write to the packet buffer.
__forceinline__ __device__ void putPackets(void* bufPtr, uint64_t bufOffset, const void* dataPtr, uint64_t dataOffset,
                                           uint64_t dataBytes, uint32_t threadId, uint32_t numThreads, uint32_t flag) {
  // Offsets should be aligned to 8 bytes & size should be a multiple of 8 bytes
  const uint32_t* dataBase = (const uint32_t*)((const char*)dataPtr + dataOffset);
  LLPacket* bufBase = (LLPacket*)((char*)bufPtr + bufOffset);
  size_t nElem = dataBytes / sizeof(uint64_t);
  for (size_t i = threadId; i < nElem; i += numThreads) {
    LLPacket* pkt = &bufBase[i];
    pkt->write(dataBase[2 * i], dataBase[2 * i + 1], flag);
  }
}

/// Read from the packet buffer and write to the data.
__forceinline__ __device__ void getPackets(const void* bufPtr, uint64_t bufOffset, void* dataPtr, uint64_t dataOffset,
                                           uint64_t dataBytes, uint32_t threadId, uint32_t numThreads, uint32_t flag) {
  // Offsets should be aligned to 8 bytes & size should be a multiple of 8 bytes
  const LLPacket* bufBase = (const LLPacket*)((const char*)bufPtr + bufOffset);
  uint2* dataBase = (uint2*)((char*)dataPtr + dataOffset);
  size_t nElem = dataBytes / sizeof(uint2);
  for (size_t i = threadId; i < nElem; i += numThreads) {
    const LLPacket* pkt = &bufBase[i];
    dataBase[i] = pkt->read(flag);
  }
}
#endif  // __CUDACC__

};  // namespace mscclpp

#endif  // MSCCLPP_PACKET_HPP_<|MERGE_RESOLUTION|>--- conflicted
+++ resolved
@@ -60,11 +60,7 @@
   /// @param flag The flag to read.
   /// @param maxSpinCount The maximum number of spin counts before asserting. Never assert if negative.
   /// @return The 8-byte data read.
-<<<<<<< HEAD
-  __forceinline__ __device__ uint2 read(uint32_t flag) const {
-=======
-  __forceinline__ __device__ uint2 read(uint32_t flag, int64_t maxSpinCount = 100000000) {
->>>>>>> b3d0fdb8
+  __forceinline__ __device__ uint2 read(uint32_t flag, int64_t maxSpinCount = 100000000) const {
     uint2 data;
     POLL_MAYBE_JAILBREAK(readOnce(flag, data), maxSpinCount);
     return data;
