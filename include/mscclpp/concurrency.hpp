// Copyright (c) Microsoft Corporation.
// Licensed under the MIT license.

#ifndef MSCCLPP_CONCURRENCY_HPP_
#define MSCCLPP_CONCURRENCY_HPP_

#include "poll_device.hpp"

namespace mscclpp {

/// A device-wide barrier.
struct DeviceSyncer {
 public:
  /// Construct a new DeviceSyncer object.
  DeviceSyncer() = default;

  /// Destroy the DeviceSyncer object.
  ~DeviceSyncer() = default;

  /// Synchronize all threads inside a kernel. Guarantee that all previous work of all threads in cooperating blocks is
  /// finished.
  /// @param blockNum The number of blocks that will synchronize.
  /// @param maxSpinCount The maximum number of spin counts before asserting. Never assert if negative.
<<<<<<< HEAD
  MSCCLPP_DEVICE_INLINE void sync(int blockNum, int64_t maxSpinCount = 100000000) {
    int maxOldCnt = blockNum - 1;
=======
  __forceinline__ __device__ void sync(int blockNum, int64_t maxSpinCount = 100000000) {
    unsigned int maxOldCnt = blockNum - 1;
>>>>>>> 3431f370
    __syncthreads();
    if (blockNum == 1) return;
    if (threadIdx.x == 0) {
      // Need a `__threadfence()` before to flip `flag`.
      __threadfence();
      int tmp = isIncFlag_ ^ 1;
      if (tmp) {
        if (atomicInc(&count_, maxOldCnt) == maxOldCnt) {
          flag_ = 1;
        }
        POLL_MAYBE_JAILBREAK(!flag_, maxSpinCount);
      } else {
        if (atomicInc(&count_, maxOldCnt) == maxOldCnt) {
          flag_ = 0;
        }
        POLL_MAYBE_JAILBREAK(flag_, maxSpinCount);
      }
      isIncFlag_ = tmp;
    }
    // We need sync here because only a single thread is checking whether
    // the flag is flipped.
    __syncthreads();
  }

 private:
  /// The flag to indicate whether the barrier is reached by the latest thread.
  volatile int flag_;
  /// The counter of synchronized blocks.
  unsigned int count_;
  /// The flag to indicate whether to increase or decrease @ref flag_.
  int isIncFlag_;
};

}  // namespace mscclpp

#endif  // MSCCLPP_CONCURRENCY_HPP_<|MERGE_RESOLUTION|>--- conflicted
+++ resolved
@@ -21,13 +21,8 @@
   /// finished.
   /// @param blockNum The number of blocks that will synchronize.
   /// @param maxSpinCount The maximum number of spin counts before asserting. Never assert if negative.
-<<<<<<< HEAD
   MSCCLPP_DEVICE_INLINE void sync(int blockNum, int64_t maxSpinCount = 100000000) {
-    int maxOldCnt = blockNum - 1;
-=======
-  __forceinline__ __device__ void sync(int blockNum, int64_t maxSpinCount = 100000000) {
     unsigned int maxOldCnt = blockNum - 1;
->>>>>>> 3431f370
     __syncthreads();
     if (blockNum == 1) return;
     if (threadIdx.x == 0) {
