// Copyright (c) Microsoft Corporation.
// Licensed under the MIT license.

#ifndef MSCCLPP_FIFO_HPP_
#define MSCCLPP_FIFO_HPP_

#include <memory>

#include "fifo_device.hpp"

namespace mscclpp {

constexpr size_t DEFAULT_FIFO_SIZE = 256;

/// Host-side proxy FIFO for device-produced work elements.
class Fifo {
 public:
  /// Construct a FIFO with a given number of entries.
  /// @param size Number of entries (default: 256).
  Fifo(int size = DEFAULT_FIFO_SIZE);

  /// Destructor.
  ~Fifo();

<<<<<<< HEAD
  /// Poll and get the trigger at the head.
  /// @return ProxyTrigger at the head of the FIFO.
=======
  /// Polls the FIFO for a trigger.
  ///
  /// @return A ProxyTrigger which is the trigger at the head of fifo.
>>>>>>> 75197983
  ProxyTrigger poll();

  /// Remove the head trigger.
  void pop();

  /// Get FIFO size.
  /// @return Number of entries in the FIFO.
  int size() const;

  /// Get device-side FIFO handle.
  /// @return FifoDeviceHandle for device access.
  FifoDeviceHandle deviceHandle() const;

 private:
  struct Impl;
  std::unique_ptr<Impl> pimpl;
};

}  // namespace mscclpp

#endif  // MSCCLPP_FIFO_HPP_<|MERGE_RESOLUTION|>--- conflicted
+++ resolved
@@ -22,14 +22,9 @@
   /// Destructor.
   ~Fifo();
 
-<<<<<<< HEAD
-  /// Poll and get the trigger at the head.
-  /// @return ProxyTrigger at the head of the FIFO.
-=======
   /// Polls the FIFO for a trigger.
   ///
   /// @return A ProxyTrigger which is the trigger at the head of fifo.
->>>>>>> 75197983
   ProxyTrigger poll();
 
   /// Remove the head trigger.
