--- conflicted
+++ resolved
@@ -15,18 +15,6 @@
 /// Host-side proxy FIFO for device-produced work elements.
 class Fifo {
  public:
-<<<<<<< HEAD
-  /// Constructs a new Fifo object.
-  /// @param size The number of entires in the FIFO.
-  Fifo(int size = DEFAULT_FIFO_SIZE);
-
-  /// Destroys the Fifo object.
-  ~Fifo();
-
-  /// Polls the FIFO for a trigger.
-  ///
-  /// Returns ProxyTrigger which is the trigger at the head of fifo.
-=======
   /// Constructor.
   /// @param size Number of entries (default: DEFAULT_FIFO_SIZE).
   Fifo(int size = DEFAULT_FIFO_SIZE);
@@ -36,7 +24,6 @@
 
   /// Poll and get the trigger at the head.
   /// @return ProxyTrigger at the head of the FIFO.
->>>>>>> 604c3459
   ProxyTrigger poll();
 
   /// Remove the head trigger.
@@ -46,19 +33,12 @@
   /// @return Number of entries in the FIFO.
   int size() const;
 
-<<<<<<< HEAD
-  /// Returns a FifoDeviceHandle object representing the device FIFO.
-  ///
-  /// @return A FifoDeviceHandle object representing the device FIFO.
-  FifoDeviceHandle deviceHandle() const;
-=======
   /// Get device-side FIFO handle.
   /// @return FifoDeviceHandle for device access.
   FifoDeviceHandle deviceHandle() const;
 
   [[deprecated("flushTail() is now no-op and no longer needed. This will be removed in a future release.")]] void
   flushTail([[maybe_unused]] bool sync = false) {}
->>>>>>> 604c3459
 
  private:
   struct Impl;
