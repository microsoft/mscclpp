--- conflicted
+++ resolved
@@ -22,14 +22,8 @@
   /// Destructor.
   ~Fifo();
 
-<<<<<<< HEAD
-  /// Polls the FIFO for a trigger.
-  ///
-  /// @return A ProxyTrigger which is the trigger at the head of fifo.
-=======
   /// Poll and get the trigger at the head.
   /// @return ProxyTrigger at the head of the FIFO.
->>>>>>> b4dde38d
   ProxyTrigger poll();
 
   /// Remove the head trigger.
