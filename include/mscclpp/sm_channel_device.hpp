--- conflicted
+++ resolved
@@ -14,29 +14,6 @@
 
 namespace Element {
 
-<<<<<<< HEAD
-=======
-/// Load an element from DRAM.
-///
-/// @param v The value to be loaded.
-/// @param p The address of the value to be loaded.
-///
-template <typename T>
-__forceinline__ __device__ void load(T& v, const T* p) {
-  v = *p;
-}
-
-/// Write an element on DRAM.
-///
-/// @param p The address of the value to be written.
-/// @param v The value to be written.
-///
-template <typename T>
-__forceinline__ __device__ void store(T* p, const T& v) {
-  *p = v;
-}
-
->>>>>>> 70eb6d73
 /// Copy aligned elements from the source memory to the destination memory.
 ///
 /// This function is intended to be collectively called by multiple threads. Each thread copies a part of
