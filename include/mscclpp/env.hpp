// Copyright (c) Microsoft Corporation.
// Licensed under the MIT license.

#ifndef MSCCLPP_ENV_HPP_
#define MSCCLPP_ENV_HPP_

#include <memory>
#include <string>

namespace mscclpp {

class Env;

/// Get the MSCCL++ environment.
/// @return A reference to the global environment object.
std::shared_ptr<Env> env();

/// The MSCCL++ environment. The constructor reads environment variables and sets the corresponding fields.
/// Use the @ref env() function to get the environment object.
class Env {
 public:
  const std::string debug;
  const std::string debugSubsys;
  const std::string debugFile;
  const std::string hcaDevices;
  const std::string hostid;
  const std::string socketFamily;
  const std::string socketIfname;
  const std::string commId;
  const std::string executionPlanDir;
  const std::string npkitDumpDir;
  const bool cudaIpcUseDefaultStream;
<<<<<<< HEAD
  const std::string ncclSharedLibPath;
  const std::string forceNcclFallbackOperation;
  const bool enableNcclFallback;
=======
  const bool disableChannelCache;
>>>>>>> 0b840baa

 private:
  Env();

  friend std::shared_ptr<Env> env();
};

}  // namespace mscclpp

#endif  // MSCCLPP_ENV_HPP_<|MERGE_RESOLUTION|>--- conflicted
+++ resolved
@@ -30,13 +30,10 @@
   const std::string executionPlanDir;
   const std::string npkitDumpDir;
   const bool cudaIpcUseDefaultStream;
-<<<<<<< HEAD
   const std::string ncclSharedLibPath;
   const std::string forceNcclFallbackOperation;
   const bool enableNcclFallback;
-=======
   const bool disableChannelCache;
->>>>>>> 0b840baa
 
  private:
   Env();
