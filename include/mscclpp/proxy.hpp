// Copyright (c) Microsoft Corporation.
// Licensed under the MIT license.

#ifndef MSCCLPP_PROXY_HPP_
#define MSCCLPP_PROXY_HPP_

#include <functional>
#include <memory>

#include "fifo.hpp"

namespace mscclpp {

<<<<<<< HEAD
/// Possible return values of a ProxyHandler.
enum class ProxyHandlerResult {
  /// Move to the next trigger in the FIFO.
  Continue,
  /// Flush the FIFO and continue to the next trigger.
  FlushFifoTailAndContinue,
  /// Stop the proxy and exit.
=======
/// Return values for ProxyHandler.
enum class ProxyHandlerResult {
  /// Move to next trigger in FIFO.
  Continue,
  /// Stop and exit proxy.
>>>>>>> 604c3459
  Stop,
};

class Proxy;

<<<<<<< HEAD
/// Type of handler function for the proxy.
=======
/// Handler function type for proxy.
>>>>>>> 604c3459
using ProxyHandler = std::function<ProxyHandlerResult(ProxyTrigger)>;

/// Host-side proxy for PortChannels.
class Proxy {
 public:
<<<<<<< HEAD
  /// Constructor of Proxy.
  /// @param handler The handler function to be called for each trigger in the FIFO.
  /// @param threadInit Optional function to be called in the proxy thread before starting the FIFO consumption.
  /// @param fifoSize The size of the FIFO. Default is DEFAULT_FIFO_SIZE.
  Proxy(ProxyHandler handler, std::function<void()> threadInit, size_t fifoSize = DEFAULT_FIFO_SIZE);

  /// Constructor of Proxy.
  /// @param handler The handler function to be called for each trigger in the FIFO.
  /// @param fifoSize The size of the FIFO. Default is DEFAULT_FIFO_SIZE.
  Proxy(ProxyHandler handler, size_t fifoSize = DEFAULT_FIFO_SIZE);

  /// Destructor of Proxy.
  /// This will stop the proxy if it is running.
  ~Proxy();

  /// Start the proxy.
  void start();

  /// Stop the proxy.
  void stop();

  /// This is a concurrent fifo which is multiple threads from the device
  /// can produce for and the sole proxy thread consumes it.
  /// @return A reference to the FIFO object used by the proxy.
  Fifo& fifo();
=======
  /// Constructor.
  /// @param handler Handler for each FIFO trigger.
  /// @param threadInit Optional function run in proxy thread before FIFO consumption.
  /// @param fifoSize FIFO size (default: DEFAULT_FIFO_SIZE).
  Proxy(ProxyHandler handler, std::function<void()> threadInit, int fifoSize = DEFAULT_FIFO_SIZE);

  /// Constructor.
  /// @param handler Handler for each FIFO trigger.
  /// @param fifoSize FIFO size (default: DEFAULT_FIFO_SIZE).
  Proxy(ProxyHandler handler, int fifoSize = DEFAULT_FIFO_SIZE);

  /// Destructor. Stops proxy if running.
  ~Proxy();

  /// Start proxy.
  void start();

  /// Stop proxy.
  void stop();

  /// Get reference to FIFO used by proxy.
  /// @return Shared pointer to FIFO.
  std::shared_ptr<Fifo> fifo();
>>>>>>> 604c3459

 private:
  struct Impl;
  std::unique_ptr<Impl> pimpl_;
};

}  // namespace mscclpp

#endif  // MSCCLPP_PROXY_HPP_<|MERGE_RESOLUTION|>--- conflicted
+++ resolved
@@ -11,63 +11,22 @@
 
 namespace mscclpp {
 
-<<<<<<< HEAD
-/// Possible return values of a ProxyHandler.
-enum class ProxyHandlerResult {
-  /// Move to the next trigger in the FIFO.
-  Continue,
-  /// Flush the FIFO and continue to the next trigger.
-  FlushFifoTailAndContinue,
-  /// Stop the proxy and exit.
-=======
 /// Return values for ProxyHandler.
 enum class ProxyHandlerResult {
   /// Move to next trigger in FIFO.
   Continue,
   /// Stop and exit proxy.
->>>>>>> 604c3459
   Stop,
 };
 
 class Proxy;
 
-<<<<<<< HEAD
-/// Type of handler function for the proxy.
-=======
 /// Handler function type for proxy.
->>>>>>> 604c3459
 using ProxyHandler = std::function<ProxyHandlerResult(ProxyTrigger)>;
 
 /// Host-side proxy for PortChannels.
 class Proxy {
  public:
-<<<<<<< HEAD
-  /// Constructor of Proxy.
-  /// @param handler The handler function to be called for each trigger in the FIFO.
-  /// @param threadInit Optional function to be called in the proxy thread before starting the FIFO consumption.
-  /// @param fifoSize The size of the FIFO. Default is DEFAULT_FIFO_SIZE.
-  Proxy(ProxyHandler handler, std::function<void()> threadInit, size_t fifoSize = DEFAULT_FIFO_SIZE);
-
-  /// Constructor of Proxy.
-  /// @param handler The handler function to be called for each trigger in the FIFO.
-  /// @param fifoSize The size of the FIFO. Default is DEFAULT_FIFO_SIZE.
-  Proxy(ProxyHandler handler, size_t fifoSize = DEFAULT_FIFO_SIZE);
-
-  /// Destructor of Proxy.
-  /// This will stop the proxy if it is running.
-  ~Proxy();
-
-  /// Start the proxy.
-  void start();
-
-  /// Stop the proxy.
-  void stop();
-
-  /// This is a concurrent fifo which is multiple threads from the device
-  /// can produce for and the sole proxy thread consumes it.
-  /// @return A reference to the FIFO object used by the proxy.
-  Fifo& fifo();
-=======
   /// Constructor.
   /// @param handler Handler for each FIFO trigger.
   /// @param threadInit Optional function run in proxy thread before FIFO consumption.
@@ -91,7 +50,6 @@
   /// Get reference to FIFO used by proxy.
   /// @return Shared pointer to FIFO.
   std::shared_ptr<Fifo> fifo();
->>>>>>> 604c3459
 
  private:
   struct Impl;
