--- conflicted
+++ resolved
@@ -27,13 +27,11 @@
     def shift_buffers(self, instance, num_instances, replication_function):
         return
 
-<<<<<<< HEAD
-    def __add__(self, other):
-        return None
-=======
     def shift_semaphores(self, instance, num_instances, replication_function):
         return
->>>>>>> 04ab152c
+
+    def __add__(self, other):
+        return None
 
 
 @dataclass
@@ -242,15 +240,12 @@
                 relaxed=(self.name == Instruction.relaxed_signal),
             )
         elif (
-<<<<<<< HEAD
-            isinstance(other, SignalOperation) or isinstance(other, WaitOperation) or isinstance(other, FlushOperation) or isinstance(other, PipelineOperation)
-=======
             isinstance(other, SemaphoreAcquireOperation)
             or isinstance(other, SemaphoreReleaseOperation)
             or isinstance(other, SignalOperation)
             or isinstance(other, WaitOperation)
             or isinstance(other, FlushOperation)
->>>>>>> 04ab152c
+            or isinstance(other, PipelineOperation)
         ):
             if other.data_sync == SyncType.before or other.data_sync == SyncType.both:
                 self.data_sync = self.data_sync ^ ((SyncType.after & self.data_sync))
@@ -298,15 +293,12 @@
                 relaxed=(self.name == Instruction.relaxed_wait),
             )
         elif (
-<<<<<<< HEAD
-            isinstance(other, SignalOperation) or isinstance(other, WaitOperation) or isinstance(other, FlushOperation) or isinstance(other, PipelineOperation)
-=======
             isinstance(other, SemaphoreAcquireOperation)
             or isinstance(other, SemaphoreReleaseOperation)
             or isinstance(other, SignalOperation)
             or isinstance(other, WaitOperation)
             or isinstance(other, FlushOperation)
->>>>>>> 04ab152c
+            or isinstance(other, PipelineOperation)
         ):
             if other.data_sync == SyncType.before or other.data_sync == SyncType.both:
                 self.data_sync = self.data_sync ^ ((SyncType.after & self.data_sync))
@@ -388,15 +380,12 @@
                 data_sync=self.data_sync | other.data_sync,
             )
         elif (
-<<<<<<< HEAD
-            isinstance(other, SignalOperation) or isinstance(other, WaitOperation) or isinstance(other, FlushOperation) or isinstance(other, PipelineOperation)
-=======
             isinstance(other, SemaphoreAcquireOperation)
             or isinstance(other, SemaphoreReleaseOperation)
             or isinstance(other, SignalOperation)
             or isinstance(other, WaitOperation)
             or isinstance(other, FlushOperation)
->>>>>>> 04ab152c
+            or isinstance(other, PipelineOperation)
         ):
             if other.data_sync == SyncType.before or other.data_sync == SyncType.both:
                 self.data_sync = self.data_sync ^ ((SyncType.after & self.data_sync))
