--- conflicted
+++ resolved
@@ -101,13 +101,11 @@
         else:
             return lambda value, num_instances, instance: value
 
-<<<<<<< HEAD
+    def get_semaphore_replication_policy_function(self):
+        return lambda value, num_instances, instance: value * num_instances + instance
+
     def set_loop_context(self, loop_context):
         self.loop_context = loop_context
-=======
-    def get_semaphore_replication_policy_function(self):
-        return lambda value, num_instances, instance: value * num_instances + instance
->>>>>>> 04ab152c
 
     def to_json(self):
         json_obj = {
