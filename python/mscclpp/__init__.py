# Copyright (c) Microsoft Corporation.
# Licensed under the MIT license.

"""MSCCL++ Python API."""

import atexit
from dataclasses import dataclass
from functools import cached_property, wraps
import inspect
import json
import os
from pathlib import Path
from typing import Any
import warnings

from blake3 import blake3

from mscclpp.language.program import CollectiveProgram
from mscclpp.language.internal.types import AlgoSpec
from functools import wraps
from mscclpp._version import __version__, __commit_id__

if os.environ.get("MSCCLPP_HOME", None) is None:
    os.environ["MSCCLPP_HOME"] = os.path.abspath(os.path.dirname(__file__))

<<<<<<< HEAD
from mscclpp._version import __version__, __commit_id__

=======
>>>>>>> 2f7d74b2

# Parse the version
version = {
    "version": __version__,
    "git_commit": __commit_id__,
}


from ._mscclpp import (
    Env,
    ErrorCode,
    BaseError,
    Error,
    SysError,
    CudaError,
    CuError,
    IbError,
    Device,
    DeviceType,
    Communicator,
    Connection,
    connect_nvls_collective,
    EndpointConfig,
    Fifo,
    Host2DeviceSemaphore,
    Host2HostSemaphore,
    numa,
    ProxyService,
    RegisteredMemory,
    PortChannel,
    MemoryChannel,
    MemoryDevice2DeviceSemaphore,
    TcpBootstrap,
    Transport,
    TransportFlags,
    DataType,
    Executor,
    ExecutionPlan,
    ExecutionPlanConstraint,
    PacketType,
    RawGpuBuffer,
    env,
    is_nvls_supported,
    npkit,
    ExecutionPlanHandle as _ExecutionPlanHandle,
    ExecutionPlanRegistry as _ExecutionPlanRegistry,
)

__all__ = [
    "Device",
    "DeviceType",
    "Communicator",
    "Connection",
    "connect_nvls_collective",
    "EndpointConfig",
    "Fifo",
    "Host2DeviceSemaphore",
    "Host2HostSemaphore",
    "numa",
    "ProxyService",
    "RegisteredMemory",
    "PortChannel",
    "MemoryChannel",
    "MemoryDevice2DeviceSemaphore",
    "TcpBootstrap",
    "Transport",
    "TransportFlags",
    "DataType",
    "Executor",
    "ExecutionPlan",
    "PacketType",
    "RawGpuBuffer",
    "env",
    "version",
    "is_nvls_supported",
    "alloc_shared_physical_cuda",
    "npkit",
    # Version information
    "__version__",
    "version",
    "get_include",
    "get_lib",
]


def get_include() -> str:
    """Return the directory that contains the MSCCL++ headers."""
    return os.path.join(os.path.dirname(__file__), "include")


def get_lib() -> str:
    """Return the directory that contains the MSCCL++ headers."""
    return os.path.join(os.path.dirname(__file__), "lib")


def deprecated(new_cls):
    def decorator(old_cls):
        @wraps(old_cls)
        def wrapper(*args, **kwargs):
            warnings.warn(
                f"{old_cls.__name__} is deprecated, use {new_cls.__name__} instead.",
                DeprecationWarning,
            )
            return new_cls(*args, **kwargs)

        return wrapper

    return decorator


class ExecutionPlanHandle:

    def __init__(self, handle: _ExecutionPlanHandle):
        self._handle = handle

    @cached_property
    def id(self) -> int:
        return self._handle.id

    @cached_property
    def tags(self) -> set:
        return frozenset(self._handle.tags)

    @cached_property
    def plan(self) -> ExecutionPlan:
        return self._handle.plan

    @cached_property
    def constraints(self) -> ExecutionPlanConstraint:
        return self._handle.constraints


@dataclass(frozen=True)
class ExecutionRequest:
    collective: str
    world_size: int
    n_ranks_per_node: int
    send_buffer: int
    recv_buffer: int
    message_size: int
    hints: dict


class ExecutionPlanRegistry:
    _instance = None

    def __new__(cls):
        if cls._instance is None:
            cls._instance = super(ExecutionPlanRegistry, cls).__new__(cls)
        return cls._instance

    def __init__(self):
        if not hasattr(self, "_initialized"):
            self._registry = _ExecutionPlanRegistry.get_instance()
            self._id_map = {}
            self._collective_map = {}
            self._selector = None
            self._initialized = True

    def register_plan(self, plan: ExecutionPlanHandle):
        self._id_map[plan.id] = plan
        if plan.plan.collective not in self._collective_map:
            self._collective_map[plan.plan.collective] = []
        self._collective_map[plan.plan.collective].append(plan)
        return self._instance._registry.register_plan(plan._handle)

    def set_selector(self, selector):
        self._selector = selector
        self._instance._registry.set_selector(selector)

    def set_default_selector(self, selector):
        self._selector = selector
        self._instance._registry.set_default_selector(selector)

    def get(self, id: str) -> ExecutionPlanHandle:
        return self._id_map.get(id, None)

    def select(
        self,
        collective: str,
        world_size: int,
        n_ranks_per_node: int,
        send_buffer: int,
        recv_buffer: int,
        message_size: int,
        hints: dict = {},
    ) -> ExecutionPlanHandle:
        if self._selector is None or collective not in self._collective_map:
            return None
        req = ExecutionRequest(
            collective=collective,
            world_size=world_size,
            n_ranks_per_node=n_ranks_per_node,
            send_buffer=send_buffer,
            recv_buffer=recv_buffer,
            message_size=message_size,
            hints=hints,
        )
        return self._selector(self._collective_map[collective], req)

    @classmethod
    def reset_instance(cls):
        if cls._instance is not None:
            cls._instance._registry.clear()
            cls._instance._id_map = {}
            cls._instance._collective_map = {}
            cls._instance._selector = None
            cls._instance = None


atexit.register(ExecutionPlanRegistry.reset_instance)

_execution_plan_registry = ExecutionPlanRegistry()


def _stable_json_bytes(obj: Any) -> bytes:
    return json.dumps(
        obj,
        sort_keys=True,
        ensure_ascii=False,
        separators=(",", ":"),
    ).encode("utf-8")


def compile(
    algo,
    name: str,
    collective: str,
    rank: int,
    nranks_per_node: int,
    world_size: int,
    instances: int,
    protocol: str,
    num_threads_per_block: int = 1024,
    min_message_size: int = 0,
    max_message_size: int = 2**64 - 1,
    tags: dict = {},
    **kwargs,
) -> ExecutionPlanHandle:
    """Compile a MSCCL++ program from a high-level algorithm description.
    Args:
        algo: The high-level algorithm description (e.g., a function or class).
        name (str): The name of the program.
        collective (str): The collective operation type (e.g., "allreduce").
        rank (int): The rank of the current process.
        nranks_per_node (int): Number of ranks per node.
        world_size (int): Total number of ranks in the program.
        instances (int): Number of instances to replicate.
        protocol (str): Communication protocol ("Simple" or "LL").
        num_threads_per_block (int): Number of threads per GPU thread block.
        min_msg_size (int): Minimum message size for this program.
        max_msg_size (int): Maximum message size for this program.
        tags (dict): Additional tags or metadata for the program.
        **kwargs: Additional keyword arguments for future extensions.
    Returns:
        The compiled program object.
    Raises:
        NotImplementedError: If the compilation logic is not implemented.
    """
    if not callable(algo):
        raise ValueError("The 'algo' argument must be a callable (e.g., a function or class).")
    prog: CollectiveProgram = algo(
        AlgoSpec(
            name=name,
            collective=collective,
            nranks_per_node=nranks_per_node,
            world_size=world_size,
            instances=instances,
            protocol=protocol,
            num_threads_per_block=num_threads_per_block,
            min_message_size=min_message_size,
            max_message_size=max_message_size,
            tags=tags,
        ),
        **kwargs,
    )
    source = inspect.getsource(algo)

    source_hash = blake3(source.encode("utf-8")).hexdigest()
    plan_id = blake3(
        _stable_json_bytes(
            {
                "version": __version__,
                "algo_name": name,
                "collective": collective,
                "tags": sorted(tags.items()),
                "source_hash": source_hash,
                "envs": {
                    "nranks_per_node": nranks_per_node,
                    "world_size": world_size,
                    "instances": instances,
                    "protocol": protocol,
                },
            }
        )
    ).hexdigest()
    plan_handel = _execution_plan_registry.get(plan_id)
    if plan_handel is not None:
        return plan_handel

    plan_dir = os.environ.get("MSCCLPP_EXECUTION_PLAN_DIR", Path.home() / ".cache/mscclpp")
    os.makedirs(plan_dir, exist_ok=True)
    filename = f"{plan_id}.json"
    plan_path = os.path.join(plan_dir, filename)
    tmp_path = plan_path + f".tmp.{os.getpid()}"
    if not os.path.exists(plan_path):
        try:
            # TODO (binyli): Each rank could it's own execution plan separately. Doesn't need to generate whole plan.
            with open(tmp_path, "w") as f:
                prog.post_process_operations()
                f.write(prog.to_json(indent=None, separators=(",", ":"), ensure_ascii=False))
                f.flush()
                os.fsync(f.fileno())
            if not os.path.exists(plan_path):
                os.rename(tmp_path, plan_path)
            else:
                os.remove(tmp_path)
        except Exception:
            Path(plan_path).unlink(missing_ok=True)
    execution_plan = ExecutionPlan(plan_path, rank)
    handle = _ExecutionPlanHandle.create(
        id=plan_id,
        world_size=world_size,
        nranks_per_node=nranks_per_node,
        plan=execution_plan,
        tags=tags,
    )
    return ExecutionPlanHandle(handle)<|MERGE_RESOLUTION|>--- conflicted
+++ resolved
@@ -23,11 +23,6 @@
 if os.environ.get("MSCCLPP_HOME", None) is None:
     os.environ["MSCCLPP_HOME"] = os.path.abspath(os.path.dirname(__file__))
 
-<<<<<<< HEAD
-from mscclpp._version import __version__, __commit_id__
-
-=======
->>>>>>> 2f7d74b2
 
 # Parse the version
 version = {
