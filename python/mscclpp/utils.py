# Copyright (c) Microsoft Corporation.
# Licensed under the MIT license.

import ctypes
import os
import struct
import subprocess
import tempfile
<<<<<<< HEAD
import torch
from typing import Type
=======
from typing import Any, Type
>>>>>>> f6305a3c

import cupy as cp
import numpy as np

try:
    import torch

    _use_torch = True
    torchTensor = torch.Tensor
except ImportError:
    _use_torch = False
    torchTensor = Type[Any]


class Kernel:
    CU_LAUNCH_PARAM_BUFFER_POINTER = 0x01
    CU_LAUNCH_PARAM_BUFFER_SIZE = 0x02
    CU_LAUNCH_PARAM_END = 0x00 if not cp.cuda.runtime.is_hip else 0x03

    def __init__(self, ptx: bytes, kernel_name: str):
        self._module = cp.cuda.driver.moduleLoadData(ptx)
        self._kernel = cp.cuda.driver.moduleGetFunction(self._module, kernel_name)

    def launch_kernel(
        self,
        params: bytes,
        nblocks: int,
        nthreads: int,
        shared: int,
        stream: Type[cp.cuda.Stream] or Type[None],
    ):
        buffer = (ctypes.c_byte * len(params)).from_buffer_copy(params)
        buffer_size = ctypes.c_size_t(len(params))
        config = np.array(
            [
                Kernel.CU_LAUNCH_PARAM_BUFFER_POINTER,
                ctypes.addressof(buffer),
                Kernel.CU_LAUNCH_PARAM_BUFFER_SIZE,
                ctypes.addressof(buffer_size),
                Kernel.CU_LAUNCH_PARAM_END,
            ],
            dtype=np.uint64,
        )
        cuda_stream = 0
        if stream:
            cuda_stream = stream.ptr if isinstance(stream, cp.cuda.Stream) else stream.cuda_stream
        cp.cuda.driver.launchKernel(
            self._kernel, nblocks, 1, 1, nthreads, 1, 1, shared, cuda_stream, 0, config.ctypes.data
        )

    def __del__(self):
        cp.cuda.driver.moduleUnload(self._module)


class KernelBuilder:
    kernel_map: dict = {}

    def get_key(self, kernel_name, macro_dict):
        return kernel_name + "-".join(f"{key}={macro_dict[key]}" for key in sorted(macro_dict))

    def __init__(self, file: str, kernel_name: str, file_dir: str = None, macro_dict: dict = {}):
        kernel_key = self.get_key(kernel_name, macro_dict)
        if kernel_key in self.kernel_map:
            self._kernel = self.kernel_map[kernel_key]
            return
        self._tempdir = tempfile.TemporaryDirectory(suffix=f"{os.getpid()}")
        self._current_file_dir = file_dir if file_dir else os.path.dirname(os.path.abspath(__file__))
        self.macros = None
        if file_dir:
            self.macros = ["-D{}={}".format(macro, value) for macro, value in macro_dict.items()]
        ptx = self._compile_cuda(os.path.join(self._current_file_dir, file), f"{kernel_name}.ptx")
        self._kernel = Kernel(ptx, kernel_name)
        self.kernel_map[kernel_key] = self._kernel

    def _compile_cuda(self, source_file, output_file, std_version="c++17"):
        mscclpp_home = os.environ.get("MSCCLPP_HOME", "/usr/local/mscclpp")
        include_dir = os.path.join(mscclpp_home, "include")
        if not cp.cuda.runtime.is_hip:
            compute_capability = cp.cuda.Device().compute_capability
            cuda_home = os.environ.get("CUDA_HOME")
            nvcc = os.path.join(cuda_home, "bin/nvcc") if cuda_home else "nvcc"
            command = [
                nvcc,
                f"-std={std_version}",
                "-ptx",
                "-Xcompiler",
                "-Wall,-Wextra",
                f"-I{include_dir}",
                f"{source_file}",
                f"--gpu-architecture=compute_{compute_capability}",
                f"--gpu-code=sm_{compute_capability},compute_{compute_capability}",
                "-o",
                f"{self._tempdir.name}/{output_file}",
            ]
        else:
            # the gcn arch name is like "gfx942:sramecc+:xnack-"
            gcn_arch = (
                cp.cuda.runtime.getDeviceProperties(cp.cuda.Device().id)["gcnArchName"].decode("utf-8").split(":")[0]
            )
            rocm_home = os.environ.get("ROCM_HOME")
            hipcc = os.path.join(rocm_home, "bin/hipcc") if rocm_home else "hipcc"
            command = [
                hipcc,
                f"-std={std_version}",
                "--genco",
                "-D__HIP_PLATFORM_AMD__",
                f"--offload-arch={gcn_arch}",
                f"-I{include_dir}",
                f"{source_file}",
                "-o",
                f"{self._tempdir.name}/{output_file}",
            ]
        if self.macros:
            command += self.macros
        try:
            subprocess.run(command, capture_output=True, text=True, check=True, bufsize=1)
            with open(f"{self._tempdir.name}/{output_file}", "rb") as f:
                return f.read()
        except subprocess.CalledProcessError as e:
            print(e.stderr, end="")
            raise RuntimeError("Compilation failed: ", " ".join(command))

    def get_compiled_kernel(self):
        return self._kernel

    def __del__(self):
        if hasattr(self, "_tempdir"):
            self._tempdir.cleanup()


def pack(*args):
    res = b""
    for arg in list(args):
        if isinstance(arg, int):
            res += struct.pack("i", arg)
        elif isinstance(arg, ctypes.c_size_t):
            res += struct.pack("N", arg.value)
        elif isinstance(arg, np.ndarray):
            res += struct.pack("P", arg.ctypes.data)
        elif isinstance(arg, cp.ndarray):
            res += struct.pack("P", arg.data.ptr)
<<<<<<< HEAD
        elif isinstance(arg, torch.Tensor):
=======
        elif is_torch_tensor(arg):
>>>>>>> f6305a3c
            res += struct.pack("P", arg.data_ptr())
        # use int to represent bool, which can avoid CUDA_ERROR_LAUNCH_OUT_OF_RESOURCES error
        elif isinstance(arg, bool):
            res += struct.pack("i", arg)
        elif isinstance(arg, bytes):
            res += struct.pack(f"{len(arg)}s", arg)
        else:
            raise RuntimeError(f"Unsupported type: {type(arg)}")
    return res


def is_torch_tensor(tensor: Any) -> bool:
    return _use_torch and isinstance(tensor, torchTensor)<|MERGE_RESOLUTION|>--- conflicted
+++ resolved
@@ -6,12 +6,7 @@
 import struct
 import subprocess
 import tempfile
-<<<<<<< HEAD
-import torch
-from typing import Type
-=======
 from typing import Any, Type
->>>>>>> f6305a3c
 
 import cupy as cp
 import numpy as np
@@ -153,11 +148,7 @@
             res += struct.pack("P", arg.ctypes.data)
         elif isinstance(arg, cp.ndarray):
             res += struct.pack("P", arg.data.ptr)
-<<<<<<< HEAD
-        elif isinstance(arg, torch.Tensor):
-=======
         elif is_torch_tensor(arg):
->>>>>>> f6305a3c
             res += struct.pack("P", arg.data_ptr())
         # use int to represent bool, which can avoid CUDA_ERROR_LAUNCH_OUT_OF_RESOURCES error
         elif isinstance(arg, bool):
