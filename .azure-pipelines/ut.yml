trigger:
- main

pr:
  branches:
    include:
    - main
  drafts: false

jobs:
- job: UnitTest
  timeoutInMinutes: 30
  pool:
    name: mscclpp
  strategy:
    matrix:
      cuda11:
        containerImage: ghcr.io/microsoft/mscclpp/mscclpp:base-dev-cuda11.8
      cuda12:
        containerImage: ghcr.io/microsoft/mscclpp/mscclpp:base-dev-cuda12.2

  container:
    image: $[ variables['containerImage'] ]
    options: --privileged --ipc=host --gpus=all --ulimit memlock=-1:-1

  steps:
  - task: Bash@3
    name: Build
    displayName: Build
    inputs:
      targetType: 'inline'
      script: |
        mkdir build && cd build
        cmake -DCMAKE_BUILD_TYPE=Release ..
        make -j
      workingDirectory: '$(System.DefaultWorkingDirectory)'

  - task: Bash@3
    name: LockGPUClock
    displayName: Lock GPU clock frequency
    inputs:
      targetType: 'inline'
      script: |
        sudo nvidia-smi -pm 1
        for i in $(seq 0 $(( $(nvidia-smi -L | wc -l) - 1 ))); do
          sudo nvidia-smi -ac $(nvidia-smi --query-gpu=clocks.max.memory,clocks.max.sm --format=csv,noheader,nounits -i $i | sed 's/\ //') -i $i
        done
      workingDirectory: '$(System.DefaultWorkingDirectory)'

  - task: Bash@3
    name: UnitTests
    displayName: Run mscclpp unit tests
    inputs:
      targetType: 'inline'
      script: |
        ./build/test/unit_tests
      workingDirectory: '$(System.DefaultWorkingDirectory)'

  - task: Bash@3
    name: MpUnitTests
    displayName: Run mscclpp multi-process unit tests
    inputs:
      targetType: 'inline'
      script: |
        set -e
        export PATH=/usr/local/mpi/bin:$PATH
        mpirun -tag-output -np 2 ./build/test/mp_unit_tests
        mpirun -tag-output -np 4 ./build/test/mp_unit_tests
        mpirun -tag-output -np 8 ./build/test/mp_unit_tests
      workingDirectory: '$(System.DefaultWorkingDirectory)'

  - task: Bash@3
    name: PyTests
    displayName: Run pytests
    inputs:
      targetType: 'inline'
      script: |
        set -e
        export PATH=/usr/local/mpi/bin:$PATH
        cd build && make pylib-copy
<<<<<<< HEAD
        if [[ '$(containerImage)' == *'cuda11'* ]]; then
          pip3 install -r ../python/requirements_cu11.txt
        else
          pip3 install -r ../python/requirements_cu12.txt
        fi
=======
>>>>>>> abf9e9f9
        mpirun -tag-output -x MSCCLPP_HOME=$(System.DefaultWorkingDirectory) -np 8 python3 -m pytest ../python/test/test_mscclpp.py -x
      workingDirectory: '$(System.DefaultWorkingDirectory)'<|MERGE_RESOLUTION|>--- conflicted
+++ resolved
@@ -78,13 +78,5 @@
         set -e
         export PATH=/usr/local/mpi/bin:$PATH
         cd build && make pylib-copy
-<<<<<<< HEAD
-        if [[ '$(containerImage)' == *'cuda11'* ]]; then
-          pip3 install -r ../python/requirements_cu11.txt
-        else
-          pip3 install -r ../python/requirements_cu12.txt
-        fi
-=======
->>>>>>> abf9e9f9
         mpirun -tag-output -x MSCCLPP_HOME=$(System.DefaultWorkingDirectory) -np 8 python3 -m pytest ../python/test/test_mscclpp.py -x
       workingDirectory: '$(System.DefaultWorkingDirectory)'