trigger:
- main

pr:
  branches:
    include:
    - main
  drafts: false

jobs:
- job: IntegrationTest
  displayName: Integration test
  strategy:
    matrix:
      cuda11:
        containerImage: ghcr.io/microsoft/mscclpp/mscclpp:base-dev-cuda11.8
      cuda12:
        containerImage: ghcr.io/microsoft/mscclpp/mscclpp:base-dev-cuda12.2

  pool:
    name: mscclpp
  container:
    image: $[ variables['containerImage'] ]
    options: --privileged --ipc=host --gpus=all --ulimit memlock=-1:-1

  steps:
  - task: Bash@3
    name: Build
    displayName: Build
    inputs:
      targetType: 'inline'
      script: |
        mkdir build && cd build
        cmake -DCMAKE_BUILD_TYPE=Release -DBYPASS_PEERMEM_CHECK=ON -DBYPASS_GPU_CHECK=ON -DUSE_CUDA=ON ..
        make -j
      workingDirectory: '$(System.DefaultWorkingDirectory)'

  - task: Bash@3
    name: LockGPUClock
    displayName: Lock GPU clock frequency
    inputs:
      targetType: 'inline'
      script: |
        sudo nvidia-smi -pm 1
        for i in $(seq 0 $(( $(nvidia-smi -L | wc -l) - 1 ))); do
          sudo nvidia-smi -ac $(nvidia-smi --query-gpu=clocks.max.memory,clocks.max.sm --format=csv,noheader,nounits -i $i | sed 's/\ //') -i $i
        done
      workingDirectory: '$(System.DefaultWorkingDirectory)'

  - task: Bash@3
    name: AllGatherTest
    displayName: Run mscclpp AllGather test
    inputs:
      targetType: 'inline'
      script: |
        set -e
        export PATH=/usr/local/mpi/bin:$PATH
        mpirun -np 8 --bind-to numa -x MSCCLPP_DEBUG=WARN ./build/test/mscclpp-test/allgather_test_perf -b 1K -e 1G -f 2 -o output.jsonl
        mpirun -np 8 --bind-to numa -x MSCCLPP_DEBUG=WARN ./build/test/mscclpp-test/allgather_test_perf -b 1K -e 1G -f 2 -k 1 -o output.jsonl
        mpirun -np 8 --bind-to numa -x MSCCLPP_DEBUG=WARN ./build/test/mscclpp-test/allgather_test_perf -b 1K -e 1G -f 2 -k 2 -o output.jsonl
        mpirun -np 8 --bind-to numa -x MSCCLPP_DEBUG=WARN ./build/test/mscclpp-test/allgather_test_perf -b 1K -e 1G -f 2 -k 3 -o output.jsonl
      workingDirectory: '$(System.DefaultWorkingDirectory)'

  - task: Bash@3
    name: SendRecvTest
    displayName: Run mscclpp SendRecv test
    inputs:
      targetType: 'inline'
      script: |
        set -e
        export PATH=/usr/local/mpi/bin:$PATH
        mpirun -np 8 --bind-to numa -x MSCCLPP_DEBUG=WARN ./build/test/mscclpp-test/sendrecv_test_perf -b 1K -e 1G -f 2 -o output.jsonl
      workingDirectory: '$(System.DefaultWorkingDirectory)'

  - task: Bash@3
    name: AllReduceTest
    displayName: Run mscclpp AllReduce test
    inputs:
      targetType: 'inline'
      script: |
        set -e
        export PATH=/usr/local/mpi/bin:$PATH
        mpirun -np 8 --bind-to numa -x MSCCLPP_DEBUG=WARN ./build/test/mscclpp-test/allreduce_test_perf -b 1K -e 1G -f 2 -o output.jsonl
        mpirun -np 8 --bind-to numa -x MSCCLPP_DEBUG=WARN ./build/test/mscclpp-test/allreduce_test_perf -b 1K -e 1G -f 2 -k 1 -o output.jsonl
        mpirun -np 8 --bind-to numa -x MSCCLPP_DEBUG=WARN ./build/test/mscclpp-test/allreduce_test_perf -b 1K -e 1G -f 2 -k 2 -o output.jsonl
        mpirun -np 8 --bind-to numa -x MSCCLPP_DEBUG=WARN ./build/test/mscclpp-test/allreduce_test_perf -b 1K -e 1G -f 2 -k 3 -o output.jsonl
        mpirun -np 8 --bind-to numa -x MSCCLPP_DEBUG=WARN ./build/test/mscclpp-test/allreduce_test_perf -b 1K -e 1G -f 2 -k 4 -o output.jsonl
        mpirun -np 8 --bind-to numa -x MSCCLPP_DEBUG=WARN ./build/test/mscclpp-test/allreduce_test_perf -b 12M -e 48M -i 3145728 2 -k 5 -o output.jsonl
        mpirun -np 8 --bind-to numa -x MSCCLPP_DEBUG=WARN ./build/test/mscclpp-test/allreduce_test_perf -b 24K -e 768K -i 24576 -k 6 -w 100 -n 100 -o output.jsonl
      workingDirectory: '$(System.DefaultWorkingDirectory)'

  - task: Bash@3
    name: AllToAll
    displayName: Run mscclpp AllToAll test
    inputs:
      targetType: 'inline'
      script: |
        set -e
        export PATH=/usr/local/mpi/bin:$PATH
        mpirun -np 8 --bind-to numa -x MSCCLPP_DEBUG=WARN ./build/test/mscclpp-test/alltoall_test_perf -b 1K -e 1G -f 2 -o output.jsonl
        mpirun -np 8 --bind-to numa -x MSCCLPP_DEBUG=WARN ./build/test/mscclpp-test/alltoall_test_perf -b 1K -e 1G -f 2 -k 1 -o output.jsonl
      workingDirectory: '$(System.DefaultWorkingDirectory)'

  - task: Bash@3
    name: CheckPerfNumber
    displayName: Check collective primitives performance
    inputs:
      targetType: 'inline'
      script: |
        set -e
        python3 test/mscclpp-test/check_perf_result.py --perf-file output.jsonl --baseline-file test/deploy/perf_ndmv4.jsonl
      workingDirectory: '$(System.DefaultWorkingDirectory)'

  - task: Bash@3
    name: PythonAllReduceBenchmark
    displayName: Python Allreduce Benchmark
    inputs:
      targetType: 'inline'
      script: |
        set -e
        export PATH=/usr/local/mpi/bin:$PATH
        python3 -m pip install .
<<<<<<< HEAD
        if [[ '$(containerImage)' == *'cuda11'* ]]; then
          pip3 install -r ./python/requirements_cu11.txt
        else
          pip3 install -r ./python/requirements_cu12.txt
        fi
        mpirun -tag-output -x MSCCLPP_HOME=$(System.DefaultWorkingDirectory) -np 8 python3 ./python/benchmark/allreduce_bench.py
=======
        mpirun -tag-output -x MSCCLPP_HOME=$(System.DefaultWorkingDirectory) -np 8 python3 ./python/mscclpp_benchmark/allreduce_bench.py
>>>>>>> 351b95b9
      workingDirectory: '$(System.DefaultWorkingDirectory)'<|MERGE_RESOLUTION|>--- conflicted
+++ resolved
@@ -120,14 +120,5 @@
         set -e
         export PATH=/usr/local/mpi/bin:$PATH
         python3 -m pip install .
-<<<<<<< HEAD
-        if [[ '$(containerImage)' == *'cuda11'* ]]; then
-          pip3 install -r ./python/requirements_cu11.txt
-        else
-          pip3 install -r ./python/requirements_cu12.txt
-        fi
-        mpirun -tag-output -x MSCCLPP_HOME=$(System.DefaultWorkingDirectory) -np 8 python3 ./python/benchmark/allreduce_bench.py
-=======
         mpirun -tag-output -x MSCCLPP_HOME=$(System.DefaultWorkingDirectory) -np 8 python3 ./python/mscclpp_benchmark/allreduce_bench.py
->>>>>>> 351b95b9
       workingDirectory: '$(System.DefaultWorkingDirectory)'