trigger:
- main

pr:
  branches:
    include:
    - main
  drafts: false

jobs:
- job: IntegrationTest
  displayName: Integration test
  strategy:
    matrix:
      cuda11:
        containerImage: ghcr.io/microsoft/mscclpp/mscclpp:base-dev-cuda11.8
      cuda12:
        containerImage: ghcr.io/microsoft/mscclpp/mscclpp:base-dev-cuda12.2

  pool:
    name: mscclpp
  container:
    image: $[ variables['containerImage'] ]
    options: --privileged --ipc=host --gpus=all --ulimit memlock=-1:-1

  steps:
  - task: Bash@3
    name: Build
    displayName: Build
    inputs:
      targetType: 'inline'
      script: |
        mkdir build && cd build
<<<<<<< HEAD
        MPI_HOME=/usr/local/mpi /tmp/cmake-3.26.4-linux-x86_64/bin/cmake -DCMAKE_BUILD_TYPE=Release -DBYPASS_PEERMEM_CHECK=ON -DBYPASS_GPU_CHECK=ON -DUSE_CUDA=ON ..
=======
        cmake -DCMAKE_BUILD_TYPE=Release ..
>>>>>>> abf9e9f9
        make -j
      workingDirectory: '$(System.DefaultWorkingDirectory)'

  - task: Bash@3
    name: LockGPUClock
    displayName: Lock GPU clock frequency
    inputs:
      targetType: 'inline'
      script: |
        sudo nvidia-smi -pm 1
        for i in $(seq 0 $(( $(nvidia-smi -L | wc -l) - 1 ))); do
          sudo nvidia-smi -ac $(nvidia-smi --query-gpu=clocks.max.memory,clocks.max.sm --format=csv,noheader,nounits -i $i | sed 's/\ //') -i $i
        done
      workingDirectory: '$(System.DefaultWorkingDirectory)'

  - task: Bash@3
    name: AllGatherTest
    displayName: Run mscclpp AllGather test
    inputs:
      targetType: 'inline'
      script: |
        set -e
        export PATH=/usr/local/mpi/bin:$PATH
        mpirun -np 8 --bind-to numa -x MSCCLPP_DEBUG=WARN ./build/test/mscclpp-test/allgather_test_perf -b 1K -e 1G -f 2 -o output.jsonl
        mpirun -np 8 --bind-to numa -x MSCCLPP_DEBUG=WARN ./build/test/mscclpp-test/allgather_test_perf -b 1K -e 1G -f 2 -k 1 -o output.jsonl
        mpirun -np 8 --bind-to numa -x MSCCLPP_DEBUG=WARN ./build/test/mscclpp-test/allgather_test_perf -b 1K -e 1G -f 2 -k 2 -o output.jsonl
        mpirun -np 8 --bind-to numa -x MSCCLPP_DEBUG=WARN ./build/test/mscclpp-test/allgather_test_perf -b 1K -e 1G -f 2 -k 3 -o output.jsonl
      workingDirectory: '$(System.DefaultWorkingDirectory)'

  - task: Bash@3
    name: SendRecvTest
    displayName: Run mscclpp SendRecv test
    inputs:
      targetType: 'inline'
      script: |
        set -e
        export PATH=/usr/local/mpi/bin:$PATH
        mpirun -np 8 --bind-to numa -x MSCCLPP_DEBUG=WARN ./build/test/mscclpp-test/sendrecv_test_perf -b 1K -e 1G -f 2 -o output.jsonl
      workingDirectory: '$(System.DefaultWorkingDirectory)'

  - task: Bash@3
    name: AllReduceTest
    displayName: Run mscclpp AllReduce test
    inputs:
      targetType: 'inline'
      script: |
        set -e
        export PATH=/usr/local/mpi/bin:$PATH
        mpirun -np 8 --bind-to numa -x MSCCLPP_DEBUG=WARN ./build/test/mscclpp-test/allreduce_test_perf -b 1K -e 1G -f 2 -o output.jsonl
        mpirun -np 8 --bind-to numa -x MSCCLPP_DEBUG=WARN ./build/test/mscclpp-test/allreduce_test_perf -b 1K -e 1G -f 2 -k 1 -o output.jsonl
        mpirun -np 8 --bind-to numa -x MSCCLPP_DEBUG=WARN ./build/test/mscclpp-test/allreduce_test_perf -b 1K -e 1G -f 2 -k 2 -o output.jsonl
        mpirun -np 8 --bind-to numa -x MSCCLPP_DEBUG=WARN ./build/test/mscclpp-test/allreduce_test_perf -b 1K -e 1G -f 2 -k 3 -o output.jsonl
        mpirun -np 8 --bind-to numa -x MSCCLPP_DEBUG=WARN ./build/test/mscclpp-test/allreduce_test_perf -b 1K -e 1G -f 2 -k 4 -o output.jsonl
        mpirun -np 8 --bind-to numa -x MSCCLPP_DEBUG=WARN ./build/test/mscclpp-test/allreduce_test_perf -b 12M -e 48M -i 3145728 2 -k 5 -o output.jsonl
        mpirun -np 8 --bind-to numa -x MSCCLPP_DEBUG=WARN ./build/test/mscclpp-test/allreduce_test_perf -b 24K -e 768K -i 24576 -k 6 -w 100 -n 100 -o output.jsonl
      workingDirectory: '$(System.DefaultWorkingDirectory)'

  - task: Bash@3
    name: AllToAll
    displayName: Run mscclpp AllToAll test
    inputs:
      targetType: 'inline'
      script: |
        set -e
        export PATH=/usr/local/mpi/bin:$PATH
        mpirun -np 8 --bind-to numa -x MSCCLPP_DEBUG=WARN ./build/test/mscclpp-test/alltoall_test_perf -b 1K -e 1G -f 2 -o output.jsonl
        mpirun -np 8 --bind-to numa -x MSCCLPP_DEBUG=WARN ./build/test/mscclpp-test/alltoall_test_perf -b 1K -e 1G -f 2 -k 1 -o output.jsonl
      workingDirectory: '$(System.DefaultWorkingDirectory)'

  - task: Bash@3
    name: CheckPerfNumber
    displayName: Check collective primitives performance
    inputs:
      targetType: 'inline'
      script: |
        set -e
        python3 test/mscclpp-test/check_perf_result.py --perf-file output.jsonl --baseline-file test/deploy/perf_ndmv4.jsonl
      workingDirectory: '$(System.DefaultWorkingDirectory)'

  - task: Bash@3
    name: PythonAllReduceBenchmark
    displayName: Python Allreduce Benchmark
    inputs:
      targetType: 'inline'
      script: |
        set -e
        export PATH=/usr/local/mpi/bin:$PATH
        python3 -m pip install .
        mpirun -tag-output -x MSCCLPP_HOME=$(System.DefaultWorkingDirectory) -np 8 python3 ./python/mscclpp_benchmark/allreduce_bench.py
      workingDirectory: '$(System.DefaultWorkingDirectory)'<|MERGE_RESOLUTION|>--- conflicted
+++ resolved
@@ -31,11 +31,7 @@
       targetType: 'inline'
       script: |
         mkdir build && cd build
-<<<<<<< HEAD
-        MPI_HOME=/usr/local/mpi /tmp/cmake-3.26.4-linux-x86_64/bin/cmake -DCMAKE_BUILD_TYPE=Release -DBYPASS_PEERMEM_CHECK=ON -DBYPASS_GPU_CHECK=ON -DUSE_CUDA=ON ..
-=======
-        cmake -DCMAKE_BUILD_TYPE=Release ..
->>>>>>> abf9e9f9
+        cmake -DCMAKE_BUILD_TYPE=Release -DBYPASS_PEERMEM_CHECK=ON -DBYPASS_GPU_CHECK=ON -DUSE_CUDA=ON ..
         make -j
       workingDirectory: '$(System.DefaultWorkingDirectory)'
 
