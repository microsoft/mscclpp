#pragma once

#include "mscclpp.h"
#include "socket.h"

#include "comm.h"

struct mscclppBootstrapHandle
{
  uint64_t magic;
  union mscclppSocketAddress addr;
};

static_assert(sizeof(struct mscclppBootstrapHandle) <= sizeof(mscclppUniqueId),
              "Bootstrap handle is too large to fit inside MSCCLPP unique ID");

class MscclppBootstrap : Bootstrap {
public:
<<<<<<< HEAD
  MscclppBootstrap(std::string ipPortPair, int rank, int nRanks);
  MscclppBootstrap(mscclppBootstrapHandle handle, int rank, int nRanks);
  void initialize(const mscclppComm& comm);
  void send(void* data, int size, int peer, int tag);
  void recv(void* data, int size, int peer, int tag);
  void allGather(void* allData, int size);
  void barrier();
  void close();
=======
  mscclppBootstrap();
  void Initliaze(std::string ipPortPair, int rank, int nranks);
  void Initliaze(mscclppBootstrapHandle handle, int rank, int nranks);
  void Send(void* data, int size, int peer, int tag);
  void Recv(void* data, int size, int peer, int tag);
  void AllGather(void* allData, int size);
  void Barrier();
>>>>>>> 9c8942f7
  struct UniqueId;
  UniqueId getUniqueId();

private:
  class Impl;
  std::unique_ptr<Impl> pimpl;
};

mscclppResult_t bootstrapCreateRoot(struct mscclppBootstrapHandle* handle);
mscclppResult_t bootstrapGetUniqueId(struct mscclppBootstrapHandle* handle, bool isRoot = true,
                                     const char* ip_port_pair = NULL);
mscclppResult_t bootstrapInit(struct mscclppBootstrapHandle* handle, struct mscclppComm* comm);
mscclppResult_t bootstrapAllGather(void* commState, void* allData, int size);
mscclppResult_t bootstrapSend(void* commState, int peer, int tag, void* data, int size);
mscclppResult_t bootstrapRecv(void* commState, int peer, int tag, void* data, int size);
mscclppResult_t bootstrapBarrier(void* commState, int* ranks, int rank, int nranks, int tag);
mscclppResult_t bootstrapIntraNodeAllGather(void* commState, int* ranks, int rank, int nranks, void* allData, int size);
mscclppResult_t bootstrapClose(void* commState);
mscclppResult_t bootstrapAbort(void* commState);<|MERGE_RESOLUTION|>--- conflicted
+++ resolved
@@ -16,24 +16,14 @@
 
 class MscclppBootstrap : Bootstrap {
 public:
-<<<<<<< HEAD
   MscclppBootstrap(std::string ipPortPair, int rank, int nRanks);
   MscclppBootstrap(mscclppBootstrapHandle handle, int rank, int nRanks);
-  void initialize(const mscclppComm& comm);
-  void send(void* data, int size, int peer, int tag);
-  void recv(void* data, int size, int peer, int tag);
-  void allGather(void* allData, int size);
-  void barrier();
-  void close();
-=======
-  mscclppBootstrap();
-  void Initliaze(std::string ipPortPair, int rank, int nranks);
-  void Initliaze(mscclppBootstrapHandle handle, int rank, int nranks);
+  void Initialize(const mscclppComm& comm);
   void Send(void* data, int size, int peer, int tag);
   void Recv(void* data, int size, int peer, int tag);
   void AllGather(void* allData, int size);
   void Barrier();
->>>>>>> 9c8942f7
+  void Close();
   struct UniqueId;
   UniqueId getUniqueId();
 
