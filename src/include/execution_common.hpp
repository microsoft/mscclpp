--- conflicted
+++ resolved
@@ -45,24 +45,15 @@
   PUT_WITH_SIGNAL_AND_FLUSH,
   GET,
   COPY,
-<<<<<<< HEAD
-  COPY_PACKET,
-  UNPACK_PACKET,
-=======
   COPY_PACKETS,
   UNPACK_PACKETS,
->>>>>>> 2eadbaf8
   SIGNAL,
   WAIT,
   FLUSH,
   REDUCE,
   REDUCE_PACKETS,
   REDUCE_SEND,
-<<<<<<< HEAD
-  REDUCE_SEND_PACKET,
-=======
   REDUCE_SEND_PACKETS,
->>>>>>> 2eadbaf8
   READ_REDUCE,
   READ_REDUCE_SEND,
   MULTI_LOAD_REDUCE_STORE,
