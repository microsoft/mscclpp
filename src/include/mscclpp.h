#ifndef MSCCLPP_H_
#define MSCCLPP_H_

#define MSCCLPP_MAJOR 0
#define MSCCLPP_MINOR 1
#define MSCCLPP_PATCH 0
#define MSCCLPP_VERSION (MSCCLPP_MAJOR * 10000 + MSCCLPP_MINOR * 100 + MSCCLPP_PATCH)

#define MSCCLPP_PROXY_FIFO_SIZE 8

#include <mscclppfifo.h>
#include <time.h>

#ifdef __cplusplus
extern "C" {
#endif

/***************************************************************************************************************
 * A mscclppDevConn provides a zero-copy connection between two GPUs connected via P2P NVLink or InfiniBand.
 * The communication API is one-sided meaning that for every single data transfer, only one side
 * needs to execute unlike a two-sided communication stack such as NCCL where both sides
 * need to execute a send and a receive instruction, respectively, for every transfer.
 *
 * A connection is uniquely identified by the (remoteRank, tag) pair at an endpoint.
 * The two endpoints register buffers of the same size with the connection.
 *
 * The endpoints provide the remoteRank, tag, and the buffer when registering a connection with msccppConnect().
 *
 * mscllppConnectionSetup() sets up all the registered connections.
 *
 ***************************************************************************************************************
 * A proxy thread running on the CPU is necessary to perform transfers using InfiniBand or the DMA engine.
 * The current implementation uses a single proxy thread per context - one IB connection or DMA engine per node.
 * Thus multiple threadblocks using different connections might use the same CPU proxy thread.
 *
 * Before using any of functionality of connections, mscclppProxyLaunch needs to be called to spawn the
 * proxy threads. There are currently two types of connections:
 *
 * P2P via NVLink: the DMA engine can perform the copy between the buffers. DMA engine has higher latency
 * but has a higher bandwidth and costs no compute cycles on the GPU.
 *
 * InfiniBand: the RDMA engine copies the data over MLX devices.
 *
 ***************************************************************************************************************
 * At the runtime, a GPU kernel has access to a mscclppDevConn object that provides the following functions:
 *
 * put(): the sender initiates a data transfer to the receiver.
 *
 * signal(): the sender signals the receiver that data is ready to be consumed.
 *
 * wait(): the reciever waits on the signal() to start reading the data.
 *
 * The sender should not reuse the buffer till the signal returns.
 * The receiver should only access the data after the wait returns.
 *
 * putWithSignal(): the sender initiates a data transfer and signals the receiver that data is ready to be consumed.
 * This is an optimized version of a put followed by a signal.
 *
 * These functions hide the complexity of syncrhonization between the two GPUs and the CPU proxy thread.
 * Example:
 *
 * // sender GPU
 * devConn.put(data1)
 * // not OK to write to data1
 * devConn.put(data2)
 * // not OK to write to data1, data2
 * devConn.put(data3)                                // receiver GPU
 * // not OK to write to data1, data2, data3         // not OK to read data1, data2, data3
 * devConn.signal() -------------------------------> devConn.wait()
 * // OK to write to data1, data2, data3             // OK to read data1, data2, data3
 *
 *
 * The two endpoint can concurrently use the same connection provided they are writing (puts) on different
 * indices in the registered buffer.
 **************************************************************************************************************/
struct mscclppDevConn
{
#ifdef __CUDACC__
  __forceinline__ __device__ void put(uint64_t dstDataOffset, uint64_t srcDataOffset, uint64_t dataSize)
  {
    fifo.push(mscclppData, dstDataOffset, srcDataOffset, dataSize);
  }

  __forceinline__ __device__ void put(uint64_t dataOffset, uint64_t dataSize)
  {
    put(dataOffset, dataOffset, dataSize);
  }

  __forceinline__ __device__ void signal()
  {
    epochIncrement();
    uint64_t curFifoHead = fifo.push(mscclppFlag | mscclppSync, 0, 0, 1);
    while (*(volatile uint64_t*)fifo.triggerFifoTail <= curFifoHead)
      ;
  }

  __forceinline__ __device__ void putWithSignal(uint64_t dstDataOffset, uint64_t srcDataOffset, uint64_t dataSize)
  {
    epochIncrement();
    uint64_t curFifoHead = fifo.push(mscclppData | mscclppFlag | mscclppSync, dstDataOffset, srcDataOffset, dataSize);
    while (*(volatile uint64_t*)fifo.triggerFifoTail <= curFifoHead)
      ;
  }

  __forceinline__ __device__ void putWithSignal(uint64_t dataOffset, uint64_t dataSize)
  {
    putWithSignal(dataOffset, dataOffset, dataSize);
  }

  __forceinline__ __device__ void wait()
  {
    (*recvEpochId) += 1;
    while (*(volatile uint64_t*)proxyEpochId < (*recvEpochId))
      ;
  }

  __forceinline__ __device__ void epochIncrement()
  {
    *(volatile uint64_t*)sendEpochId += 1;
  }

#endif
  int remoteRank;
  int tag;

  void* localBuff;
  uint64_t* sendEpochId; // this is read and written by the GPU
  uint64_t* recvEpochId; // this is the copy of the remote epoch id.

  void* remoteBuff;
  uint64_t* remoteFlag;
  uint64_t* proxyEpochId; // this is only written by the proxy thread

  // threads can access the fifo concurrently
  struct mscclppConcurrentFifo fifo;
};

typedef struct mscclppComm* mscclppComm_t;
typedef struct mscclppDevConn mscclppDevConn_t;

#define MSCCLPP_UNIQUE_ID_BYTES 128
typedef struct
{
  char internal[MSCCLPP_UNIQUE_ID_BYTES];
} mscclppUniqueId;

/* Error type */
typedef enum
{
  mscclppSuccess = 0,
  mscclppUnhandledCudaError = 1,
  mscclppSystemError = 2,
  mscclppInternalError = 3,
  mscclppInvalidArgument = 4,
  mscclppInvalidUsage = 5,
  mscclppRemoteError = 6,
  mscclppInProgress = 7,
  mscclppNumResults = 8
} mscclppResult_t;

/* Create a unique ID for communication. Only needs to be called by one process.
 * Use with mscclppCommInitRankFromId().
 * All processes need to provide the same ID to mscclppCommInitRankFromId().
 *
 * Outputs:
 *  uniqueId: the unique ID to be created
 */
mscclppResult_t mscclppGetUniqueId(mscclppUniqueId* uniqueId);

/* Transport Types */
typedef enum
{
  mscclppTransportP2P = 0,
  mscclppTransportSHM = 1, // TODO(chhwang): not implemented yet
  mscclppTransportIB = 2,
} mscclppTransport_t;

/* Initialize a communicator. nranks processes with rank 0 to nranks-1 need to call this function.
 *
 * Outputs:
 *   comm: the communicator to be initialized
 *
 * Inputs:
 *   nranks:     number of ranks in the communicator
 *   ipPortPair: a string of the form "ip:port" that represents the address of the root process
 *   rank:       rank of the calling process
 */
mscclppResult_t mscclppCommInitRank(mscclppComm_t* comm, int nranks, const char* ipPortPair, int rank);

/* Initialize a communicator from a given mscclppUniqueId. Same as mscclppCommInitRank() except that
 * id is provided by the user by calling mscclppGetUniqueId()
 *
 * Outputs:
 *   comm: the communicator to be initialized
 *
 * Inputs:
 *   nranks: number of ranks in the communicator
 *   id:     the unique ID to be used for communication
 *   rank:   rank of the calling process
 */
mscclppResult_t mscclppCommInitRankFromId(mscclppComm_t* comm, int nranks, mscclppUniqueId id, int rank);

/* Ring-based AllGather through the bootstrap socket.
 *
 * Outputs:
 *   comm: the communicator
 *
 * Inputs:
 *   data: data array to be gathered where `[r*size, (r+1)*size)` is the data for rank `r`
 *   size: data size per rank
 */
mscclppResult_t mscclppBootstrapAllGather(mscclppComm_t comm, void* data, int size);

/* Destroy a communicator.
 *
 * Inputs:
 *   comm: the communicator to be destroyed
 */
mscclppResult_t mscclppCommDestroy(mscclppComm_t comm);

/* Return the string for the given error code.
 *
 * Ouput:
 *   returns the string
 *
 * Inputs:
 *   result: the error code that this function needs to translate
 */
const char* mscclppGetErrorString(mscclppResult_t result);

/* Connect to a remote rank. This function only prepares metadata for connection. The actual connection
 * is made by a following call of mscclppConnectionSetup(). Note that this function is two-way and a connection
 * from rank i to remote rank j needs to have a counterpart from rank j to rank i.
 *
 * Inputs:
 *   comm:          the communicator
 *   remoteRank:    the rank of the remote process
 *   tag:           the tag of the connection. tag is copied into the corresponding mscclppDevConn_t, which can be
 *                  used to identify the connection inside a GPU kernel.
 *   localBuff:     the local send/receive buffer
 *   buffSize:      the size of the local buffer
 *   transportType: the type of transport to be used (mscclppTransportP2P or mscclppTransportIB)
 *   ibDev:         the name of the IB device to be used. Expects a null for mscclppTransportP2P.
 */
mscclppResult_t mscclppConnect(mscclppComm_t comm, int remoteRank, int tag, void* localBuff, uint64_t buffSize,
                               mscclppTransport_t transportType, const char* ibDev = 0);

/* Establish all connections declared by mscclppConnect(). This function must be called after all mscclppConnect()
 * calls are made. This function ensures that all remote ranks are ready to communicate when it returns.
 *
 * Inputs:
 *   comm: the communicator
 */
mscclppResult_t mscclppConnectionSetup(mscclppComm_t comm);

/* Return an array of mscclppDevConn_t and the number of connections created by mscclppConnectionSetup().
 * The order of connections matches the order of mscclppConnect() calls.
 *
 * Outputs:
 *   devConns: the array of mscclppDevConn_t. Each mscclppDevConn_t corresponds to a mscclppConnect() call in the
 *             order of the calls.
 *   nConns:   the number of connections
 *
 * Inputs:
 *   comm: the communicator
 */
mscclppResult_t mscclppGetAllDeviceConnections(mscclppComm_t comm, mscclppDevConn_t** devConns, int* nConns);

/* Return the mscclppDevConn_t corresponding to a given tag and a remoteRank.
 *
 * Outputs:
 *   devConn: the mscclppDevConn_t corresponding to the given tag
 *
 * Inputs:
 *   comm:       the communicator
 *   tag:        the tag of the connection
 *   remoteRank: the remoteRank of the connection
 */
mscclppResult_t mscclppGetDeviceConnection(mscclppComm_t comm, int remoteRank, int tag, mscclppDevConn_t** devConn);

/* Launch proxy threads for all connections created by mscclppConnectionSetup(). This function is supposed to be called
 * before starting a kernel that uses mscclppDevConn_t. Up to two proxy threads are launched for each (GPU + IB) pair
 * (one for P2P NVLink and one for InfiniBand).
 *
 * Inputs:
 *  comm: the communicator
 */
mscclppResult_t mscclppProxyLaunch(mscclppComm_t comm);

/* Stop all proxy threads.
 *
 * Inputs:
 *  comm: the communicator
 */
mscclppResult_t mscclppProxyStop(mscclppComm_t comm);

/* Return the rank of the calling process.
 *
 * Outputs:
 *   rank: the rank of the calling process
 *
 * Inputs:
 *   comm: the communicator
 */
mscclppResult_t mscclppCommRank(mscclppComm_t comm, int* rank);

/* Return the number of ranks of the communicator.
 *
 * Outputs:
 *   size: the number of ranks of the communicator
 *
 * Inputs:
 *   comm: the communicator
 */
mscclppResult_t mscclppCommSize(mscclppComm_t comm, int* size);

<<<<<<< HEAD
/* Set the timeout for the bootstrap connection. The default value is 30 seconds.
 *
 * Inputs:
 *   timeout: the timeout in seconds
 */
void mscclppSetBootstrapConnTimeout(time_t timeout = 30);
=======
/* Log handler type which is a callback function for
 * however user likes to handle the log messages. Once set,
 * the logger will just call this function with msg.
 */
typedef void (*mscclppLogHandler_t)(const char* msg);

/* The default log handler.
 *
 * Inputs:
 *   msg: the log message
 */
void mscclppDefaultLogHandler(const char* msg);

/* Set a custom log handler.
 *
 * Inputs:
 *   handler: the log handler function
 */
mscclppResult_t mscclppSetLogHandler(mscclppLogHandler_t handler);
>>>>>>> b234cf50

#ifdef __cplusplus
} // end extern "C"
#endif

#endif // MSCCLPP_H_<|MERGE_RESOLUTION|>--- conflicted
+++ resolved
@@ -314,14 +314,13 @@
  */
 mscclppResult_t mscclppCommSize(mscclppComm_t comm, int* size);
 
-<<<<<<< HEAD
 /* Set the timeout for the bootstrap connection. The default value is 30 seconds.
  *
  * Inputs:
  *   timeout: the timeout in seconds
  */
 void mscclppSetBootstrapConnTimeout(time_t timeout = 30);
-=======
+
 /* Log handler type which is a callback function for
  * however user likes to handle the log messages. Once set,
  * the logger will just call this function with msg.
@@ -341,7 +340,6 @@
  *   handler: the log handler function
  */
 mscclppResult_t mscclppSetLogHandler(mscclppLogHandler_t handler);
->>>>>>> b234cf50
 
 #ifdef __cplusplus
 } // end extern "C"
