--- conflicted
+++ resolved
@@ -4,12 +4,9 @@
 #ifndef MSCCLPP_LOGGER_HPP_
 #define MSCCLPP_LOGGER_HPP_
 
-<<<<<<< HEAD
+#include <unistd.h>
+
 #include <array>
-=======
-#include <unistd.h>
-
->>>>>>> 8b75634d
 #include <bitset>
 #include <fstream>
 #include <iomanip>
