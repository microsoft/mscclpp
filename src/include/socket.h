/*************************************************************************
 * Copyright (c) 2016-2022, NVIDIA CORPORATION. All rights reserved.
 *
 * See LICENSE.txt for license information
 ************************************************************************/

#ifndef MSCCLPP_SOCKET_H_
#define MSCCLPP_SOCKET_H_

#include "mscclpp.h"
#include <arpa/inet.h>
#include <fcntl.h>
#include <netdb.h>
#include <netinet/tcp.h>
#include <poll.h>
#include <stddef.h>
#include <sys/socket.h>

#define MAX_IFS 16
#define MAX_IF_NAME_SIZE 16
<<<<<<< HEAD
#define SLEEP_INT            1000 // connection retry sleep interval in usec
#define RETRY_REFUSED_TIMES   2e4 // connection refused retry times before reporting a timeout (20 sec)
#define RETRY_TIMEDOUT_TIMES    3 // connection timed out retry times (each one can take 20s)
#define SOCKET_NAME_MAXLEN (NI_MAXHOST+NI_MAXSERV)
=======
#define SLEEP_INT 1000          // connection retry sleep interval in usec
#define RETRY_REFUSED_TIMES 2e4 // connection refused retry times before reporting a timeout (20 sec)
#define RETRY_TIMEDOUT_TIMES 3  // connection timed out retry times (each one can take 20s)
#define RETRY_ACCEPT_TIMES 2e4  // connection accept retry times (each one can take 20s)
#define SOCKET_NAME_MAXLEN (NI_MAXHOST + NI_MAXSERV)
>>>>>>> b234cf50
#define MSCCLPP_SOCKET_MAGIC 0x564ab9f2fc4b9d6cULL

/* Common socket address storage structure for IPv4/IPv6 */
union mscclppSocketAddress {
  struct sockaddr sa;
  struct sockaddr_in sin;
  struct sockaddr_in6 sin6;
};

enum mscclppSocketState
{
  mscclppSocketStateNone = 0,
  mscclppSocketStateInitialized = 1,
  mscclppSocketStateAccepting = 2,
  mscclppSocketStateAccepted = 3,
  mscclppSocketStateConnecting = 4,
  mscclppSocketStateConnectPolling = 5,
  mscclppSocketStateConnected = 6,
  mscclppSocketStateReady = 7,
  mscclppSocketStateClosed = 8,
  mscclppSocketStateError = 9,
  mscclppSocketStateNum = 10
};

enum mscclppSocketType
{
  mscclppSocketTypeUnknown = 0,
  mscclppSocketTypeBootstrap = 1,
  mscclppSocketTypeProxy = 2,
  mscclppSocketTypeNetSocket = 3,
  mscclppSocketTypeNetIb = 4
};

struct mscclppSocket
{
  int fd;
  int acceptFd;
  int timedOutRetries;
  int refusedRetries;
  int acceptRetries;
  union mscclppSocketAddress addr;
  volatile uint32_t* abortFlag;
  int asyncFlag;
  enum mscclppSocketState state;
  int salen;
  uint64_t magic;
  enum mscclppSocketType type;
};

const char* mscclppSocketToString(union mscclppSocketAddress* addr, char* buf, const int numericHostForm = 1);
mscclppResult_t mscclppSocketGetAddrFromString(union mscclppSocketAddress* ua, const char* ip_port_pair);
int mscclppFindInterfaceMatchSubnet(char* ifNames, union mscclppSocketAddress* localAddrs,
                                    union mscclppSocketAddress* remoteAddr, int ifNameMaxSize, int maxIfs);
int mscclppFindInterfaces(char* ifNames, union mscclppSocketAddress* ifAddrs, int ifNameMaxSize, int maxIfs);

// Initialize a socket
mscclppResult_t mscclppSocketInit(struct mscclppSocket* sock, union mscclppSocketAddress* addr = NULL,
                                  uint64_t magic = MSCCLPP_SOCKET_MAGIC,
                                  enum mscclppSocketType type = mscclppSocketTypeUnknown,
                                  volatile uint32_t* abortFlag = NULL, int asyncFlag = 0);
// Create a listening socket. sock->addr can be pre-filled with IP & port info. sock->fd is set after a successful call
mscclppResult_t mscclppSocketListen(struct mscclppSocket* sock);
mscclppResult_t mscclppSocketGetAddr(struct mscclppSocket* sock, union mscclppSocketAddress* addr);
// Connect to sock->addr. sock->fd is set after a successful call.
mscclppResult_t mscclppSocketConnect(struct mscclppSocket* sock);
// Return socket connection state.
// mscclppResult_t mscclppSocketReady(struct mscclppSocket* sock, int *running);
// Accept an incoming connection from listenSock->fd and keep the file descriptor in sock->fd, with the remote side
// IP/port in sock->addr.
mscclppResult_t mscclppSocketAccept(struct mscclppSocket* sock, struct mscclppSocket* ulistenSock);
// mscclppResult_t mscclppSocketGetFd(struct mscclppSocket* sock, int* fd);
// mscclppResult_t mscclppSocketSetFd(int fd, struct mscclppSocket* sock);

#define MSCCLPP_SOCKET_SEND 0
#define MSCCLPP_SOCKET_RECV 1

mscclppResult_t mscclppSocketProgress(int op, struct mscclppSocket* sock, void* ptr, int size, int* offset);
// mscclppResult_t mscclppSocketWait(int op, struct mscclppSocket* sock, void* ptr, int size, int* offset);
mscclppResult_t mscclppSocketSend(struct mscclppSocket* sock, void* ptr, int size);
mscclppResult_t mscclppSocketRecv(struct mscclppSocket* sock, void* ptr, int size);
// mscclppResult_t mscclppSocketTryRecv(struct mscclppSocket* sock, void* ptr, int size, int* closed);
mscclppResult_t mscclppSocketClose(struct mscclppSocket* sock);
#endif<|MERGE_RESOLUTION|>--- conflicted
+++ resolved
@@ -18,18 +18,10 @@
 
 #define MAX_IFS 16
 #define MAX_IF_NAME_SIZE 16
-<<<<<<< HEAD
 #define SLEEP_INT            1000 // connection retry sleep interval in usec
 #define RETRY_REFUSED_TIMES   2e4 // connection refused retry times before reporting a timeout (20 sec)
 #define RETRY_TIMEDOUT_TIMES    3 // connection timed out retry times (each one can take 20s)
 #define SOCKET_NAME_MAXLEN (NI_MAXHOST+NI_MAXSERV)
-=======
-#define SLEEP_INT 1000          // connection retry sleep interval in usec
-#define RETRY_REFUSED_TIMES 2e4 // connection refused retry times before reporting a timeout (20 sec)
-#define RETRY_TIMEDOUT_TIMES 3  // connection timed out retry times (each one can take 20s)
-#define RETRY_ACCEPT_TIMES 2e4  // connection accept retry times (each one can take 20s)
-#define SOCKET_NAME_MAXLEN (NI_MAXHOST + NI_MAXSERV)
->>>>>>> b234cf50
 #define MSCCLPP_SOCKET_MAGIC 0x564ab9f2fc4b9d6cULL
 
 /* Common socket address storage structure for IPv4/IPv6 */
