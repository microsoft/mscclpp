--- conflicted
+++ resolved
@@ -9,19 +9,13 @@
 #include <mscclpp/npkit/npkit.hpp>
 #endif
 #include <mscclpp/concurrency_device.hpp>
+#include <mscclpp/gpu_data_types.hpp>
 #include <mscclpp/memory_channel.hpp>
 #include <mscclpp/packet_device.hpp>
 #include <mscclpp/port_channel.hpp>
+#include <mscclpp/switch_channel_device.hpp>
 
 #include "execution_common.hpp"
-#if defined(MSCCLPP_DEVICE_COMPILE)
-#include <mscclpp/gpu_data_types.hpp>
-<<<<<<< HEAD
-#include <mscclpp/nvls_device.hpp>
-#endif  // defined(MSCCLPP_DEVICE_COMPILE)
-=======
-#include <mscclpp/switch_channel_device.hpp>
->>>>>>> 604c3459
 
 namespace {
 #if defined(MSCCLPP_DEVICE_COMPILE)
@@ -145,38 +139,8 @@
   return add_vectors_helper<__bfloat162>(a, b);
 }
 
-<<<<<<< HEAD
-template <typename T>
-struct VectorType {
-  using type = T;
-  using nvls_type = T;
-  using nvls_type2 = T;
-};
-
-template <>
-struct VectorType<__half> {
-  using type = __half2;
-  using nvls_type = uint4;
-  using nvls_type2 = uint1;
-};
-
-template <>
-struct VectorType<__bfloat16> {
-  using type = __bfloat162;
-  using nvls_type = uint4;
-  using nvls_type2 = uint1;
-};
-
-template <>
-struct VectorType<float> {
-  using type = float;
-  using nvls_type = uint4;
-  using nvls_type2 = uint1;
-};
-#endif  // defined(MSCCLPP_DEVICE_COMPILE)
-
-=======
->>>>>>> 604c3459
+#endif  // MSCCLPP_DEVICE_COMPILE
+
 }  // namespace
 
 namespace mscclpp {
@@ -189,7 +153,7 @@
 
 __shared__ DeviceHandle<BaseMemoryChannel>* memoryChannels_;
 __shared__ DeviceHandle<BasePortChannel>* portChannels_;
-__shared__ DeviceHandle<NvlsConnection::DeviceMulticastPointer>* nvlsChannels_;
+__shared__ DeviceHandle<SwitchChannel>* nvlsChannels_;
 __shared__ void** memoryChannelBufferPtrs_;
 __shared__ MemoryId* portChannelBufferIds_;
 __shared__ BufferType* memoryChannelBufferTypes_;
@@ -635,41 +599,54 @@
 }
 
 #if defined(__CUDA_ARCH__) && __CUDA_ARCH__ >= 900
-<<<<<<< HEAD
 template <typename T, bool ReuseScratch>
 MSCCLPP_DEVICE_INLINE void handleMultiLoadReduceStore(const Operation& op, uint32_t offset, uint32_t unitSize) {
-  using vectorType = typename VectorType<T>::type;
-  using nvlsType = typename VectorType<T>::nvls_type;
-  // nvls can only handle 4 bytes alignment
+  static_assert(sizeof(T) <= 8, "Only support type with size <= 8 bytes");
   const uint32_t size = min(op.inputBufferSizes[0] - offset, unitSize);
   if (size <= 0) {
     return;
   }
-
-  const uint32_t nInt4 = size / sizeof(nvlsType);
   const uint32_t srcOffset = op.inputOffsets[0] + getOffset<ReuseScratch>(op.nvlsInputBufferType, offset);
   const uint32_t dstOffset = op.outputOffsets[0] + getOffset<ReuseScratch>(op.nvlsOutputBufferType, offset);
-  assert(srcOffset % sizeof(vectorType) == 0 && dstOffset % sizeof(vectorType) == 0);
-
-  const uint32_t srcOffset4 = srcOffset / sizeof(nvlsType);
-  const uint32_t dstOffset4 = dstOffset / sizeof(nvlsType);
-  nvlsType* src4 = (nvlsType*)nvlsChannels_[op.nvlsInputIndex].mcPtr;
-  nvlsType* dst4 = (nvlsType*)nvlsChannels_[op.nvlsOutputIndex].mcPtr;
-  for (uint32_t idx = threadIdx.x; idx < nInt4; idx += blockDim.x) {
-    nvlsType val;
-    DeviceMulticastPointerDeviceHandle::multimemLoadReduce(val, (vectorType*)(src4 + srcOffset4 + idx));
-    DeviceMulticastPointerDeviceHandle::multimemStore(val, (vectorType*)(dst4 + dstOffset4 + idx));
-  }
-  // handle rest of data
-  uint32_t processed = nInt4 * sizeof(nvlsType);
-  using nvlsType2 = typename VectorType<T>::nvls_type2;
-  const uint32_t startIdx = (srcOffset + processed) / sizeof(nvlsType2);
-  const uint32_t endIdx = (dstOffset + size) / sizeof(nvlsType2);
-  for (uint32_t idx = threadIdx.x + startIdx; idx < endIdx; idx += blockDim.x) {
-    nvlsType2 val;
-    DeviceMulticastPointerDeviceHandle::multimemLoadReduce(val,
-                                                           (vectorType*)nvlsChannels_[op.nvlsInputIndex].mcPtr + idx);
-    DeviceMulticastPointerDeviceHandle::multimemStore(val, (vectorType*)nvlsChannels_[op.nvlsOutputIndex].mcPtr + idx);
+  assert(size % sizeof(T) == 0);
+  assert(srcOffset % sizeof(T) == 0);
+  assert(dstOffset % sizeof(T) == 0);
+
+  T* src = (T*)nvlsChannels_[op.nvlsInputIndex].mcPtr;
+  T* dst = (T*)nvlsChannels_[op.nvlsOutputIndex].mcPtr;
+  if constexpr (std::is_same_v<T, int32_t> || std::is_same_v<T, uint32_t>) {
+    const size_t nElem = size / sizeof(T);
+    const size_t srcOffsetElem = srcOffset / sizeof(T);
+    const size_t dstOffsetElem = dstOffset / sizeof(T);
+    VectorType<T, 1>* srcElem = reinterpret_cast<VectorType<T, 1>*>(src + srcOffsetElem);
+    VectorType<T, 1>* dstElem = reinterpret_cast<VectorType<T, 1>*>(dst + dstOffsetElem);
+    for (size_t idx = threadIdx.x; idx < nElem; idx += blockDim.x) {
+      auto val = SwitchChannelDeviceHandle::multimemLoadReduce(srcElem + idx);
+      SwitchChannelDeviceHandle::multimemStore(val, dstElem + idx);
+    }
+  } else {
+    // handle data in 16-byte unit
+    using Type16 = typename mscclpp::VectorType<T, 16 / sizeof(T)>;
+    const size_t nType16 = size / sizeof(Type16);
+    const size_t srcOffset16 = srcOffset / sizeof(Type16);
+    const size_t dstOffset16 = dstOffset / sizeof(Type16);
+    Type16* src16 = reinterpret_cast<Type16*>(src) + srcOffset16;
+    Type16* dst16 = reinterpret_cast<Type16*>(dst) + dstOffset16;
+    for (size_t idx = threadIdx.x; idx < nType16; idx += blockDim.x) {
+      Type16 val = SwitchChannelDeviceHandle::multimemLoadReduce(src16 + idx);
+      SwitchChannelDeviceHandle::multimemStore(val, dst16 + idx);
+    }
+    // handle rest of data
+    constexpr int RedBytes = (sizeof(T) == 8) ? 8 : 4;
+    using TypeRest = typename mscclpp::VectorType<T, RedBytes / sizeof(T)>;
+    const size_t processed = nType16 * sizeof(Type16);
+    const size_t nRest = (size - processed) / sizeof(TypeRest);
+    TypeRest* srcR = reinterpret_cast<TypeRest*>(src + srcOffset + processed);
+    TypeRest* dstR = reinterpret_cast<TypeRest*>(dst + dstOffset + processed);
+    for (size_t idx = threadIdx.x; idx < nRest; idx += blockDim.x) {
+      TypeRest val = SwitchChannelDeviceHandle::multimemLoadReduce(srcR + idx);
+      SwitchChannelDeviceHandle::multimemStore(val, dstR + idx);
+    }
   }
 }
 #endif
@@ -694,49 +671,6 @@
   if (tid < op.nDeviceSemaphores) {
     DeviceSemaphore* sem = &deviceSemaphores[op.deviceSemaphoreIds[tid]];
     sem->release();
-=======
-template <typename T>
-MSCCLPP_DEVICE_INLINE void handleMultiLoadReduceStore(T* dst, T* src, uint32_t dstOffset, uint32_t srcOffset,
-                                                      size_t size) {
-  static_assert(sizeof(T) <= 8, "Only support type with size <= 8 bytes");
-  // TODO: use `nelems` instead of `size` to avoid the size check
-  assert(size % sizeof(T) == 0);
-  assert(srcOffset % sizeof(T) == 0);
-  assert(dstOffset % sizeof(T) == 0);
-  if constexpr (std::is_same_v<T, int32_t> || std::is_same_v<T, uint32_t>) {
-    const size_t nElem = size / sizeof(T);
-    const size_t srcOffsetElem = srcOffset / sizeof(T);
-    const size_t dstOffsetElem = dstOffset / sizeof(T);
-    VectorType<T, 1>* srcElem = reinterpret_cast<VectorType<T, 1>*>(src + srcOffsetElem);
-    VectorType<T, 1>* dstElem = reinterpret_cast<VectorType<T, 1>*>(dst + dstOffsetElem);
-    for (size_t idx = threadIdx.x; idx < nElem; idx += blockDim.x) {
-      auto val = SwitchChannelDeviceHandle::multimemLoadReduce(srcElem + idx);
-      SwitchChannelDeviceHandle::multimemStore(val, dstElem + idx);
-    }
-  } else {
-    // handle data in 16-byte unit
-    using Type16 = typename mscclpp::VectorType<T, 16 / sizeof(T)>;
-    const size_t nType16 = size / sizeof(Type16);
-    const size_t srcOffset16 = srcOffset / sizeof(Type16);
-    const size_t dstOffset16 = dstOffset / sizeof(Type16);
-    Type16* src16 = reinterpret_cast<Type16*>(src) + srcOffset16;
-    Type16* dst16 = reinterpret_cast<Type16*>(dst) + dstOffset16;
-    for (size_t idx = threadIdx.x; idx < nType16; idx += blockDim.x) {
-      Type16 val = SwitchChannelDeviceHandle::multimemLoadReduce(src16 + idx);
-      SwitchChannelDeviceHandle::multimemStore(val, dst16 + idx);
-    }
-    // handle rest of data
-    constexpr int RedBytes = (sizeof(T) == 8) ? 8 : 4;
-    using TypeRest = typename mscclpp::VectorType<T, RedBytes / sizeof(T)>;
-    const size_t processed = nType16 * sizeof(Type16);
-    const size_t nRest = (size - processed) / sizeof(TypeRest);
-    TypeRest* srcR = reinterpret_cast<TypeRest*>(src + srcOffset + processed);
-    TypeRest* dstR = reinterpret_cast<TypeRest*>(dst + dstOffset + processed);
-    for (size_t idx = threadIdx.x; idx < nRest; idx += blockDim.x) {
-      TypeRest val = SwitchChannelDeviceHandle::multimemLoadReduce(srcR + idx);
-      SwitchChannelDeviceHandle::multimemStore(val, dstR + idx);
-    }
->>>>>>> 604c3459
   }
 }
 
@@ -872,7 +806,6 @@
   deviceSemaphores = semaphores;
   localPlan = (DeviceExecutionPlan*)sharedMem;
   int nOperations = localPlan->nOperations;
-<<<<<<< HEAD
   Operation* operations = (Operation*)localPlan->operations;
   memoryChannels_ = localPlan->channels.memoryChannels;
   portChannels_ = localPlan->channels.portChannels;
@@ -884,12 +817,6 @@
   flag_ = flag;
   scratchChunkSize_ = scratchChunkSize;
   scratchOffset_ = scratchOffset;
-=======
-  Operation* operations = localPlan->operations;
-  DeviceHandle<MemoryChannel>* memoryChannels = localPlan->channels.memoryChannels;
-  DeviceHandle<PortChannel>* portChannels = localPlan->channels.portChannels;
-  [[maybe_unused]] DeviceHandle<SwitchChannel>* nvlsChannels = localPlan->channels.nvlsChannels;
->>>>>>> 604c3459
 
 #if defined(ENABLE_NPKIT) && defined(ENABLE_NPKIT_EVENT_TIME_SYNC_CPU)
 #if defined(MSCCLPP_DEVICE_HIP)
