// Copyright (c) Microsoft Corporation.
// Licensed under the MIT license.

#ifndef MSCCLPP_EXECUTION_KERNEL_HPP_
#define MSCCLPP_EXECUTION_KERNEL_HPP_

#include <mscclpp/executor.hpp>
#if defined(ENABLE_NPKIT)
#include <mscclpp/npkit/npkit.hpp>
#endif
#include <mscclpp/concurrency_device.hpp>
#include <mscclpp/packet_device.hpp>
#include <mscclpp/proxy_channel.hpp>
#include <mscclpp/sm_channel.hpp>

#include "execution_common.hpp"

#if defined(MSCCLPP_DEVICE_COMPILE)
#include <mscclpp/gpu_data_types.hpp>
#include <mscclpp/nvls_device.hpp>

namespace {
template <typename To, typename From>
MSCCLPP_DEVICE_INLINE To bit_cast(const From& src) {
  static_assert(sizeof(To) == sizeof(From), "Size mismatch for bit_cast");

  union {
    From f;
    To t;
  } u;
  u.f = src;
  return u.t;
}

template <typename T>
MSCCLPP_DEVICE_INLINE T add_elements(T a, T b) {
  return a + b;
}

template <>
MSCCLPP_DEVICE_INLINE __half2 add_elements(__half2 a, __half2 b) {
  return __hadd2(a, b);
}

template <>
MSCCLPP_DEVICE_INLINE __bfloat16 add_elements(__bfloat16 a, __bfloat16 b) {
  return __hadd(a, b);
}

template <>
MSCCLPP_DEVICE_INLINE __bfloat162 add_elements(__bfloat162 a, __bfloat162 b) {
  return __hadd2(a, b);
}

template <typename T>
MSCCLPP_DEVICE_INLINE int4 add_vectors_helper(int4 a, int4 b) {
  int4 ret;
  ret.w = bit_cast<int, T>(add_elements(bit_cast<T, int>(a.w), bit_cast<T, int>(b.w)));
  ret.x = bit_cast<int, T>(add_elements(bit_cast<T, int>(a.x), bit_cast<T, int>(b.x)));
  ret.y = bit_cast<int, T>(add_elements(bit_cast<T, int>(a.y), bit_cast<T, int>(b.y)));
  ret.z = bit_cast<int, T>(add_elements(bit_cast<T, int>(a.z), bit_cast<T, int>(b.z)));
  return ret;
}

template <typename T>
MSCCLPP_DEVICE_INLINE int4 add_vectors(int4 a, int4 b) {
  return add_vectors_helper<T>(a, b);
}

template <>
MSCCLPP_DEVICE_INLINE int4 add_vectors<__half>(int4 a, int4 b) {
  return add_vectors_helper<__half2>(a, b);
}

template <>
MSCCLPP_DEVICE_INLINE int4 add_vectors<__bfloat16>(int4 a, int4 b) {
  return add_vectors_helper<__bfloat162>(a, b);
}

template <typename T>
MSCCLPP_DEVICE_INLINE uint2 add_vectors_helper(uint2 a, uint2 b) {
  uint2 ret;
  ret.x = bit_cast<int, T>(add_elements(bit_cast<T, int>(a.x), bit_cast<T, int>(b.x)));
  ret.y = bit_cast<int, T>(add_elements(bit_cast<T, int>(a.y), bit_cast<T, int>(b.y)));
  return ret;
}

template <typename T>
MSCCLPP_DEVICE_INLINE uint2 add_vectors(uint2 a, uint2 b) {
  return add_vectors_helper<T>(a, b);
}

template <>
MSCCLPP_DEVICE_INLINE __attribute__((unused)) uint2 add_vectors<__half>(uint2 a, uint2 b) {
  return add_vectors_helper<__half2>(a, b);
}

template <>
MSCCLPP_DEVICE_INLINE __attribute__((unused)) uint2 add_vectors<__bfloat16>(uint2 a, uint2 b) {
  return add_vectors_helper<__bfloat162>(a, b);
}

template <typename T>
MSCCLPP_DEVICE_INLINE int add_vectors_helper(int a, int b) {
  return bit_cast<int, T>(add_elements(bit_cast<T, int>(a), bit_cast<T, int>(b)));
}

template <typename T>
MSCCLPP_DEVICE_INLINE int add_vectors(int a, int b) {
  return add_vectors_helper<T>(a, b);
}

template <>
MSCCLPP_DEVICE_INLINE __attribute__((unused)) int add_vectors<__half>(int a, int b) {
  return add_vectors_helper<__half2>(a, b);
}

template <>
MSCCLPP_DEVICE_INLINE __attribute__((unused)) int add_vectors<__bfloat16>(int a, int b) {
  return add_vectors_helper<__bfloat162>(a, b);
}

template <typename T>
MSCCLPP_DEVICE_INLINE uint32_t add_vectors_helper(uint32_t a, uint32_t b) {
  return bit_cast<uint32_t, T>(add_elements(bit_cast<T, uint32_t>(a), bit_cast<T, uint32_t>(b)));
}

template <typename T>
MSCCLPP_DEVICE_INLINE uint32_t add_vectors(uint32_t a, uint32_t b) {
  return add_vectors_helper<T>(a, b);
}

template <>
MSCCLPP_DEVICE_INLINE uint32_t add_vectors<__half>(uint32_t a, uint32_t b) {
  return add_vectors_helper<__half2>(a, b);
}

template <>
MSCCLPP_DEVICE_INLINE uint32_t add_vectors<__bfloat16>(uint32_t a, uint32_t b) {
  return add_vectors_helper<__bfloat162>(a, b);
}

template <typename T>
struct VectorType {
  using type = T;
  using nvls_type = T;
  using nvls_type2 = T;
};

template <>
struct VectorType<__half> {
  using type = __half2;
  using nvls_type = uint4;
  using nvls_type2 = uint1;
};

template <>
struct VectorType<__bfloat16> {
  using type = __bfloat162;
  using nvls_type = uint4;
  using nvls_type2 = uint1;
};

template <>
struct VectorType<float> {
  using type = float;
  using nvls_type = uint4;
  using nvls_type2 = uint1;
};

}  // namespace
#endif  // defined(MSCCLPP_DEVICE_COMPILE)

namespace mscclpp {

#define MAX_DEVICE_SYNCERS 16
__device__ DeviceSyncer deviceSyncers[MAX_DEVICE_SYNCERS];

#if defined(MSCCLPP_DEVICE_COMPILE)

template <typename T>
MSCCLPP_DEVICE_INLINE T* getBuffer(T* input, T* output, T* scratch, BufferType bufferType) {
  if (bufferType == BufferType::INPUT) {
    return input;
  }
  if (bufferType == BufferType::OUTPUT) {
    return output;
  }
  if (bufferType == BufferType::SCRATCH) {
    return scratch;
  }
  return nullptr;
}

MSCCLPP_DEVICE_INLINE void handleSignal(DeviceHandle<SmChannel>* smChannels, DeviceHandle<ProxyChannel>* proxyChannels,
                                        uint8_t* channelIndex, int nChannels, ChannelType chType) {
  int tid = threadIdx.x;
  if (tid < nChannels && chType == ChannelType::SM) {
    smChannels[channelIndex[tid]].signal();
    return;
  }
  if (tid < nChannels && chType == ChannelType::PROXY) {
    proxyChannels[channelIndex[threadIdx.x]].signal();
  }
}

MSCCLPP_DEVICE_INLINE void handleWait(DeviceHandle<SmChannel>* smChannels, DeviceHandle<ProxyChannel>* proxyChannels,
                                      uint8_t* channelIndexes, int nChannels, ChannelType chType) {
  int tid = threadIdx.x;
  if (tid < nChannels && chType == ChannelType::SM) {
    smChannels[channelIndexes[tid]].wait();
    return;
  }
  if (tid < nChannels && chType == ChannelType::PROXY) {
    proxyChannels[channelIndexes[tid]].wait();
  }
}

MSCCLPP_DEVICE_INLINE void handleFlush(DeviceHandle<ProxyChannel>* proxyChannels, uint8_t* channelIndexes,
                                       int nChannels) {
  int tid = threadIdx.x;
  if (tid < nChannels) {
    proxyChannels[channelIndexes[tid]].flush();
  }
}

MSCCLPP_DEVICE_INLINE void handleGet(DeviceHandle<SmChannel>* smChannel, uint8_t* srcChannelIndexes,
                                     uint32_t* dstOffsets, uint32_t* srcOffsets, int count, uint32_t size) {
  for (int i = 0; i < count; i++) {
    uint32_t dstOffset = dstOffsets[i];
    uint32_t srcOffset = srcOffsets[i];
    smChannel[srcChannelIndexes[i]].get(dstOffset, srcOffset, size, threadIdx.x, blockDim.x);
  }
}

template <bool PutWithSignal = false, bool PutWithSignalAndFlush = false>
MSCCLPP_DEVICE_INLINE void handlePut(DeviceHandle<SmChannel>* smChannel, DeviceHandle<ProxyChannel>* proxyChannels,
                                     uint8_t* dstChannelIndexes, uint32_t* dstOffsets, uint32_t* srcOffsets, int count,
                                     uint32_t size, ChannelType chType) {
  if (chType == ChannelType::SM) {
    for (int i = 0; i < count; i++) {
      uint32_t dstOffset = dstOffsets[i];
      uint32_t srcOffset = srcOffsets[i];
      smChannel[dstChannelIndexes[i]].put(dstOffset, srcOffset, size, threadIdx.x, blockDim.x);
    }
    return;
  }
  if (chType == ChannelType::PROXY) {
    int tid = threadIdx.x;
    if (tid < count) {
      if constexpr (PutWithSignal) {
        proxyChannels[dstChannelIndexes[tid]].putWithSignal(dstOffsets[tid], srcOffsets[tid], size);
      } else if constexpr (PutWithSignalAndFlush) {
        proxyChannels[dstChannelIndexes[tid]].putWithSignalAndFlush(dstOffsets[tid], srcOffsets[tid], size);
      } else {
        proxyChannels[dstChannelIndexes[tid]].put(dstOffsets[tid], srcOffsets[tid], size);
      }
    }
  }
}

template <typename T>
MSCCLPP_DEVICE_INLINE void handleReadReduceCopySend(T* output, uint32_t outputOffsetByBytes, T* input,
                                                    uint32_t inputOffsetByBytes, DeviceHandle<SmChannel>* smChannels,
                                                    uint8_t* dstChannelIndexes, uint8_t* srcChannelIndexes,
                                                    uint32_t* dstOffsets, uint32_t* srcOffsets, int nDstChannels,
                                                    int nSrcChannels, uint32_t size, bool sendToRemote = true) {
  const size_t nInt4 = size / sizeof(int4);
  const size_t inputOffset4 = inputOffsetByBytes / sizeof(int4);
  const size_t outputOffset4 = outputOffsetByBytes / sizeof(int4);
  int4* input4 = (int4*)input;
  int4* output4 = (int4*)output;
  for (size_t idx = threadIdx.x; idx < nInt4; idx += blockDim.x) {
    int4 tmp = input4[inputOffset4 + idx];
    for (int index = 0; index < nSrcChannels; ++index) {
      int4 val;
      size_t srcOffset = srcOffsets[index] / sizeof(int4);
      val = smChannels[srcChannelIndexes[index]].read<int4>(srcOffset + idx);
      tmp = add_vectors<T>(tmp, val);
    }
    output4[outputOffset4 + idx] = tmp;
    if (sendToRemote) {
      for (int index = 0; index < nDstChannels; ++index) {
        size_t dstOffset = dstOffsets[index] / sizeof(int4);
        smChannels[dstChannelIndexes[index]].write<int4>(dstOffset + idx, tmp);
      }
    }
  }
  // handle rest of data
  size_t processed = nInt4 * sizeof(int4);
  const size_t startIdx = (inputOffsetByBytes + processed) / sizeof(T);
  const size_t endIdx = (inputOffsetByBytes + size) / sizeof(T);
  for (size_t idx = threadIdx.x + startIdx; idx < endIdx; idx += blockDim.x) {
    T tmp = input[idx];
    for (int index = 0; index < nSrcChannels; ++index) {
      size_t srcOffset = srcOffsets[index] / sizeof(T);
      tmp = add_elements(tmp, smChannels[srcChannelIndexes[index]].read<T>(srcOffset + idx));
    }
    output[idx] = tmp;
    if (sendToRemote) {
      for (int index = 0; index < nDstChannels; ++index) {
        size_t dstOffset = dstOffsets[index] / sizeof(T);
        smChannels[dstChannelIndexes[index]].write<T>(dstOffset + idx, tmp);
      }
    }
  }
}

template <typename PacketType>
<<<<<<< HEAD
MSCCLPP_DEVICE_INLINE void handlePutPacket(DeviceHandle<SmChannel>* smChannels,
                                           DeviceHandle<SimpleProxyChannel>* proxyChannels, uint8_t* dstChannelIndexes,
=======
MSCCLPP_DEVICE_INLINE void handlePutPacket(size_t scratchSize, DeviceHandle<SmChannel>* smChannels,
                                           DeviceHandle<ProxyChannel>* proxyChannels, uint8_t* dstChannelIndexes,
>>>>>>> 0c7ed2c6
                                           uint32_t* dstOffsets, uint32_t* srcOffsets, int nDstChannels, uint32_t size,
                                           ChannelType chType, uint32_t flag) {
  if (chType == ChannelType::SM) {
    for (int index = 0; index < nDstChannels; ++index) {
      smChannels[dstChannelIndexes[index]].putPackets<PacketType>(dstOffsets[index] * 2, srcOffsets[index], size,
                                                                  threadIdx.x, blockDim.x, flag);
    }
  }
  if (chType == ChannelType::PROXY) {
    int tid = threadIdx.x;
    if (tid >= nDstChannels) {
      return;
    }
    // For proxy channel, we assume src and dst are in packet format
    uint32_t dstOffset = dstOffsets[tid] << 1;
    uint32_t srcOffset = srcOffsets[tid] << 1;
    proxyChannels[dstChannelIndexes[tid]].put(dstOffset, srcOffset, size << 1);
  }
}

template <typename T, typename PacketType, bool SendToRemote = true>
MSCCLPP_DEVICE_INLINE void handleReduceSendPacket(T* dst, uint32_t dstOffsetByBytes, T* src, uint32_t srcOffsetByBytes,
                                                  T* inputBuff, uint32_t* inputOffsets, int nSrcs,
                                                  DeviceHandle<SmChannel>* smChannels, uint8_t* outputChannelIndexes,
                                                  uint32_t* outputOffsets, int nDstChannels, size_t size,
                                                  uint32_t flag) {
  size_t nPackets = size * 2 / sizeof(PacketType);
  const uint32_t srcOffset = srcOffsetByBytes / sizeof(PacketPayload<PacketType>);
  const uint32_t dstOffset = dstOffsetByBytes / sizeof(PacketPayload<PacketType>);
  PacketPayload<PacketType>* srcPacketPayload = (PacketPayload<PacketType>*)src + srcOffset;
  PacketPayload<PacketType>* dstPacketPayload = (PacketPayload<PacketType>*)dst + dstOffset;
  for (size_t idx = threadIdx.x; idx < nPackets; idx += blockDim.x) {
    PacketPayload<PacketType> data = {};
    for (int index = 0; index < nSrcs; ++index) {
      PacketType* pkt = (PacketType*)((char*)inputBuff + 2 * inputOffsets[index]);
      PacketPayload<PacketType> val = pkt[idx].read(flag);
      data = add_vectors<T>(data, val);
    }
    data = add_vectors<T>(data, srcPacketPayload[idx]);
    dstPacketPayload[idx] = data;

    if (SendToRemote) {
      PacketType pkt(data, flag);
      for (int index = 0; index < nDstChannels; ++index) {
        size_t offset = outputOffsets[index] * 2 / sizeof(PacketType);
        smChannels[outputChannelIndexes[index]].write(offset + idx, pkt);
      }
    }
  }
}

template <typename PacketType>
MSCCLPP_DEVICE_INLINE void handleCopyPacket(void* dst, void* src, uint32_t dstOffset, uint32_t srcOffset, size_t size,
                                            uint32_t flag) {
  PacketType* srcPackets = (PacketType*)((char*)src + 2 * srcOffset);
  PacketPayload<PacketType>* result = (PacketPayload<PacketType>*)((char*)dst + dstOffset);
  size_t nPackets = size * 2 / sizeof(PacketType);
  for (size_t idx = threadIdx.x; idx < nPackets; idx += blockDim.x) {
    PacketPayload<PacketType> data = srcPackets[idx].read(flag);
    result[idx] = data;
  }
}

template <typename PacketType>
MSCCLPP_DEVICE_INLINE void handleTransformToPacket(void* dst, void* src, uint32_t dstOffset, uint32_t srcOffset,
                                                   size_t size, uint32_t flag) {
  dstOffset = dstOffset * 2;
  mscclpp::putPackets<PacketType>(dst, dstOffset, src, srcOffset, size, threadIdx.x, blockDim.x, flag);
}

template <typename T, bool SendToRemote = true>
MSCCLPP_DEVICE_INLINE void handleReduceSend(T* dst, uint32_t dstOffsetByBytes, T* src, uint32_t srcOffsetByBytes,
                                            T* input, uint32_t* inputOffsets, int nInputs,
                                            DeviceHandle<SmChannel>* smChannels, uint8_t* outputChannelIndexes,
                                            uint32_t* outputOffsets, int nOutChannels, uint32_t size) {
  const size_t nInt4 = size / sizeof(int4);
  const size_t srcOffset4 = srcOffsetByBytes / sizeof(int4);
  const size_t dstOffset4 = dstOffsetByBytes / sizeof(int4);
  int4* src4 = (int4*)src;
  int4* dst4 = (int4*)dst;
  int4* input4 = (int4*)input;
  for (size_t idx = threadIdx.x; idx < nInt4; idx += blockDim.x) {
    int4 tmp = src4[srcOffset4 + idx];
    for (int index = 0; index < nInputs; ++index) {
      size_t offset = inputOffsets[index] / sizeof(int4);
      int4 val = input4[offset + idx];
      tmp = add_vectors<T>(tmp, val);
    }
    dst4[dstOffset4 + idx] = tmp;
    if constexpr (SendToRemote) {
      for (int index = 0; index < nOutChannels; ++index) {
        size_t offset = outputOffsets[index] / sizeof(int4);
        smChannels[outputChannelIndexes[index]].write<int4>(offset + idx, tmp);
      }
    }
  }
  // handle rest of data
  size_t processed = nInt4 * sizeof(int4);
  const size_t startIdx = (srcOffsetByBytes + processed) / sizeof(T);
  const size_t endIdx = (srcOffsetByBytes + size) / sizeof(T);
  for (size_t idx = threadIdx.x + startIdx; idx < endIdx; idx += blockDim.x) {
    T tmp = src[idx];
    for (int index = 0; index < nInputs; ++index) {
      size_t offset = inputOffsets[index] / sizeof(T);
      tmp = add_elements(tmp, input[offset + idx]);
    }
    dst[idx] = tmp;
    if constexpr (SendToRemote) {
      for (int index = 0; index < nOutChannels; ++index) {
        size_t offset = outputOffsets[index] / sizeof(T);
        smChannels[outputChannelIndexes[index]].write<T>(offset + idx, tmp);
      }
    }
  }
}

MSCCLPP_DEVICE_INLINE void handleCopy(void* dst, void* src, uint32_t dstOffset, uint32_t srcOffset, size_t size) {
  char* srcData = (char*)src + srcOffset;
  char* dstData = (char*)dst + dstOffset;
  Element::copy(dstData, srcData, size, threadIdx.x, blockDim.x);
}

#if defined(__CUDA_ARCH__) && __CUDA_ARCH__ >= 900
template <typename T>
MSCCLPP_DEVICE_INLINE void handleMultiLoadReduceStore(T* dst, T* src, uint32_t dstOffset, uint32_t srcOffset,
                                                      size_t size) {
  using vectorType = typename VectorType<T>::type;
  using nvlsType = typename VectorType<T>::nvls_type;
  // nvls can only handle 4 bytes alignment
  assert(size % sizeof(vectorType) == 0);
  const size_t nInt4 = size / sizeof(nvlsType);
  const size_t srcOffset4 = srcOffset / sizeof(nvlsType);
  const size_t dstOffset4 = dstOffset / sizeof(nvlsType);
  nvlsType* src4 = (nvlsType*)src;
  nvlsType* dst4 = (nvlsType*)dst;
  for (size_t idx = threadIdx.x; idx < nInt4; idx += blockDim.x) {
    nvlsType val;
    DeviceMulticastPointerDeviceHandle::multimemLoadReduce(val, (vectorType*)(src4 + srcOffset4 + idx));
    DeviceMulticastPointerDeviceHandle::multimemStore(val, (vectorType*)(dst4 + dstOffset4 + idx));
  }
  // handle rest of data
  size_t processed = nInt4 * sizeof(nvlsType);
  using nvlsType2 = typename VectorType<T>::nvls_type2;
  const size_t startIdx = (srcOffset + processed) / sizeof(nvlsType2);
  const size_t endIdx = (dstOffset + size) / sizeof(nvlsType2);
  for (size_t idx = threadIdx.x + startIdx; idx < endIdx; idx += blockDim.x) {
    nvlsType2 val;
    DeviceMulticastPointerDeviceHandle::multimemLoadReduce(val, (vectorType*)src + idx);
    DeviceMulticastPointerDeviceHandle::multimemStore(val, (vectorType*)dst + idx);
  }
}
#endif

template <typename T, typename PacketType = LL16Packet>
__global__ void executionKernel([[maybe_unused]] int rank /*for debug*/, T* input, T* output, T* scratch,
                                DeviceExecutionPlan* plan, uint32_t flag
#if defined(ENABLE_NPKIT)
                                ,
                                NpKitEventCollectContext* npKitEventCollectContexts, uint64_t* cpuTimestamp) {
#else
) {
#endif
  extern __shared__ int4 sharedMem[];
  int bid = blockIdx.x;
  int tid = threadIdx.x;
#if defined(ENABLE_NPKIT)
  NpKitEvent* event_buffer = (NpKitEvent*)((char*)sharedMem + sizeof(DeviceExecutionPlan));
  uint64_t event_buffer_head = 0;
#if defined(ENABLE_NPKIT_EVENT_EXECUTOR_INIT_ENTRY) && defined(ENABLE_NPKIT_EVENT_EXECUTOR_INIT_EXIT)
  uint64_t npkit_timestamp_entry = 0;
  if (tid == 0) {
    npkit_timestamp_entry = NPKIT_GET_GPU_TIMESTAMP();
  }
#endif
#endif
  DeviceExecutionPlan* localPlan = plan + bid;
  for (size_t i = tid; i < sizeof(DeviceExecutionPlan) / sizeof(int4); i += blockDim.x) {
    sharedMem[i] = ((int4*)localPlan)[i];
  }
  __syncshm();
  localPlan = (DeviceExecutionPlan*)sharedMem;
  int nOperations = localPlan->nOperations;
  Operation* operations = localPlan->operations;
  DeviceHandle<SmChannel>* smChannels = localPlan->channels.smChannels;
  DeviceHandle<ProxyChannel>* proxyChannels = localPlan->channels.proxyChannels;
  [[maybe_unused]] DeviceHandle<NvlsConnection::DeviceMulticastPointer>* nvlsChannels =
      localPlan->channels.nvlsChannels;

#if defined(ENABLE_NPKIT) && defined(ENABLE_NPKIT_EVENT_TIME_SYNC_CPU)
#if defined(MSCCLPP_DEVICE_HIP)
  NpKit::CollectGpuEventShm(NPKIT_EVENT_TIME_SYNC_CPU, 0, 0, NPKIT_LOAD_CPU_TIMESTAMP_PER_BLOCK(cpuTimestamp, bid),
#else
  NpKit::CollectGpuEventShm(NPKIT_EVENT_TIME_SYNC_CPU, 0, 0, *cpuTimestamp,
#endif
                            event_buffer, &event_buffer_head);
#endif

#if defined(ENABLE_NPKIT) && defined(ENABLE_NPKIT_EVENT_TIME_SYNC_GPU)
  NpKit::CollectGpuEventShm(NPKIT_EVENT_TIME_SYNC_GPU, 0, 0, NPKIT_GET_GPU_TIMESTAMP(), event_buffer,
                            &event_buffer_head);
#endif

#if defined(ENABLE_NPKIT) && defined(ENABLE_NPKIT_EVENT_EXECUTOR_INIT_ENTRY) && \
    defined(ENABLE_NPKIT_EVENT_EXECUTOR_INIT_EXIT)
  NpKit::CollectGpuEventShm(NPKIT_EVENT_EXECUTOR_INIT_ENTRY, 0, 0, npkit_timestamp_entry, event_buffer,
                            &event_buffer_head);
  NpKit::CollectGpuEventShm(NPKIT_EVENT_EXECUTOR_INIT_EXIT, 0, 0, NPKIT_GET_GPU_TIMESTAMP(), event_buffer,
                            &event_buffer_head);
#endif

  for (int i = 0; i < nOperations; i++) {
    Operation& op = operations[i];

#if defined(ENABLE_NPKIT) && defined(ENABLE_NPKIT_EVENT_EXECUTOR_OP_BASE_ENTRY)
    NpKit::CollectGpuEventShm(NPKIT_EVENT_EXECUTOR_OP_BASE_ENTRY + (int)op.type, op.size, 0, NPKIT_GET_GPU_TIMESTAMP(),
                              event_buffer, &event_buffer_head);
#endif

    if (op.type == OperationType::NOP) {
      __syncthreads();
    } else if (op.type == OperationType::BARRIER) {
      int nThreadBlocks = op.nThreadBlocks;
      int syncStateIndex = op.deviceSyncerIndex;
      deviceSyncers[syncStateIndex].sync(nThreadBlocks);
    } else if (op.type == OperationType::SIGNAL) {
      handleSignal(smChannels, proxyChannels, op.outputChannelIndexes, op.nOutputs, op.channelType);
    } else if (op.type == OperationType::WAIT) {
      handleWait(smChannels, proxyChannels, op.inputChannelIndexes, op.nInputs, op.channelType);
    } else if (op.type == OperationType::FLUSH) {
      handleFlush(proxyChannels, op.outputChannelIndexes, op.nOutputs);
    } else if (op.type == OperationType::PUT) {
      handlePut(smChannels, proxyChannels, op.outputChannelIndexes, op.outputOffsets, op.inputOffsets, op.nOutputs,
                op.size, op.channelType);
    } else if (op.type == OperationType::PUT_WITH_SIGNAL) {
      handlePut<true>(smChannels, proxyChannels, op.outputChannelIndexes, op.outputOffsets, op.inputOffsets,
                      op.nOutputs, op.size, op.channelType);
    } else if (op.type == OperationType::PUT_WITH_SIGNAL_AND_FLUSH) {
      handlePut<false, true>(smChannels, proxyChannels, op.outputChannelIndexes, op.outputOffsets, op.inputOffsets,
                             op.nOutputs, op.size, op.channelType);
    } else if (op.type == OperationType::GET) {
      handleGet(smChannels, op.inputChannelIndexes, op.outputOffsets, op.inputOffsets, op.nInputs, op.size);
    } else if (op.type == OperationType::COPY) {
      T* dst = getBuffer(input, output, scratch, op.dstBufferType);
      T* src = getBuffer(input, output, scratch, op.srcBufferType);
      handleCopy(dst, src, op.dstOffset, op.srcOffset, op.size);
    } else if (op.type == OperationType::READ_REDUCE_COPY_SEND) {
      T* dst = getBuffer(input, output, scratch, op.dstBufferType);
      T* src = getBuffer(input, output, scratch, op.srcBufferType);
      handleReadReduceCopySend(dst, op.dstOffset, src, op.srcOffset, smChannels, op.outputChannelIndexes,
                               op.inputChannelIndexes, op.outputOffsets, op.inputOffsets, op.nOutputs, op.nInputs,
                               op.size);
    } else if (op.type == OperationType::READ_REDUCE_COPY) {
      T* dst = getBuffer(input, output, scratch, op.dstBufferType);
      T* src = getBuffer(input, output, scratch, op.srcBufferType);

      handleReadReduceCopySend(dst, op.dstOffset, src, op.srcOffset, smChannels, op.outputChannelIndexes,
                               op.inputChannelIndexes, op.outputOffsets, op.inputOffsets, op.nOutputs, op.nInputs,
                               op.size, false);
    } else if (op.type == OperationType::PUT_PACKET) {
      handlePutPacket<PacketType>(smChannels, proxyChannels, op.outputChannelIndexes, op.outputOffsets, op.inputOffsets,
                                  op.nOutputs, op.size, op.channelType, flag);
    } else if (op.type == OperationType::REDUCE_SEND_PACKET) {
      T* dst = getBuffer(input, output, scratch, op.dstBufferType);
      T* src = getBuffer(input, output, scratch, op.srcBufferType);
      handleReduceSendPacket<T, PacketType>(dst, op.dstOffset, src, op.srcOffset, scratch, op.inputOffsets, op.nInputs,
                                            smChannels, op.outputChannelIndexes, op.outputOffsets, op.nOutputs, op.size,
                                            flag);
    } else if (op.type == OperationType::REDUCE_PACKET) {
      T* dst = getBuffer(input, output, scratch, op.dstBufferType);
      T* src = getBuffer(input, output, scratch, op.srcBufferType);
      handleReduceSendPacket<T, PacketType, false>(dst, op.dstOffset, src, op.srcOffset, scratch, op.inputOffsets,
                                                   op.nInputs, smChannels, op.outputChannelIndexes, op.outputOffsets,
                                                   op.nOutputs, op.size, flag);
    } else if (op.type == OperationType::COPY_PACKET) {
      T* dst = getBuffer(input, output, scratch, op.dstBufferType);
      T* src = getBuffer(input, output, scratch, op.srcBufferType);
      handleCopyPacket<PacketType>(dst, src, op.dstOffset, op.srcOffset, op.size, flag);
    } else if (op.type == OperationType::TRANSFORM_TO_PACKET) {
      T* dst = getBuffer(input, output, scratch, op.dstBufferType);
      T* src = getBuffer(input, output, scratch, op.srcBufferType);
      handleTransformToPacket<PacketType>(dst, src, op.dstOffset, op.srcOffset, op.size, flag);
    } else if (op.type == OperationType::REDUCE_SEND) {
      T* dst = getBuffer(input, output, scratch, op.dstBufferType);
      T* src = getBuffer(input, output, scratch, op.srcBufferType);
      T* tmp = getBuffer(input, output, scratch, op.inputBufferType);
      handleReduceSend(dst, op.dstOffset, src, op.srcOffset, tmp, op.inputOffsets, op.nInputs, smChannels,
                       op.outputChannelIndexes, op.outputOffsets, op.nOutputs, op.size);
    } else if (op.type == OperationType::REDUCE) {
      T* dst = getBuffer(input, output, scratch, op.dstBufferType);
      T* src = getBuffer(input, output, scratch, op.srcBufferType);
      T* tmp = getBuffer(input, output, scratch, op.inputBufferType);
      handleReduceSend<T, false>(dst, op.dstOffset, src, op.srcOffset, tmp, op.inputOffsets, op.nInputs, smChannels,
                                 op.outputChannelIndexes, op.outputOffsets, op.nOutputs, op.size);
    }
#if defined(__CUDA_ARCH__) && __CUDA_ARCH__ >= 900
    else if (op.type == OperationType::MULTI_LOAD_REDUCE_STORE) {
      T* dst = (T*)(nvlsChannels[op.nvlsOutputIndex].mcPtr);
      T* src = (T*)(nvlsChannels[op.nvlsInputIndex].mcPtr);
      handleMultiLoadReduceStore(dst, src, op.dstOffset, op.srcOffset, op.size);
    }
#endif

#if defined(ENABLE_NPKIT) && defined(ENABLE_NPKIT_EVENT_EXECUTOR_OP_BASE_EXIT)
    NpKit::CollectGpuEventShm(NPKIT_EVENT_EXECUTOR_OP_BASE_EXIT + (int)op.type, op.size, 0, NPKIT_GET_GPU_TIMESTAMP(),
                              event_buffer, &event_buffer_head);
#endif
  }

#if defined(ENABLE_NPKIT)
  NpKit::StoreGpuEventShm(npKitEventCollectContexts, event_buffer, event_buffer_head);
#endif
}
#endif  // defined(MSCCLPP_DEVICE_COMPILE)

class ExecutionKernel {
 public:
#if defined(MSCCLPP_DEVICE_HIP)
  template <typename PacketType>
  static void launchKernel(int rank, int nthreadblocks, int nthreads, void* src, void* dst, void* scratch,
                           DataType dataType, DeviceExecutionPlan* plan, size_t sharedMemSize, cudaStream_t stream,
                           uint32_t flag) {
    switch (dataType) {
      case DataType::INT32:
        executionKernel<int32_t, PacketType><<<nthreadblocks, nthreads, sharedMemSize, stream>>>(
            rank, (int32_t*)src, (int32_t*)dst, (int32_t*)scratch, plan, flag
#if defined(ENABLE_NPKIT)
            ,
            NpKit::GetGpuEventCollectContexts(), NpKit::GetCpuTimestamp());
#else
        );
#endif
        break;
      case DataType::UINT32:
        executionKernel<uint32_t, PacketType><<<nthreadblocks, nthreads, sharedMemSize, stream>>>(
            rank, (uint32_t*)src, (uint32_t*)dst, (uint32_t*)scratch, plan, flag
#if defined(ENABLE_NPKIT)
            ,
            NpKit::GetGpuEventCollectContexts(), NpKit::GetCpuTimestamp());
#else
        );
#endif
        break;
      case DataType::FLOAT16:
        executionKernel<half, PacketType><<<nthreadblocks, nthreads, sharedMemSize, stream>>>(
            rank, (half*)src, (half*)dst, (half*)scratch, plan, flag
#if defined(ENABLE_NPKIT)
            ,
            NpKit::GetGpuEventCollectContexts(), NpKit::GetCpuTimestamp());
#else
        );
#endif
        break;
      case DataType::FLOAT32:
        executionKernel<float, PacketType><<<nthreadblocks, nthreads, sharedMemSize, stream>>>(
            rank, (float*)src, (float*)dst, (float*)scratch, plan, flag
#if defined(ENABLE_NPKIT)
            ,
            NpKit::GetGpuEventCollectContexts(), NpKit::GetCpuTimestamp());
#else
        );
#endif
        break;
      case DataType::BFLOAT16:
        executionKernel<__bfloat16, PacketType><<<nthreadblocks, nthreads, sharedMemSize, stream>>>(
            rank, (__bfloat16*)src, (__bfloat16*)dst, (__bfloat16*)scratch, plan, flag
#if defined(ENABLE_NPKIT)
            ,
            NpKit::GetGpuEventCollectContexts(), NpKit::GetCpuTimestamp());
#else
        );
#endif
        break;
    }
  }
#else   // !defined(MSCCLPP_DEVICE_HIP)
  template <typename PacketType>
  static void launchKernel(int rank, int nthreadblocks, int nthreads, void* src, void* dst, void* scratch,
                           DataType dataType, DeviceExecutionPlan* plan, size_t sharedMemSize, cudaStream_t stream,
                           uint32_t flag);
#endif  // !defined(MSCCLPP_DEVICE_HIP)
};
}  // namespace mscclpp

#endif  // MSCCLPP_EXECUTION_KERNEL_HPP_<|MERGE_RESOLUTION|>--- conflicted
+++ resolved
@@ -307,13 +307,8 @@
 }
 
 template <typename PacketType>
-<<<<<<< HEAD
 MSCCLPP_DEVICE_INLINE void handlePutPacket(DeviceHandle<SmChannel>* smChannels,
                                            DeviceHandle<SimpleProxyChannel>* proxyChannels, uint8_t* dstChannelIndexes,
-=======
-MSCCLPP_DEVICE_INLINE void handlePutPacket(size_t scratchSize, DeviceHandle<SmChannel>* smChannels,
-                                           DeviceHandle<ProxyChannel>* proxyChannels, uint8_t* dstChannelIndexes,
->>>>>>> 0c7ed2c6
                                            uint32_t* dstOffsets, uint32_t* srcOffsets, int nDstChannels, uint32_t size,
                                            ChannelType chType, uint32_t flag) {
   if (chType == ChannelType::SM) {
