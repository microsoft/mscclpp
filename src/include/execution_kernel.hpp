// Copyright (c) Microsoft Corporation.
// Licensed under the MIT license.

#ifndef MSCCLPP_EXECUTION_KERNEL_HPP_
#define MSCCLPP_EXECUTION_KERNEL_HPP_

#include <mscclpp/executor.hpp>
#include <mscclpp/packet_device.hpp>
#include <mscclpp/proxy_channel.hpp>
#include <mscclpp/sm_channel.hpp>

#include "execution_common.hpp"

#if defined(MSCCLPP_DEVICE_COMPILE)
#include <mscclpp/gpu_data_types.hpp>

#if defined(MSCCLPP_DEVICE_HIP)
#define __synclds() asm volatile("s_waitcnt lgkmcnt(0) \n s_barrier");
#endif  // defined(MSCCLPP_DEVICE_HIP)

namespace {
template <typename To, typename From>
MSCCLPP_DEVICE_INLINE To bit_cast(const From& src) {
  static_assert(sizeof(To) == sizeof(From), "Size mismatch for bit_cast");

  union {
    From f;
    To t;
  } u;
  u.f = src;
  return u.t;
}

template <typename T>
MSCCLPP_DEVICE_INLINE T add_elements(T a, T b) {
  return a + b;
}

template <>
MSCCLPP_DEVICE_INLINE __half2 add_elements(__half2 a, __half2 b) {
  return __hadd2(a, b);
}

template <typename T>
MSCCLPP_DEVICE_INLINE int4 add_vectors_helper(int4 a, int4 b) {
  int4 ret;
  ret.w = bit_cast<int, T>(add_elements(bit_cast<T, int>(a.w), bit_cast<T, int>(b.w)));
  ret.x = bit_cast<int, T>(add_elements(bit_cast<T, int>(a.x), bit_cast<T, int>(b.x)));
  ret.y = bit_cast<int, T>(add_elements(bit_cast<T, int>(a.y), bit_cast<T, int>(b.y)));
  ret.z = bit_cast<int, T>(add_elements(bit_cast<T, int>(a.z), bit_cast<T, int>(b.z)));
  return ret;
}

template <typename T>
MSCCLPP_DEVICE_INLINE int4 add_vectors(int4 a, int4 b) {
  return add_vectors_helper<T>(a, b);
}

template <>
MSCCLPP_DEVICE_INLINE int4 add_vectors<__half>(int4 a, int4 b) {
  return add_vectors_helper<__half2>(a, b);
}

template <typename T>
MSCCLPP_DEVICE_INLINE uint2 add_vectors_helper(uint2 a, uint2 b) {
  uint2 ret;
  ret.x = bit_cast<int, T>(add_elements(bit_cast<T, int>(a.x), bit_cast<T, int>(b.x)));
  ret.y = bit_cast<int, T>(add_elements(bit_cast<T, int>(a.y), bit_cast<T, int>(b.y)));
  return ret;
}

template <typename T>
MSCCLPP_DEVICE_INLINE uint2 add_vectors(uint2 a, uint2 b) {
  return add_vectors_helper<T>(a, b);
}

template <>
MSCCLPP_DEVICE_INLINE __attribute__((unused)) uint2 add_vectors<__half>(uint2 a, uint2 b) {
  return add_vectors_helper<__half2>(a, b);
}

template <typename T>
MSCCLPP_DEVICE_INLINE int add_vectors_helper(int a, int b) {
  return bit_cast<int, T>(add_elements(bit_cast<T, int>(a), bit_cast<T, int>(b)));
}

template <typename T>
MSCCLPP_DEVICE_INLINE int add_vectors(int a, int b) {
  return add_vectors_helper<T>(a, b);
}

template <>
MSCCLPP_DEVICE_INLINE __attribute__((unused)) int add_vectors<__half>(int a, int b) {
  return add_vectors_helper<__half2>(a, b);
}

template <typename T>
MSCCLPP_DEVICE_INLINE uint32_t add_vectors_helper(uint32_t a, uint32_t b) {
  return bit_cast<uint32_t, T>(add_elements(bit_cast<T, uint32_t>(a), bit_cast<T, uint32_t>(b)));
}

template <typename T>
MSCCLPP_DEVICE_INLINE uint32_t add_vectors(uint32_t a, uint32_t b) {
  return add_vectors_helper<T>(a, b);
}

template <>
MSCCLPP_DEVICE_INLINE uint32_t add_vectors<__half>(uint32_t a, uint32_t b) {
  return add_vectors_helper<__half2>(a, b);
}

}  // namespace
#endif  // defined(MSCCLPP_DEVICE_COMPILE)

namespace mscclpp {

#if defined(MSCCLPP_DEVICE_COMPILE)

template <typename T>
MSCCLPP_DEVICE_INLINE T* getBuffer(T* input, T* output, T* scratch, BufferType bufferType) {
  if (bufferType == BufferType::INPUT) {
    return input;
  }
  if (bufferType == BufferType::OUTPUT) {
    return output;
  }
  if (bufferType == BufferType::SCRATCH) {
    return scratch;
  }
  return nullptr;
}

MSCCLPP_DEVICE_INLINE void handleSignal(DeviceHandle<SmChannel>* smChannels,
                                        DeviceHandle<SimpleProxyChannel>* proxyChannels, uint8_t* channelIndex,
                                        int nChannels, ChannelType chType) {
  int tid = threadIdx.x;
  if (tid < nChannels && chType == ChannelType::SM) {
    smChannels[channelIndex[tid]].signal();
    return;
  }
  if (tid < nChannels && chType == ChannelType::PROXY) {
    proxyChannels[channelIndex[threadIdx.x]].signal();
  }
}

MSCCLPP_DEVICE_INLINE void handleWait(DeviceHandle<SmChannel>* smChannels,
                                      DeviceHandle<SimpleProxyChannel>* proxyChannels, uint8_t* channelIndexes,
                                      int nChannels, ChannelType chType) {
  int tid = threadIdx.x;
  if (tid < nChannels && chType == ChannelType::SM) {
    smChannels[channelIndexes[tid]].wait();
    return;
  }
  if (tid < nChannels && chType == ChannelType::PROXY) {
    proxyChannels[channelIndexes[tid]].wait();
<<<<<<< HEAD
  }
}

MSCCLPP_DEVICE_INLINE void handleGet(DeviceHandle<SmChannel>* smChannel, uint8_t* srcChannelIndexes,
                                     uint32_t* dstOffsets, uint32_t* srcOffsets, int count, uint32_t size) {
  for (int i = 0; i < count; i++) {
    uint32_t dstOffset = dstOffsets[i];
    uint32_t srcOffset = srcOffsets[i];
    smChannel[srcChannelIndexes[i]].get(dstOffset, srcOffset, size, threadIdx.x, blockDim.x);
  }
}

=======
  }
}

MSCCLPP_DEVICE_INLINE void handleGet(DeviceHandle<SmChannel>* smChannel, uint8_t* srcChannelIndexes,
                                     uint32_t* dstOffsets, uint32_t* srcOffsets, int count, uint32_t size) {
  for (int i = 0; i < count; i++) {
    uint32_t dstOffset = dstOffsets[i];
    uint32_t srcOffset = srcOffsets[i];
    smChannel[srcChannelIndexes[i]].get(dstOffset, srcOffset, size, threadIdx.x, blockDim.x);
  }
}

>>>>>>> a3cd95bd
MSCCLPP_DEVICE_INLINE void handlePut(DeviceHandle<SmChannel>* smChannel,
                                     DeviceHandle<SimpleProxyChannel>* proxyChannels, uint8_t* dstChannelIndexes,
                                     uint32_t* dstOffsets, uint32_t* srcOffsets, int count, uint32_t size,
                                     ChannelType chType) {
  if (chType == ChannelType::SM) {
    for (int i = 0; i < count; i++) {
      uint32_t dstOffset = dstOffsets[i];
      uint32_t srcOffset = srcOffsets[i];
      smChannel[dstChannelIndexes[i]].put(dstOffset, srcOffset, size, threadIdx.x, blockDim.x);
    }
    return;
  }
  if (chType == ChannelType::PROXY) {
    for (int i = 0; i < count; i++) {
      uint32_t dstOffset = dstOffsets[i];
      uint32_t srcOffset = srcOffsets[i];
      proxyChannels[dstChannelIndexes[i]].put(dstOffset, srcOffset, size);
    }
  }
}

template <typename T>
MSCCLPP_DEVICE_INLINE void handleReadReduceCopySend(T* output, uint32_t outputOffsetByBytes, T* input,
                                                    uint32_t inputOffsetByBytes, DeviceHandle<SmChannel>* smChannels,
                                                    uint8_t* dstChannelIndexes, uint8_t* srcChannelIndexes,
                                                    uint32_t* dstOffsets, uint32_t* srcOffsets, int nDstChannels,
                                                    int nSrcChannels, uint32_t size, bool sendToRemote = true) {
  const size_t nInt4 = size / sizeof(int4);
  const size_t inputOffset4 = inputOffsetByBytes / sizeof(int4);
  const size_t outputOffset4 = outputOffsetByBytes / sizeof(int4);
  int4* input4 = (int4*)input;
  int4* output4 = (int4*)output;
  for (size_t idx = threadIdx.x; idx < nInt4; idx += blockDim.x) {
    int4 tmp = input4[inputOffset4 + idx];
    for (int index = 0; index < nSrcChannels; ++index) {
      int4 val;
      size_t srcOffset = srcOffsets[index] / sizeof(int4);
      val = smChannels[srcChannelIndexes[index]].read<int4>(srcOffset + idx);
      tmp = add_vectors<T>(tmp, val);
    }
    output4[outputOffset4 + idx] = tmp;
    if (sendToRemote) {
      for (int index = 0; index < nDstChannels; ++index) {
        size_t dstOffset = dstOffsets[index] / sizeof(int4);
        smChannels[dstChannelIndexes[index]].write<int4>(dstOffset + idx, tmp);
      }
    }
  }
  // handle rest of data
  size_t processed = nInt4 * sizeof(int4);
  const size_t startIdx = (inputOffsetByBytes + processed) / sizeof(T);
  const size_t endIdx = (inputOffsetByBytes + size) / sizeof(T);
  for (size_t idx = threadIdx.x + startIdx; idx < endIdx; idx += blockDim.x) {
    T tmp = input[idx];
    for (int index = 0; index < nSrcChannels; ++index) {
      size_t srcOffset = srcOffsets[index] / sizeof(T);
      tmp += smChannels[srcChannelIndexes[index]].read<T>(srcOffset + idx);
    }
    output[idx] = tmp;
    if (sendToRemote) {
      for (int index = 0; index < nDstChannels; ++index) {
        size_t dstOffset = dstOffsets[index] / sizeof(T);
        smChannels[dstChannelIndexes[index]].write<T>(dstOffset + idx, tmp);
      }
    }
  }
}

template <typename PacketType>
MSCCLPP_DEVICE_INLINE void handlePutPacket(uint32_t inputOffsetByBytes, size_t scratchSize,
                                           DeviceHandle<SmChannel>* smChannels, uint8_t* dstChannelIndexes,
                                           uint32_t* dstOffsets, int nDstChannels, uint32_t size, uint32_t flag) {
  const size_t scratchBaseOffset = flag & 0x1 ? 0 : scratchSize >> 1;
  for (int index = 0; index < nDstChannels; ++index) {
    smChannels[dstChannelIndexes[index]].putPackets<PacketType>(
        scratchBaseOffset + dstOffsets[index] * 2, inputOffsetByBytes, size, threadIdx.x, blockDim.x, flag);
  }
}

template <typename T, typename PacketType>
MSCCLPP_DEVICE_INLINE void handleReduceSendPacket(T* dst, uint32_t dstOffsetByBytes, T* src, uint32_t srcOffsetByBytes,
                                                  T* inputBuff, size_t inputBuffSize, uint32_t* inputOffsets, int nSrcs,
                                                  DeviceHandle<SmChannel>* smChannels, uint8_t* outputChannelIndexes,
                                                  uint32_t* outputOffsets, int nDstChannels, size_t size,
                                                  uint32_t flag) {
  size_t nPackets = size * 2 / sizeof(PacketType);
  const size_t intputBaseOffset = flag & 0x1 ? 0 : inputBuffSize >> 1;
  const uint32_t srcOffset = srcOffsetByBytes / sizeof(PacketPayload<PacketType>);
  const uint32_t dstOffset = dstOffsetByBytes / sizeof(PacketPayload<PacketType>);
  PacketPayload<PacketType>* srcPacketPayload = (PacketPayload<PacketType>*)src + srcOffset;
  PacketPayload<PacketType>* dstPacketPayload = (PacketPayload<PacketType>*)dst + dstOffset;
  for (size_t idx = threadIdx.x; idx < nPackets; idx += blockDim.x) {
    PacketPayload<PacketType> data = {};
    for (int index = 0; index < nSrcs; ++index) {
      PacketType* pkt = (PacketType*)((char*)inputBuff + intputBaseOffset + 2 * inputOffsets[index]);
      PacketPayload<PacketType> val = pkt[idx].read(flag);
      data = add_vectors<T>(data, val);
    }
    data = add_vectors<T>(data, srcPacketPayload[idx]);
    dstPacketPayload[idx] = data;

    PacketType pkt(data, flag);
    for (int index = 0; index < nDstChannels; ++index) {
      size_t offset = (intputBaseOffset + outputOffsets[index] * 2) / sizeof(PacketType);
      smChannels[outputChannelIndexes[index]].write(offset + idx, pkt);
    }
  }
}

template <typename PacketType>
MSCCLPP_DEVICE_INLINE void handleCopyPacket(void* dst, void* src, size_t srcSize, uint32_t dstOffset,
                                            uint32_t srcOffset, size_t size, uint32_t flag) {
  const size_t outputScratchBaseOffset = flag & 0x1 ? 0 : srcSize >> 1;
  PacketType* srcPackets = (PacketType*)((char*)src + outputScratchBaseOffset + 2 * srcOffset);
  PacketPayload<PacketType>* result = (PacketPayload<PacketType>*)((char*)dst + dstOffset);
  size_t nPackets = size * 2 / sizeof(PacketType);
  for (size_t idx = threadIdx.x; idx < nPackets; idx += blockDim.x) {
    PacketPayload<PacketType> data = srcPackets[idx].read(flag);
    result[idx] = data;
  }
}

template <typename T>
MSCCLPP_DEVICE_INLINE void handleReduceSend(T* dst, uint32_t dstOffsetByBytes, T* src, uint32_t srcOffsetByBytes,
                                            T* input, uint32_t* inputOffsets, DeviceHandle<SmChannel>* smChannels,
                                            uint8_t* outputChannelIndexes, uint32_t* outputOffsets, int nOutChannels,
                                            uint32_t size) {
  const size_t nInt4 = size / sizeof(int4);
  const size_t srcOffset4 = srcOffsetByBytes / sizeof(int4);
  const size_t dstOffset4 = dstOffsetByBytes / sizeof(int4);
  int4* src4 = (int4*)src;
  int4* dst4 = (int4*)dst;
  int4* input4 = (int4*)input;
  for (size_t idx = threadIdx.x; idx < nInt4; idx += blockDim.x) {
    int4 tmp = src4[srcOffset4 + idx];
    for (int index = 0; index < nOutChannels; ++index) {
      size_t offset = inputOffsets[index] / sizeof(int4);
      int4 val = input4[offset + idx];
      tmp = add_vectors<T>(tmp, val);
    }
    dst4[dstOffset4 + idx] = tmp;
    for (int index = 0; index < nOutChannels; ++index) {
      size_t offset = outputOffsets[index] / sizeof(int4);
      smChannels[outputChannelIndexes[index]].write<int4>(offset + idx, tmp);
    }
  }
  // handle rest of data
  size_t processed = nInt4 * sizeof(int4);
  const size_t startIdx = (srcOffsetByBytes + processed) / sizeof(T);
  const size_t endIdx = (srcOffsetByBytes + size) / sizeof(T);
  for (size_t idx = threadIdx.x + startIdx; idx < endIdx; idx += blockDim.x) {
    T tmp = src[idx];
    for (int index = 0; index < nOutChannels; ++index) {
      size_t offset = inputOffsets[index] / sizeof(T);
      tmp += input[offset + idx];
    }
    dst[idx] = tmp;
    for (int index = 0; index < nOutChannels; ++index) {
      size_t offset = outputOffsets[index] / sizeof(T);
      smChannels[outputChannelIndexes[index]].write<T>(offset + idx, tmp);
    }
  }
}

template <typename T, typename PacketType = LL16Packet>
__global__ void executionKernel([[maybe_unused]] int rank /*for debug*/, T* input, T* output, T* scratch,
                                size_t scratchSize, DeviceExecutionPlan* plan, uint32_t flag) {
  extern __shared__ int4 sharedMem[];
  int bid = blockIdx.x;
  int tid = threadIdx.x;
  DeviceExecutionPlan* localPlan = plan + bid;
  for (size_t i = tid; i < sizeof(DeviceExecutionPlan) / sizeof(int4); i += blockDim.x) {
    sharedMem[i] = ((int4*)localPlan)[i];
  }
#if defined(MSCCLPP_DEVICE_HIP)
  __synclds();
#else   // !defined(MSCCLPP_DEVICE_HIP)
  __syncthreads();
#endif  // !defined(MSCCLPP_DEVICE_HIP)
  localPlan = (DeviceExecutionPlan*)sharedMem;
  int nOperations = localPlan->nOperations;
  Operation* operations = localPlan->operations;
  DeviceHandle<SmChannel>* smChannels = localPlan->channels.smChannels;
  DeviceHandle<SimpleProxyChannel>* proxyChannels = localPlan->channels.proxyChannels;

  for (int i = 0; i < nOperations; i++) {
    Operation& op = operations[i];
    if (op.type == OperationType::BARRIER) {
      __syncthreads();
    } else if (op.type == OperationType::SIGNAL) {
      handleSignal(smChannels, proxyChannels, op.outputChannelIndexes, op.nOutputs, op.channelType);
    } else if (op.type == OperationType::WAIT) {
      handleWait(smChannels, proxyChannels, op.inputChannelIndexes, op.nInputs, op.channelType);
    } else if (op.type == OperationType::PUT) {
      handlePut(smChannels, proxyChannels, op.outputChannelIndexes, op.outputOffsets, op.inputOffsets, op.nOutputs,
                op.size, op.channelType);
    } else if (op.type == OperationType::GET) {
      handleGet(smChannels, op.inputChannelIndexes, op.outputOffsets, op.inputOffsets, op.nInputs, op.size);
    } else if (op.type == OperationType::READ_REDUCE_COPY_SEND) {
      T* dst = getBuffer(input, output, scratch, op.dstBufferType);
      T* src = getBuffer(input, output, scratch, op.srcBufferType);
      handleReadReduceCopySend(dst, op.dstOffset, src, op.srcOffset, smChannels, op.outputChannelIndexes,
                               op.inputChannelIndexes, op.outputOffsets, op.inputOffsets, op.nOutputs, op.nInputs,
                               op.size);
    } else if (op.type == OperationType::READ_REDUCE_COPY) {
      T* dst = getBuffer(input, output, scratch, op.dstBufferType);
      T* src = getBuffer(input, output, scratch, op.srcBufferType);
      handleReadReduceCopySend(dst, op.dstOffset, src, op.srcOffset, smChannels, op.outputChannelIndexes,
                               op.inputChannelIndexes, op.outputOffsets, op.inputOffsets, op.nOutputs, op.nInputs,
                               op.size, false);
    } else if (op.type == OperationType::PUT_PACKET) {
      handlePutPacket<PacketType>(op.srcOffset, scratchSize, smChannels, op.outputChannelIndexes, op.outputOffsets,
                                  op.nOutputs, op.size, flag);
    } else if (op.type == OperationType::REDUCE_SEND_PACKET) {
      T* dst = getBuffer(input, output, scratch, op.dstBufferType);
      T* src = getBuffer(input, output, scratch, op.srcBufferType);
      handleReduceSendPacket<T, PacketType>(dst, op.dstOffset, src, op.srcOffset, scratch, scratchSize, op.inputOffsets,
                                            op.nInputs, smChannels, op.outputChannelIndexes, op.outputOffsets,
                                            op.nOutputs, op.size, flag);
    } else if (op.type == OperationType::COPY_PACKET) {
      T* dst = getBuffer(input, output, scratch, op.dstBufferType);
      T* src = getBuffer(input, output, scratch, op.srcBufferType);
      handleCopyPacket<PacketType>(dst, src, scratchSize, op.dstOffset, op.srcOffset, op.size, flag);
    } else if (op.type == OperationType::REDUCE_SEND) {
      T* dst = getBuffer(input, output, scratch, op.dstBufferType);
      T* src = getBuffer(input, output, scratch, op.srcBufferType);
      T* tmp = getBuffer(input, output, scratch, op.inputBufferType);
      handleReduceSend(dst, op.dstOffset, src, op.srcOffset, tmp, op.inputOffsets, smChannels, op.outputChannelIndexes,
                       op.outputOffsets, op.nOutputs, op.size);
    }
  }
}
#endif  // defined(MSCCLPP_DEVICE_COMPILE)

class ExecutionKernel {
 public:
#if defined(MSCCLPP_DEVICE_HIP)
  template <typename PacketType>
  static void launchKernel(int rank, int nthreadblocks, int nthreads, void* src, void* dst, void* scratch,
                           size_t scratchSize, DataType dataType, DeviceExecutionPlan* plan, size_t sharedMemSize,
                           cudaStream_t stream, uint32_t flag = 0) {
    switch (dataType) {
      case DataType::INT32:
        executionKernel<int32_t, PacketType><<<nthreadblocks, nthreads, sharedMemSize, stream>>>(
            rank, (int32_t*)src, (int32_t*)dst, (int32_t*)scratch, scratchSize, plan, flag);
        break;
      case DataType::UINT32:
        executionKernel<uint32_t, PacketType><<<nthreadblocks, nthreads, sharedMemSize, stream>>>(
            rank, (uint32_t*)src, (uint32_t*)dst, (uint32_t*)scratch, scratchSize, plan, flag);
        break;
      case DataType::FLOAT16:
        executionKernel<half, PacketType><<<nthreadblocks, nthreads, sharedMemSize, stream>>>(
            rank, (half*)src, (half*)dst, (half*)scratch, scratchSize, plan, flag);
        break;
      case DataType::FLOAT32:
        executionKernel<float, PacketType><<<nthreadblocks, nthreads, sharedMemSize, stream>>>(
            rank, (float*)src, (float*)dst, (float*)scratch, scratchSize, plan, flag);
        break;
    }
  }
#else   // !defined(MSCCLPP_DEVICE_HIP)
  template <typename PacketType>
  static void launchKernel(int rank, int nthreadblocks, int nthreads, void* src, void* dst, void* scratch,
                           size_t scratchSize, DataType dataType, DeviceExecutionPlan* plan, size_t sharedMemSize,
                           cudaStream_t stream, uint32_t flag = 0);
#endif  // !defined(MSCCLPP_DEVICE_HIP)
};
}  // namespace mscclpp

#endif  // MSCCLPP_EXECUTION_KERNEL_HPP_<|MERGE_RESOLUTION|>--- conflicted
+++ resolved
@@ -153,7 +153,6 @@
   }
   if (tid < nChannels && chType == ChannelType::PROXY) {
     proxyChannels[channelIndexes[tid]].wait();
-<<<<<<< HEAD
   }
 }
 
@@ -166,20 +165,6 @@
   }
 }
 
-=======
-  }
-}
-
-MSCCLPP_DEVICE_INLINE void handleGet(DeviceHandle<SmChannel>* smChannel, uint8_t* srcChannelIndexes,
-                                     uint32_t* dstOffsets, uint32_t* srcOffsets, int count, uint32_t size) {
-  for (int i = 0; i < count; i++) {
-    uint32_t dstOffset = dstOffsets[i];
-    uint32_t srcOffset = srcOffsets[i];
-    smChannel[srcChannelIndexes[i]].get(dstOffset, srcOffset, size, threadIdx.x, blockDim.x);
-  }
-}
-
->>>>>>> a3cd95bd
 MSCCLPP_DEVICE_INLINE void handlePut(DeviceHandle<SmChannel>* smChannel,
                                      DeviceHandle<SimpleProxyChannel>* proxyChannels, uint8_t* dstChannelIndexes,
                                      uint32_t* dstOffsets, uint32_t* srcOffsets, int count, uint32_t size,
