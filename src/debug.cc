// Copyright (c) 2016-2022, NVIDIA CORPORATION. All rights reserved.
// Modifications Copyright (c) Microsoft Corporation.
// Licensed under the MIT License.

#include "debug.h"

#include <stdarg.h>
#include <stdlib.h>
#include <sys/syscall.h>
#include <unistd.h>

#include <mscclpp/env.hpp>
#include <mscclpp/gpu_utils.hpp>
#include <mscclpp/utils.hpp>
#include <string>

int mscclppDebugLevel = -1;
static int pid = -1;
static std::string hostname;
thread_local int mscclppDebugNoWarn = 0;
char mscclppLastError[1024] = "";          // Global string for the last error in human readable form
uint64_t mscclppDebugMask = MSCCLPP_INIT;  // Default debug sub-system mask is INIT
FILE* mscclppDebugFile = stdout;
mscclppLogHandler_t mscclppDebugLogHandler = NULL;
pthread_mutex_t mscclppDebugLock = PTHREAD_MUTEX_INITIALIZER;
std::chrono::steady_clock::time_point mscclppEpoch;

static __thread int tid = -1;

void mscclppDebugDefaultLogHandler(const char* msg) { fwrite(msg, 1, strlen(msg), mscclppDebugFile); }

void mscclppDebugInit() {
  pthread_mutex_lock(&mscclppDebugLock);
  if (mscclppDebugLevel != -1) {
    pthread_mutex_unlock(&mscclppDebugLock);
    return;
  }
<<<<<<< HEAD
  const char* mscclpp_debug = mscclpp::env().debug.c_str();
=======
  const char* mscclpp_debug = mscclpp::env()->debug.c_str();
>>>>>>> 869cdba0
  int tempNcclDebugLevel = -1;
  if (mscclpp_debug == NULL) {
    tempNcclDebugLevel = MSCCLPP_LOG_NONE;
  } else if (strcasecmp(mscclpp_debug, "VERSION") == 0) {
    tempNcclDebugLevel = MSCCLPP_LOG_VERSION;
  } else if (strcasecmp(mscclpp_debug, "WARN") == 0) {
    tempNcclDebugLevel = MSCCLPP_LOG_WARN;
  } else if (strcasecmp(mscclpp_debug, "INFO") == 0) {
    tempNcclDebugLevel = MSCCLPP_LOG_INFO;
  } else if (strcasecmp(mscclpp_debug, "ABORT") == 0) {
    tempNcclDebugLevel = MSCCLPP_LOG_ABORT;
  } else if (strcasecmp(mscclpp_debug, "TRACE") == 0) {
    tempNcclDebugLevel = MSCCLPP_LOG_TRACE;
  }

  /* Parse the MSCCLPP_DEBUG_SUBSYS env var
   * This can be a comma separated list such as INIT,COLL
   * or ^INIT,COLL etc
   */
<<<<<<< HEAD
  std::string mscclppDebugSubsysStr = mscclpp::env().debugSubsys;
=======
  std::string mscclppDebugSubsysStr = mscclpp::env()->debugSubsys;
>>>>>>> 869cdba0
  const char* mscclppDebugSubsysEnv = mscclppDebugSubsysStr.c_str();
  if (mscclppDebugSubsysStr != "") {
    int invert = 0;
    if (mscclppDebugSubsysEnv[0] == '^') {
      invert = 1;
      mscclppDebugSubsysEnv++;
    }
    mscclppDebugMask = invert ? ~0ULL : 0ULL;
    char* mscclppDebugSubsys = strdup(mscclppDebugSubsysEnv);
    char* subsys = strtok(mscclppDebugSubsys, ",");
    while (subsys != NULL) {
      uint64_t mask = 0;
      if (strcasecmp(subsys, "INIT") == 0) {
        mask = MSCCLPP_INIT;
      } else if (strcasecmp(subsys, "COLL") == 0) {
        mask = MSCCLPP_COLL;
      } else if (strcasecmp(subsys, "P2P") == 0) {
        mask = MSCCLPP_P2P;
      } else if (strcasecmp(subsys, "SHM") == 0) {
        mask = MSCCLPP_SHM;
      } else if (strcasecmp(subsys, "NET") == 0) {
        mask = MSCCLPP_NET;
      } else if (strcasecmp(subsys, "GRAPH") == 0) {
        mask = MSCCLPP_GRAPH;
      } else if (strcasecmp(subsys, "TUNING") == 0) {
        mask = MSCCLPP_TUNING;
      } else if (strcasecmp(subsys, "ENV") == 0) {
        mask = MSCCLPP_ENV;
      } else if (strcasecmp(subsys, "ALLOC") == 0) {
        mask = MSCCLPP_ALLOC;
      } else if (strcasecmp(subsys, "CALL") == 0) {
        mask = MSCCLPP_CALL;
      } else if (strcasecmp(subsys, "ALL") == 0) {
        mask = MSCCLPP_ALL;
      }
      if (mask) {
        if (invert)
          mscclppDebugMask &= ~mask;
        else
          mscclppDebugMask |= mask;
      }
      subsys = strtok(NULL, ",");
    }
    free(mscclppDebugSubsys);
  }

  // Cache pid and hostname
  hostname = mscclpp::getHostName(1024, '.');
  pid = getpid();

  /* Parse and expand the MSCCLPP_DEBUG_FILE path and
   * then create the debug file. But don't bother unless the
   * MSCCLPP_DEBUG level is > VERSION
   */
<<<<<<< HEAD
  const char* mscclppDebugFileEnv = mscclpp::env().debugFile.c_str();
=======
  const char* mscclppDebugFileEnv = mscclpp::env()->debugFile.c_str();
>>>>>>> 869cdba0
  if (tempNcclDebugLevel > MSCCLPP_LOG_VERSION && mscclppDebugFileEnv != NULL) {
    int c = 0;
    char debugFn[PATH_MAX + 1] = "";
    char* dfn = debugFn;
    while (mscclppDebugFileEnv[c] != '\0' && c < PATH_MAX) {
      if (mscclppDebugFileEnv[c++] != '%') {
        *dfn++ = mscclppDebugFileEnv[c - 1];
        continue;
      }
      switch (mscclppDebugFileEnv[c++]) {
        case '%':  // Double %
          *dfn++ = '%';
          break;
        case 'h':  // %h = hostname
          dfn += snprintf(dfn, PATH_MAX, "%s", hostname.c_str());
          break;
        case 'p':  // %p = pid
          dfn += snprintf(dfn, PATH_MAX, "%d", pid);
          break;
        default:  // Echo everything we don't understand
          *dfn++ = '%';
          *dfn++ = mscclppDebugFileEnv[c - 1];
          break;
      }
    }
    *dfn = '\0';
    if (debugFn[0] != '\0') {
      FILE* file = fopen(debugFn, "w");
      if (file != nullptr) {
        setbuf(file, nullptr);  // disable buffering
        mscclppDebugFile = file;
      }
    }
  }

  if (mscclppDebugLogHandler == NULL) mscclppDebugLogHandler = mscclppDefaultLogHandler;

  mscclppEpoch = std::chrono::steady_clock::now();
  __atomic_store_n(&mscclppDebugLevel, tempNcclDebugLevel, __ATOMIC_RELEASE);
  pthread_mutex_unlock(&mscclppDebugLock);
}

/* Common logging function used by the INFO, WARN and TRACE macros
 * Also exported to the dynamically loadable Net transport modules so
 * they can share the debugging mechanisms and output files
 */
void mscclppDebugLog(mscclppDebugLogLevel level, unsigned long flags, const char* filefunc, int line, const char* fmt,
                     ...) {
  if (__atomic_load_n(&mscclppDebugLevel, __ATOMIC_ACQUIRE) == -1) mscclppDebugInit();
  if (mscclppDebugNoWarn != 0 && level == MSCCLPP_LOG_WARN) {
    level = MSCCLPP_LOG_INFO;
    flags = mscclppDebugNoWarn;
  }
  // Save the last error (WARN) as a human readable string
  if (level == MSCCLPP_LOG_WARN) {
    pthread_mutex_lock(&mscclppDebugLock);
    va_list vargs;
    va_start(vargs, fmt);
    (void)vsnprintf(mscclppLastError, sizeof(mscclppLastError), fmt, vargs);
    va_end(vargs);
    pthread_mutex_unlock(&mscclppDebugLock);
  }
  if (mscclppDebugLevel < level || ((flags & mscclppDebugMask) == 0)) return;

  if (tid == -1) {
    tid = syscall(SYS_gettid);
  }

  int cudaDev;
  if (!(level == MSCCLPP_LOG_TRACE && flags == MSCCLPP_CALL)) {
    MSCCLPP_CUDATHROW(cudaGetDevice(&cudaDev));
  }

  char buffer[1024];
  size_t len = 0;
  if (level == MSCCLPP_LOG_WARN) {
    len = snprintf(buffer, sizeof(buffer), "%s:%d:%d [%d] %s:%d MSCCLPP WARN ", hostname.c_str(), pid, tid, cudaDev,
                   filefunc, line);
  } else if (level == MSCCLPP_LOG_INFO) {
    len = snprintf(buffer, sizeof(buffer), "%s:%d:%d [%d] MSCCLPP INFO ", hostname.c_str(), pid, tid, cudaDev);
  } else if (level == MSCCLPP_LOG_TRACE && flags == MSCCLPP_CALL) {
    len = snprintf(buffer, sizeof(buffer), "%s:%d:%d MSCCLPP CALL ", hostname.c_str(), pid, tid);
  } else if (level == MSCCLPP_LOG_TRACE) {
    auto delta = std::chrono::steady_clock::now() - mscclppEpoch;
    double timestamp = std::chrono::duration_cast<std::chrono::duration<double>>(delta).count() * 1000;
    len = snprintf(buffer, sizeof(buffer), "%s:%d:%d [%d] %f %s:%d MSCCLPP TRACE ", hostname.c_str(), pid, tid, cudaDev,
                   timestamp, filefunc, line);
  }

  if (len > 0) {
    va_list vargs;
    va_start(vargs, fmt);
    int ret = vsnprintf(buffer + len, sizeof(buffer) - len, fmt, vargs);
    va_end(vargs);
    if (ret >= 0) {
      len += ret;
      buffer[len++] = '\n';
      buffer[len] = '\0';
      mscclppDebugLogHandler(buffer);
    }
  }
}

mscclppResult_t mscclppDebugSetLogHandler(mscclppLogHandler_t handler) {
  if (__atomic_load_n(&mscclppDebugLevel, __ATOMIC_ACQUIRE) == -1) mscclppDebugInit();
  if (handler == NULL) return mscclppInvalidArgument;
  pthread_mutex_lock(&mscclppDebugLock);
  mscclppDebugLogHandler = handler;
  pthread_mutex_unlock(&mscclppDebugLock);
  return mscclppSuccess;
}

void mscclppSetThreadName(pthread_t thread, const char* fmt, ...) {
  // pthread_setname_np is nonstandard GNU extension
  // needs the following feature test macro
#ifdef _GNU_SOURCE
  char threadName[MSCCLPP_THREAD_NAMELEN];
  va_list vargs;
  va_start(vargs, fmt);
  vsnprintf(threadName, MSCCLPP_THREAD_NAMELEN, fmt, vargs);
  va_end(vargs);
  pthread_setname_np(thread, threadName);
#endif
}<|MERGE_RESOLUTION|>--- conflicted
+++ resolved
@@ -35,11 +35,7 @@
     pthread_mutex_unlock(&mscclppDebugLock);
     return;
   }
-<<<<<<< HEAD
-  const char* mscclpp_debug = mscclpp::env().debug.c_str();
-=======
   const char* mscclpp_debug = mscclpp::env()->debug.c_str();
->>>>>>> 869cdba0
   int tempNcclDebugLevel = -1;
   if (mscclpp_debug == NULL) {
     tempNcclDebugLevel = MSCCLPP_LOG_NONE;
@@ -59,11 +55,7 @@
    * This can be a comma separated list such as INIT,COLL
    * or ^INIT,COLL etc
    */
-<<<<<<< HEAD
-  std::string mscclppDebugSubsysStr = mscclpp::env().debugSubsys;
-=======
   std::string mscclppDebugSubsysStr = mscclpp::env()->debugSubsys;
->>>>>>> 869cdba0
   const char* mscclppDebugSubsysEnv = mscclppDebugSubsysStr.c_str();
   if (mscclppDebugSubsysStr != "") {
     int invert = 0;
@@ -118,11 +110,7 @@
    * then create the debug file. But don't bother unless the
    * MSCCLPP_DEBUG level is > VERSION
    */
-<<<<<<< HEAD
-  const char* mscclppDebugFileEnv = mscclpp::env().debugFile.c_str();
-=======
   const char* mscclppDebugFileEnv = mscclpp::env()->debugFile.c_str();
->>>>>>> 869cdba0
   if (tempNcclDebugLevel > MSCCLPP_LOG_VERSION && mscclppDebugFileEnv != NULL) {
     int c = 0;
     char debugFn[PATH_MAX + 1] = "";
