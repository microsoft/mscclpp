--- conflicted
+++ resolved
@@ -15,11 +15,8 @@
 #include <string>
 
 int mscclppDebugLevel = -1;
-<<<<<<< HEAD
 bool mscclppEnableSharedLib = false;
-=======
 bool mscclppDisableChannelCache = false;
->>>>>>> 591276f9
 static int pid = -1;
 static std::string hostname;
 thread_local int mscclppDebugNoWarn = 0;
@@ -56,7 +53,6 @@
     tempNcclDebugLevel = MSCCLPP_LOG_TRACE;
   }
 
-<<<<<<< HEAD
   const char* enable_shared_lib = getenv("MSCCLPP_ENABLE_SHARED_LIB");
   if (enable_shared_lib == NULL) {
     mscclppEnableSharedLib = false;
@@ -64,7 +60,8 @@
     mscclppEnableSharedLib = true;
   } else {
     mscclppEnableSharedLib = false;
-=======
+  }
+
   const char* disable_channel_cache = getenv("MSCCLPP_DISABLE_CHANNEL_CACHE");
   if (disable_channel_cache == NULL) {
     mscclppDisableChannelCache = false;
@@ -72,7 +69,6 @@
     mscclppDisableChannelCache = true;
   } else {
     mscclppDisableChannelCache = false;
->>>>>>> 591276f9
   }
 
   /* Parse the MSCCLPP_DEBUG_SUBSYS env var
