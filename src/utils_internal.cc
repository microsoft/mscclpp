// Copyright (c) Microsoft Corporation.
// Licensed under the MIT license.

#include "utils_internal.hpp"

#include <unistd.h>

#include <cstring>
#include <fstream>
#include <iomanip>
#include <memory>
#include <mscclpp/errors.hpp>
#include <sstream>
#include <string>

#include "debug.h"

constexpr char HOSTID_FILE[32] = "/proc/sys/kernel/random/boot_id";

static bool matchIf(const char* string, const char* ref, bool matchExact) {
  // Make sure to include '\0' in the exact case
  int matchLen = matchExact ? strlen(string) + 1 : strlen(ref);
  return strncmp(string, ref, matchLen) == 0;
}

static bool matchPort(const int port1, const int port2) {
  if (port1 == -1) return true;
  if (port2 == -1) return true;
  if (port1 == port2) return true;
  return false;
}

namespace mscclpp {

std::string int64ToBusId(int64_t id) {
<<<<<<< HEAD
  std::ostringstream oss;
  oss << std::hex << std::setfill('0') << std::setw(4) << (id >> 20) << ":";
  oss << std::setw(2) << ((id & 0xff000) >> 12) << ":";
  oss << std::setw(2) << ((id & 0xff0) >> 4) << ".";
  oss << std::setw(1) << (id & 0xf);
  return oss.str();
=======
  char busId[20];
  std::snprintf(busId, sizeof(busId), "%04lx:%02lx:%02lx.%01lx", (id) >> 20, (id & 0xff000) >> 12, (id & 0xff0) >> 4,
                (id & 0xf));
  return std::string(busId);
>>>>>>> 3a18068c
}

int64_t busIdToInt64(const std::string busId) {
  char hexStr[17];  // Longest possible int64 hex string + null terminator.
  size_t hexOffset = 0;
  for (size_t i = 0; hexOffset < sizeof(hexStr) - 1 && i < busId.length(); ++i) {
    char c = busId[i];
    if (c == '.' || c == ':') continue;
    if ((c >= '0' && c <= '9') || (c >= 'A' && c <= 'F') || (c >= 'a' && c <= 'f')) {
      hexStr[hexOffset++] = busId[i];
    } else
      break;
  }
  hexStr[hexOffset] = '\0';
  return std::strtol(hexStr, NULL, 16);
}

uint64_t getHash(const char* string, int n) {
  // Based on DJB2a, result = result * 33 ^ char
  uint64_t result = 5381;
  for (int c = 0; c < n; c++) {
    result = ((result << 5) + result) ^ string[c];
  }
  return result;
}

/* Generate a hash of the unique identifying string for this host
 * that will be unique for both bare-metal and container instances
 * Equivalent of a hash of;
 *
 * $(hostname)$(cat /proc/sys/kernel/random/boot_id)
 *
 * This string can be overridden by using the MSCCLPP_HOSTID env var.
 */
uint64_t computeHostHash(void) {
  const size_t hashLen = 1024;
  char hostHash[hashLen];

  memset(hostHash, 0, hashLen);

  std::string hostName = getHostName(hashLen, '\0');
  strncpy(hostHash, hostName.c_str(), hostName.size());

  char* hostId;
  if ((hostId = getenv("MSCCLPP_HOSTID")) != NULL) {
    INFO(MSCCLPP_ENV, "MSCCLPP_HOSTID set by environment to %s", hostId);
    strncpy(hostHash, hostId, hashLen);
  } else if (hostName.size() < hashLen) {
    std::ifstream file(HOSTID_FILE, std::ios::binary);
    if (file.is_open()) {
      file.read(hostHash + hostName.size(), hashLen - hostName.size());
    }
  }

  // Make sure the string is terminated
  hostHash[sizeof(hostHash) - 1] = '\0';
  TRACE(MSCCLPP_INIT, "unique hostname '%s'", hostHash);
  return getHash(hostHash, strlen(hostHash));
}

uint64_t getHostHash(void) {
  thread_local std::unique_ptr<uint64_t> hostHash = std::make_unique<uint64_t>(computeHostHash());
  // avoid crash on static destruction
  if (hostHash == nullptr) {
    hostHash = std::make_unique<uint64_t>(computeHostHash());
  }
  return *hostHash;
}

/* Generate a hash of the unique identifying string for this process
 * that will be unique for both bare-metal and container instances
 * Equivalent of a hash of;
 *
 * $$ $(readlink /proc/self/ns/pid)
 */
uint64_t computePidHash(void) {
  char pname[1024];
  // Start off with our pid ($$)
  std::snprintf(pname, sizeof(pname), "%ld", (long)getpid());
  int plen = strlen(pname);
  int len = readlink("/proc/self/ns/pid", pname + plen, sizeof(pname) - 1 - plen);
  if (len < 0) len = 0;

  pname[plen + len] = '\0';
  TRACE(MSCCLPP_INIT, "unique PID '%s'", pname);

  return getHash(pname, strlen(pname));
}

uint64_t getPidHash(void) {
  thread_local std::unique_ptr<uint64_t> pidHash = std::make_unique<uint64_t>(computePidHash());
  // avoid crash on static destruction
  if (pidHash == nullptr) {
    pidHash = std::make_unique<uint64_t>(computePidHash());
  }
  return *pidHash;
}

int parseStringList(const char* string, netIf* ifList, int maxList) {
  if (!string) return 0;

  const char* ptr = string;

  int ifNum = 0;
  int ifC = 0;
  char c;
  do {
    c = *ptr;
    if (c == ':') {
      if (ifC > 0) {
        ifList[ifNum].prefix[ifC] = '\0';
        ifList[ifNum].port = atoi(ptr + 1);
        ifNum++;
        ifC = 0;
      }
      while (c != ',' && c != '\0') c = *(++ptr);
    } else if (c == ',' || c == '\0') {
      if (ifC > 0) {
        ifList[ifNum].prefix[ifC] = '\0';
        ifList[ifNum].port = -1;
        ifNum++;
        ifC = 0;
      }
    } else {
      ifList[ifNum].prefix[ifC] = c;
      ifC++;
    }
    ptr++;
  } while (ifNum < maxList && c);
  return ifNum;
}

bool matchIfList(const char* string, int port, netIf* ifList, int listSize, bool matchExact) {
  // Make an exception for the case where no user list is defined
  if (listSize == 0) return true;

  for (int i = 0; i < listSize; i++) {
    if (matchIf(string, ifList[i].prefix, matchExact) && matchPort(port, ifList[i].port)) {
      return true;
    }
  }
  return false;
}

/* get any bytes of random data from /dev/urandom */
void getRandomData(void* buffer, size_t bytes) {
  if (bytes > 0) {
    const size_t one = 1UL;
    FILE* fp = fopen("/dev/urandom", "r");
    if (buffer == NULL || fp == NULL || fread(buffer, bytes, one, fp) != one) {
      throw Error("Failed to read random data", ErrorCode::SystemError);
    }
    if (fp) fclose(fp);
  }
}

}  // namespace mscclpp<|MERGE_RESOLUTION|>--- conflicted
+++ resolved
@@ -33,19 +33,10 @@
 namespace mscclpp {
 
 std::string int64ToBusId(int64_t id) {
-<<<<<<< HEAD
-  std::ostringstream oss;
-  oss << std::hex << std::setfill('0') << std::setw(4) << (id >> 20) << ":";
-  oss << std::setw(2) << ((id & 0xff000) >> 12) << ":";
-  oss << std::setw(2) << ((id & 0xff0) >> 4) << ".";
-  oss << std::setw(1) << (id & 0xf);
-  return oss.str();
-=======
   char busId[20];
   std::snprintf(busId, sizeof(busId), "%04lx:%02lx:%02lx.%01lx", (id) >> 20, (id & 0xff000) >> 12, (id & 0xff0) >> 4,
                 (id & 0xf));
   return std::string(busId);
->>>>>>> 3a18068c
 }
 
 int64_t busIdToInt64(const std::string busId) {
