--- conflicted
+++ resolved
@@ -78,11 +78,7 @@
   std::string hostName = getHostName(hashLen, '\0');
   strncpy(hostHash, hostName.c_str(), hostName.size());
 
-<<<<<<< HEAD
-  std::string hostid = env().hostid;
-=======
   std::string hostid = env()->hostid;
->>>>>>> 869cdba0
   if (hostid != "") {
     strncpy(hostHash, hostid.c_str(), hashLen);
   } else if (hostName.size() < hashLen) {
