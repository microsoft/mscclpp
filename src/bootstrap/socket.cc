// Copyright (c) 2016-2022, NVIDIA CORPORATION. All rights reserved.
// Modifications Copyright (c) Microsoft Corporation.
// Licensed under the MIT License.

#include "socket.h"

#include <errno.h>
#include <ifaddrs.h>
#include <net/if.h>
#include <stdlib.h>
#include <string.h>
#include <unistd.h>

#include <fstream>
#include <mscclpp/env.hpp>
#include <mscclpp/errors.hpp>
#include <mscclpp/utils.hpp>
#include <sstream>

#include "debug.h"
#include "utils_internal.hpp"

namespace mscclpp {

#define MSCCLPP_SOCKET_SEND 0
#define MSCCLPP_SOCKET_RECV 1

/* Format a string representation of a (union mscclppSocketAddress *) socket address using getnameinfo()
 *
 * Output: "IPv4/IPv6 address<port>"
 */
const char* SocketToString(union SocketAddress* addr, char* buf, const int numericHostForm /*= 1*/) {
  if (buf == NULL || addr == NULL) return NULL;
  struct sockaddr* saddr = &addr->sa;
  if (saddr->sa_family != AF_INET && saddr->sa_family != AF_INET6) {
    buf[0] = '\0';
    return buf;
  }
  char host[NI_MAXHOST], service[NI_MAXSERV];
  /* NI_NUMERICHOST: If set, then the numeric form of the hostname is returned.
   * (When not set, this will still happen in case the node's name cannot be determined.)
   */
  int flag = NI_NUMERICSERV | (numericHostForm ? NI_NUMERICHOST : 0);
  (void)getnameinfo(saddr, sizeof(union SocketAddress), host, NI_MAXHOST, service, NI_MAXSERV, flag);
  sprintf(buf, "%s<%s>", host, service);
  return buf;
}

// Equivalent with ($ cat /proc/sys/net/ipv4/tcp_fin_timeout)
static int getTcpFinTimeout() {
  std::ifstream ifs("/proc/sys/net/ipv4/tcp_fin_timeout");
  if (!ifs.is_open()) {
    throw mscclpp::SysError("open /proc/sys/net/ipv4/tcp_fin_timeout failed", errno);
  }
  int timeout;
  ifs >> timeout;
  return timeout;
}

static uint16_t socketToPort(union SocketAddress* addr) {
  struct sockaddr* saddr = &addr->sa;
  return ntohs(saddr->sa_family == AF_INET ? addr->sin.sin_port : addr->sin6.sin6_port);
}

/* Allow the user to force the IPv4/IPv6 interface selection */
static int envSocketFamily(void) {
  int family = -1;  // Family selection is not forced, will use first one found
<<<<<<< HEAD
  const std::string& socketFamily = env().socketFamily;
=======
  const std::string& socketFamily = env()->socketFamily;
>>>>>>> 869cdba0
  if (socketFamily == "") return family;

  if (socketFamily == "AF_INET")
    family = AF_INET;  // IPv4
  else if (socketFamily == "AF_INET6")
    family = AF_INET6;  // IPv6
  return family;
}

static int findInterfaces(const char* prefixList, char* names, union SocketAddress* addrs, int sock_family,
                          int maxIfNameSize, int maxIfs) {
#ifdef MSCCLPP_ENABLE_TRACE
  char line[SOCKET_NAME_MAXLEN + 1];
#endif
  struct mscclpp::netIf userIfs[MAX_IFS];
  bool searchNot = prefixList && prefixList[0] == '^';
  if (searchNot) prefixList++;
  bool searchExact = prefixList && prefixList[0] == '=';
  if (searchExact) prefixList++;
  int nUserIfs = mscclpp::parseStringList(prefixList, userIfs, MAX_IFS);

  int found = 0;
  struct ifaddrs *interfaces, *interface;
  getifaddrs(&interfaces);
  for (interface = interfaces; interface && found < maxIfs; interface = interface->ifa_next) {
    if (interface->ifa_addr == NULL) continue;

    /* We only support IPv4 & IPv6 */
    int family = interface->ifa_addr->sa_family;
    if (family != AF_INET && family != AF_INET6) continue;

    TRACE(MSCCLPP_INIT | MSCCLPP_NET, "Found interface %s:%s", interface->ifa_name,
          SocketToString((union SocketAddress*)interface->ifa_addr, line));

    /* Allow the caller to force the socket family type */
    if (sock_family != -1 && family != sock_family) continue;

    /* We also need to skip IPv6 loopback interfaces */
    if (family == AF_INET6) {
      struct sockaddr_in6* sa = (struct sockaddr_in6*)(interface->ifa_addr);
      if (IN6_IS_ADDR_LOOPBACK(&sa->sin6_addr)) continue;
    }

    // check against user specified interfaces
    if (!(mscclpp::matchIfList(interface->ifa_name, -1, userIfs, nUserIfs, searchExact) ^ searchNot)) {
      continue;
    }

    // Check that this interface has not already been saved
    // getifaddrs() normal order appears to be; IPv4, IPv6 Global, IPv6 Link
    bool duplicate = false;
    for (int i = 0; i < found; i++) {
      if (strcmp(interface->ifa_name, names + i * maxIfNameSize) == 0) {
        duplicate = true;
        break;
      }
    }

    if (!duplicate) {
      // Store the interface name
      strncpy(names + found * maxIfNameSize, interface->ifa_name, maxIfNameSize);
      // Store the IP address
      int salen = (family == AF_INET) ? sizeof(struct sockaddr_in) : sizeof(struct sockaddr_in6);
      memcpy(addrs + found, interface->ifa_addr, salen);
      found++;
    }
  }

  freeifaddrs(interfaces);
  return found;
}

static bool matchSubnet(struct ifaddrs local_if, union SocketAddress* remote) {
  /* Check family first */
  int family = local_if.ifa_addr->sa_family;
  if (family != remote->sa.sa_family) {
    return false;
  }

  if (family == AF_INET) {
    struct sockaddr_in* local_addr = (struct sockaddr_in*)(local_if.ifa_addr);
    struct sockaddr_in* mask = (struct sockaddr_in*)(local_if.ifa_netmask);
    struct sockaddr_in& remote_addr = remote->sin;
    struct in_addr local_subnet, remote_subnet;
    local_subnet.s_addr = local_addr->sin_addr.s_addr & mask->sin_addr.s_addr;
    remote_subnet.s_addr = remote_addr.sin_addr.s_addr & mask->sin_addr.s_addr;
    return (local_subnet.s_addr ^ remote_subnet.s_addr) ? false : true;
  } else if (family == AF_INET6) {
    struct sockaddr_in6* local_addr = (struct sockaddr_in6*)(local_if.ifa_addr);
    struct sockaddr_in6* mask = (struct sockaddr_in6*)(local_if.ifa_netmask);
    struct sockaddr_in6& remote_addr = remote->sin6;
    struct in6_addr& local_in6 = local_addr->sin6_addr;
    struct in6_addr& mask_in6 = mask->sin6_addr;
    struct in6_addr& remote_in6 = remote_addr.sin6_addr;
    bool same = true;
    int len = 16;                    // IPv6 address is 16 unsigned char
    for (int c = 0; c < len; c++) {  // Network byte order is big-endian
      char c1 = local_in6.s6_addr[c] & mask_in6.s6_addr[c];
      char c2 = remote_in6.s6_addr[c] & mask_in6.s6_addr[c];
      if (c1 ^ c2) {
        same = false;
        break;
      }
    }
    // At last, we need to compare scope id
    // Two Link-type addresses can have the same subnet address even though they are not in the same scope
    // For Global type, this field is 0, so a comparison wouldn't matter
    same &= (local_addr->sin6_scope_id == remote_addr.sin6_scope_id);
    return same;
  } else {
    WARN("Net : Unsupported address family type");
    return false;
  }
}

int FindInterfaceMatchSubnet(char* ifNames, union SocketAddress* localAddrs, union SocketAddress* remoteAddr,
                             int ifNameMaxSize, int maxIfs) {
#ifdef MSCCLPP_ENABLE_TRACE
  char line[SOCKET_NAME_MAXLEN + 1];
#endif
  char line_a[SOCKET_NAME_MAXLEN + 1];
  int found = 0;
  struct ifaddrs *interfaces, *interface;
  getifaddrs(&interfaces);
  for (interface = interfaces; interface && !found; interface = interface->ifa_next) {
    if (interface->ifa_addr == NULL) continue;

    /* We only support IPv4 & IPv6 */
    int family = interface->ifa_addr->sa_family;
    if (family != AF_INET && family != AF_INET6) continue;

    // check against user specified interfaces
    if (!matchSubnet(*interface, remoteAddr)) {
      continue;
    }

    // Store the local IP address
    int salen = (family == AF_INET) ? sizeof(struct sockaddr_in) : sizeof(struct sockaddr_in6);
    memcpy(localAddrs + found, interface->ifa_addr, salen);

    // Store the interface name
    strncpy(ifNames + found * ifNameMaxSize, interface->ifa_name, ifNameMaxSize);

    TRACE(MSCCLPP_INIT | MSCCLPP_NET, "NET : Found interface %s:%s in the same subnet as remote address %s",
          interface->ifa_name, SocketToString(localAddrs + found, line), SocketToString(remoteAddr, line_a));
    found++;
    if (found == maxIfs) break;
  }

  if (found == 0) {
    WARN("Net : No interface found in the same subnet as remote address %s", SocketToString(remoteAddr, line_a));
  }
  freeifaddrs(interfaces);
  return found;
}

void SocketGetAddrFromString(union SocketAddress* ua, const char* ip_port_pair) {
  if (!(ip_port_pair && strlen(ip_port_pair) > 1)) {
    throw mscclpp::Error("Net : string is null", mscclpp::ErrorCode::InvalidUsage);
  }

  bool ipv6 = ip_port_pair[0] == '[';
  /* Construct the sockaddress structure */
  if (!ipv6) {
    struct mscclpp::netIf ni;
    // parse <ip_or_hostname>:<port> string, expect one pair
    if (mscclpp::parseStringList(ip_port_pair, &ni, 1) != 1) {
      throw mscclpp::Error("Net : No valid <IPv4_or_hostname>:<port> pair found", mscclpp::ErrorCode::InvalidUsage);
    }

    struct addrinfo hints, *p;
    int rv;
    memset(&hints, 0, sizeof(hints));
    hints.ai_family = AF_UNSPEC;
    hints.ai_socktype = SOCK_STREAM;

    if ((rv = getaddrinfo(ni.prefix, NULL, &hints, &p)) != 0) {
      std::stringstream ss;
      ss << "Net : error encountered when getting address info : " << gai_strerror(rv);
      throw mscclpp::Error(ss.str(), mscclpp::ErrorCode::InvalidUsage);
    }

    // use the first
    if (p->ai_family == AF_INET) {
      struct sockaddr_in& sin = ua->sin;
      memcpy(&sin, p->ai_addr, sizeof(struct sockaddr_in));
      sin.sin_family = AF_INET;  // IPv4
      // inet_pton(AF_INET, ni.prefix, &(sin.sin_addr));  // IP address
      sin.sin_port = htons(ni.port);  // port
    } else if (p->ai_family == AF_INET6) {
      struct sockaddr_in6& sin6 = ua->sin6;
      memcpy(&sin6, p->ai_addr, sizeof(struct sockaddr_in6));
      sin6.sin6_family = AF_INET6;      // IPv6
      sin6.sin6_port = htons(ni.port);  // port
      sin6.sin6_flowinfo = 0;           // needed by IPv6, but possibly obsolete
      sin6.sin6_scope_id = 0;           // should be global scope, set to 0
    } else {
      throw mscclpp::Error("Net : unsupported IP family", mscclpp::ErrorCode::InvalidUsage);
    }

    freeaddrinfo(p);  // all done with this structure

  } else {
    int i, j = -1, len = strlen(ip_port_pair);
    for (i = 1; i < len; i++) {
      if (ip_port_pair[i] == '%') j = i;
      if (ip_port_pair[i] == ']') break;
    }
    if (i == len) {
      WARN("Net : No valid [IPv6]:port pair found");
      throw mscclpp::Error("Net : No valid [IPv6]:port pair found", mscclpp::ErrorCode::InvalidUsage);
    }
    bool global_scope = (j == -1 ? true : false);  // If no % found, global scope; otherwise, link scope

    char ip_str[NI_MAXHOST], port_str[NI_MAXSERV], if_name[IFNAMSIZ];
    memset(ip_str, '\0', sizeof(ip_str));
    memset(port_str, '\0', sizeof(port_str));
    memset(if_name, '\0', sizeof(if_name));
    strncpy(ip_str, ip_port_pair + 1, global_scope ? i - 1 : j - 1);
    strncpy(port_str, ip_port_pair + i + 2, len - i - 1);
    int port = atoi(port_str);
    if (!global_scope) strncpy(if_name, ip_port_pair + j + 1, i - j - 1);  // If not global scope, we need the intf name

    struct sockaddr_in6& sin6 = ua->sin6;
    sin6.sin6_family = AF_INET6;                                      // IPv6
    inet_pton(AF_INET6, ip_str, &(sin6.sin6_addr));                   // IP address
    sin6.sin6_port = htons(port);                                     // port
    sin6.sin6_flowinfo = 0;                                           // needed by IPv6, but possibly obsolete
    sin6.sin6_scope_id = global_scope ? 0 : if_nametoindex(if_name);  // 0 if global scope; intf index if link scope
  }
}

int FindInterfaces(char* ifNames, union SocketAddress* ifAddrs, int ifNameMaxSize, int maxIfs,
                   const char* inputIfName) {
  static int shownIfName = 0;
  int nIfs = 0;
  // Allow user to force the INET socket family selection
  int sock_family = envSocketFamily();
  // User specified interface
<<<<<<< HEAD
  const std::string& socketIfname = env().socketIfname;
=======
  const std::string& socketIfname = env()->socketIfname;
>>>>>>> 869cdba0
  if (inputIfName) {
    INFO(MSCCLPP_NET, "using iterface %s", inputIfName);
    nIfs = findInterfaces(inputIfName, ifNames, ifAddrs, sock_family, ifNameMaxSize, maxIfs);
  } else if (socketIfname != "") {
    // Specified by user : find or fail
    if (shownIfName++ == 0) INFO(MSCCLPP_NET, "MSCCLPP_SOCKET_IFNAME set to %s", socketIfname.c_str());
    nIfs = findInterfaces(socketIfname.c_str(), ifNames, ifAddrs, sock_family, ifNameMaxSize, maxIfs);
  } else {
    // Try to automatically pick the right one
    // Start with IB
    nIfs = findInterfaces("ib", ifNames, ifAddrs, sock_family, ifNameMaxSize, maxIfs);
    // else see if we can get some hint from COMM ID
    if (nIfs == 0) {
<<<<<<< HEAD
      const std::string& commId = env().commId;
=======
      const std::string& commId = env()->commId;
>>>>>>> 869cdba0
      if (commId != "") {
        // Try to find interface that is in the same subnet as the IP in comm id
        union SocketAddress idAddr;
        SocketGetAddrFromString(&idAddr, commId.c_str());
        nIfs = FindInterfaceMatchSubnet(ifNames, ifAddrs, &idAddr, ifNameMaxSize, maxIfs);
      }
    }
    // Then look for anything else (but not docker or lo)
    if (nIfs == 0) nIfs = findInterfaces("^docker,lo", ifNames, ifAddrs, sock_family, ifNameMaxSize, maxIfs);
    // Finally look for docker, then lo.
    if (nIfs == 0) nIfs = findInterfaces("docker", ifNames, ifAddrs, sock_family, ifNameMaxSize, maxIfs);
    if (nIfs == 0) nIfs = findInterfaces("lo", ifNames, ifAddrs, sock_family, ifNameMaxSize, maxIfs);
  }
  return nIfs;
}

Socket::Socket(const SocketAddress* addr, uint64_t magic, enum SocketType type, volatile uint32_t* abortFlag,
               int asyncFlag) {
  fd_ = -1;
  acceptFd_ = -1;
  connectRetries_ = 0;
  acceptRetries_ = 0;
  abortFlag_ = abortFlag;
  asyncFlag_ = asyncFlag;
  state_ = SocketStateInitialized;
  magic_ = magic;
  type_ = type;

  if (addr) {
    /* IPv4/IPv6 support */
    int family;
    memcpy(&addr_, addr, sizeof(union SocketAddress));
    family = addr_.sa.sa_family;
    if (family != AF_INET && family != AF_INET6) {
      char line[SOCKET_NAME_MAXLEN + 1];
      std::stringstream ss;
      ss << "mscclppSocketInit: connecting to address " << SocketToString(&addr_, line) << " with family " << family
         << " is neither AF_INET(" << AF_INET << ") nor AF_INET6(" << AF_INET6 << ")";
      throw Error(ss.str(), ErrorCode::InvalidUsage);
    }
    salen_ = (family == AF_INET) ? sizeof(struct sockaddr_in) : sizeof(struct sockaddr_in6);

    /* Connect to a hostname / port */
    fd_ = ::socket(family, SOCK_STREAM, 0);
    if (fd_ == -1) {
      throw SysError("socket creation failed", errno);
    }
  } else {
    memset(&addr_, 0, sizeof(union SocketAddress));
  }

  /* Set socket as non-blocking if async or if we need to be able to abort */
  if ((asyncFlag_ || abortFlag_) && fd_ >= 0) {
    int flags = fcntl(fd_, F_GETFL);
    if (flags == -1) {
      throw SysError("fcntl(F_GETFL) failed", errno);
    }
    if (fcntl(fd_, F_SETFL, flags | O_NONBLOCK) == -1) {
      throw SysError("fcntl(F_SETFL) failed", errno);
    }
  }
}

Socket::~Socket() { close(); }

void Socket::bind() {
  if (fd_ == -1) {
    throw Error("file descriptor is -1", ErrorCode::InvalidUsage);
  }

  if (socketToPort(&addr_)) {
    // Port is forced by env. Make sure we get the port.
    int opt = 1;
#if defined(SO_REUSEPORT)
    if (::setsockopt(fd_, SOL_SOCKET, SO_REUSEADDR | SO_REUSEPORT, &opt, sizeof(opt)) != 0) {
      throw SysError("::setsockopt(SO_REUSEADDR | SO_REUSEPORT) failed", errno);
    }
#else
    if (::setsockopt(fd_, SOL_SOCKET, SO_REUSEADDR, &opt, sizeof(opt)) != 0) {
      throw SysError("setsockopt(SO_REUSEADDR) failed", errno);
    }
#endif
  }

  int finTimeout = getTcpFinTimeout();
  int retrySecs = finTimeout + 1;
  int remainSecs = retrySecs;

  // addr port should be 0 (Any port)
  while (::bind(fd_, &addr_.sa, salen_) != 0) {
    // upon EADDRINUSE, retry up to for (finTimeout + 1) seconds
    if (errno != EADDRINUSE) {
      throw SysError("bind failed", errno);
    }
    if (remainSecs > 0) {
      INFO(MSCCLPP_INIT, "No available ephemeral ports found, will retry after 1 second");
      sleep(1);
      remainSecs--;
    } else {
      throw SysError("No available ephemeral ports found for " + std::to_string(retrySecs) + " seconds", errno);
    }
  }

  /* Get the assigned Port */
  socklen_t size = salen_;
  if (::getsockname(fd_, &addr_.sa, &size) != 0) {
    throw SysError("getsockname failed", errno);
  }
  state_ = SocketStateBound;
}

void Socket::bindAndListen() {
  bind();
#ifdef MSCCLPP_ENABLE_TRACE
  char line[SOCKET_NAME_MAXLEN + 1];
  TRACE(MSCCLPP_INIT | MSCCLPP_NET, "Listening on socket %s", SocketToString(&addr_, line));
#endif

  /* Put the socket in listen mode
   * NB: The backlog will be silently truncated to the value in /proc/sys/net/core/somaxconn
   */
  if (::listen(fd_, 16384) != 0) {
    throw SysError("listen failed", errno);
  }
  state_ = SocketStateReady;
}

void Socket::connect(int64_t timeout) {
  mscclpp::Timer timer;
#ifdef MSCCLPP_ENABLE_TRACE
  char line[SOCKET_NAME_MAXLEN + 1];
#endif
  const int one = 1;

  if (fd_ == -1) {
    throw Error("file descriptor is -1", ErrorCode::InvalidUsage);
  }

  if (state_ != SocketStateInitialized) {
    std::stringstream ss;
    ss << "wrong socket state " << state_;
    if (state_ == SocketStateError) throw Error(ss.str(), ErrorCode::RemoteError);
    throw Error(ss.str(), ErrorCode::InternalError);
  }
  TRACE(MSCCLPP_INIT | MSCCLPP_NET, "Connecting to socket %s", SocketToString(&addr_, line));

  if (setsockopt(fd_, IPPROTO_TCP, TCP_NODELAY, (char*)&one, sizeof(int)) != 0) {
    throw SysError("setsockopt(TCP_NODELAY) failed", errno);
  }

  state_ = SocketStateConnecting;
  do {
    progressState();
    if (timeout > 0 && timer.elapsed() > timeout) {
      throw Error("connect timeout", ErrorCode::Timeout);
    }
  } while (asyncFlag_ == 0 && (abortFlag_ == NULL || *abortFlag_ == 0) &&
           (state_ == SocketStateConnecting || state_ == SocketStateConnectPolling || state_ == SocketStateConnected));

  if (abortFlag_ && *abortFlag_ != 0) throw Error("aborted", ErrorCode::Aborted);
}

void Socket::accept(const Socket* listenSocket, int64_t timeout) {
  mscclpp::Timer timer;

  if (listenSocket == NULL) {
    throw Error("listenSocket is NULL", ErrorCode::InvalidUsage);
  }
  if (listenSocket->getState() != SocketStateReady) {
    throw Error("listenSocket is in error state " + std::to_string(listenSocket->getState()), ErrorCode::InternalError);
  }

  if (acceptFd_ == -1) {
    fd_ = listenSocket->getFd();
    connectRetries_ = listenSocket->getConnectRetries();
    acceptRetries_ = listenSocket->getAcceptRetries();
    abortFlag_ = listenSocket->getAbortFlag();
    asyncFlag_ = listenSocket->getAsyncFlag();
    magic_ = listenSocket->getMagic();
    type_ = listenSocket->getType();
    addr_ = listenSocket->getAddr();
    salen_ = listenSocket->getSalen();

    acceptFd_ = listenSocket->getFd();
    state_ = SocketStateAccepting;
  }

  do {
    progressState();
    if (timeout > 0 && timer.elapsed() > timeout) {
      throw Error("accept timeout", ErrorCode::Timeout);
    }
  } while (asyncFlag_ == 0 && (abortFlag_ == NULL || *abortFlag_ == 0) &&
           (state_ == SocketStateAccepting || state_ == SocketStateAccepted));

  if (abortFlag_ && *abortFlag_ != 0) throw Error("aborted", ErrorCode::Aborted);
}

void Socket::send(void* ptr, int size) {
  int offset = 0;
  if (state_ != SocketStateReady) {
    std::stringstream ss;
    ss << "socket state (" << state_ << ") is not ready";
    throw Error(ss.str(), ErrorCode::InternalError);
  }
  socketWait(MSCCLPP_SOCKET_SEND, ptr, size, &offset);
}

void Socket::recv(void* ptr, int size) {
  int offset = 0;
  if (state_ != SocketStateReady) {
    std::stringstream ss;
    ss << "socket state (" << state_ << ") is not ready";
    throw Error(ss.str(), ErrorCode::InternalError);
  }
  socketWait(MSCCLPP_SOCKET_RECV, ptr, size, &offset);
}

void Socket::recvUntilEnd(void* ptr, int size, int* closed) {
  int offset = 0;
  *closed = 0;
  if (state_ != SocketStateReady) {
    std::stringstream ss;
    ss << "socket state (" << state_ << ") is not ready in recvUntilEnd";
    throw Error(ss.str(), ErrorCode::InternalError);
  }

  int bytes = 0;
  char* data = (char*)ptr;

  do {
    bytes = ::recv(fd_, data + (offset), size - (offset), 0);
    if (bytes == 0) {
      *closed = 1;
      return;
    }
    if (bytes == -1) {
      if (errno != EINTR && errno != EWOULDBLOCK && errno != EAGAIN && state_ != SocketStateClosed) {
        throw SysError("recv until end failed", errno);
      } else {
        bytes = 0;
      }
    }
    (offset) += bytes;
    if (abortFlag_ && *abortFlag_ != 0) {
      throw Error("aborted", ErrorCode::Aborted);
    }
  } while (bytes > 0 && (offset) < size);
}

void Socket::close() {
  if (fd_ >= 0) ::close(fd_);
  state_ = SocketStateClosed;
  fd_ = -1;
}

void Socket::progressState() {
  if (state_ == SocketStateAccepting) {
    tryAccept();
  }
  if (state_ == SocketStateAccepted) {
    finalizeAccept();
  }
  if (state_ == SocketStateConnecting) {
    startConnect();
  }
  if (state_ == SocketStateConnectPolling) {
    pollConnect();
  }
  if (state_ == SocketStateConnected) {
    finalizeConnect();
  }
}

void Socket::tryAccept() {
  socklen_t socklen = sizeof(union SocketAddress);
  fd_ = ::accept(acceptFd_, &addr_.sa, &socklen);
  if (fd_ != -1) {
    state_ = SocketStateAccepted;
  } else if (errno != EAGAIN && errno != EWOULDBLOCK) {
    std::stringstream ss;
    ss << "accept failed (fd " << acceptFd_ << ")";
    throw SysError(ss.str(), errno);
  } else {
    usleep(SLEEP_INT);
    if (++acceptRetries_ % 1000 == 0)
      INFO(MSCCLPP_ALL, "tryAccept: Call to try accept returned %s, retrying", strerror(errno));
  }
}

void Socket::finalizeAccept() {
  uint64_t magic;
  enum SocketType type;
  int received = 0;
  socketProgress(MSCCLPP_SOCKET_RECV, &magic, sizeof(magic), &received);
  if (received == 0) return;
  socketWait(MSCCLPP_SOCKET_RECV, &magic, sizeof(magic), &received);
  if (magic != magic_) {
    WARN("finalizeAccept: wrong magic %lx != %lx", magic, magic_);
    ::close(fd_);
    fd_ = -1;
    // Ignore spurious connection and accept again
    state_ = SocketStateAccepting;
    return;
  } else {
    received = 0;
    socketWait(MSCCLPP_SOCKET_RECV, &type, sizeof(type), &received);
    if (type != type_) {
      state_ = SocketStateError;
      ::close(fd_);
      fd_ = -1;
      std::stringstream ss;
      ss << "wrong socket type " << type << " != " << type_;
      throw Error(ss.str(), ErrorCode::InternalError);
    } else {
      state_ = SocketStateReady;
    }
  }
}

void Socket::startConnect() {
  /* blocking/non-blocking connect() is determined by asyncFlag. */
  int ret = ::connect(fd_, &addr_.sa, salen_);
  if (ret == 0) {
    state_ = SocketStateConnected;
    return;
  } else if (errno == EINPROGRESS) {
    state_ = SocketStateConnectPolling;
    return;
  } else if (errno == ECONNREFUSED || errno == ETIMEDOUT) {
    usleep(SLEEP_INT);
    if (++connectRetries_ % 1000 == 0) INFO(MSCCLPP_ALL, "Call to connect returned %s, retrying", strerror(errno));
    return;
  } else {
    char line[SOCKET_NAME_MAXLEN + 1];
    state_ = SocketStateError;
    std::stringstream ss;
    ss << "connect to " << SocketToString(&addr_, line) << " failed";
    throw SysError(ss.str(), errno);
  }
}

void Socket::pollConnect() {
  struct pollfd pfd;
  int timeout = 1, ret;
  socklen_t rlen = sizeof(int);

  memset(&pfd, 0, sizeof(struct pollfd));
  pfd.fd = fd_;
  pfd.events = POLLOUT;
  ret = ::poll(&pfd, 1, timeout);
  if (ret == -1) throw SysError("poll failed", errno);
  if (ret == 0) return;

  /* check socket status */
  if ((ret == 1 && (pfd.revents & POLLOUT)) == 0) {
    throw Error("poll failed", ErrorCode::InternalError);
  }
  if (getsockopt(fd_, SOL_SOCKET, SO_ERROR, (void*)&ret, &rlen) == -1) {
    throw SysError("getsockopt failed", errno);
  }

  if (ret == 0) {
    state_ = SocketStateConnected;
  } else if (ret == ECONNREFUSED || ret == ETIMEDOUT) {
    if (++connectRetries_ % 1000 == 0) {
      INFO(MSCCLPP_ALL, "Call to connect returned %s, retrying", strerror(errno));
    }
    usleep(SLEEP_INT);

    ::close(fd_);
    fd_ = ::socket(addr_.sa.sa_family, SOCK_STREAM, 0);
    state_ = SocketStateConnecting;
  } else if (ret != EINPROGRESS) {
    state_ = SocketStateError;
    throw Error("connect failed", ErrorCode::SystemError);
  }
}

void Socket::finalizeConnect() {
  int sent = 0;
  socketProgress(MSCCLPP_SOCKET_SEND, &magic_, sizeof(magic_), &sent);
  if (sent == 0) return;
  socketWait(MSCCLPP_SOCKET_SEND, &magic_, sizeof(magic_), &sent);
  sent = 0;
  socketWait(MSCCLPP_SOCKET_SEND, &type_, sizeof(type_), &sent);
  state_ = SocketStateReady;
}

void Socket::socketProgressOpt(int op, void* ptr, int size, int* offset, int block, int* closed) {
  int bytes = 0;
  *closed = 0;
  char* data = (char*)ptr;

  do {
    if (op == MSCCLPP_SOCKET_RECV) bytes = ::recv(fd_, data + (*offset), size - (*offset), block ? 0 : MSG_DONTWAIT);
    if (op == MSCCLPP_SOCKET_SEND)
      bytes = ::send(fd_, data + (*offset), size - (*offset), block ? MSG_NOSIGNAL : MSG_DONTWAIT | MSG_NOSIGNAL);
    if (op == MSCCLPP_SOCKET_RECV && bytes == 0) {
      *closed = 1;
      return;
    }
    if (bytes == -1) {
      if (errno != EINTR && errno != EWOULDBLOCK && errno != EAGAIN) {
        throw SysError("recv failed", errno);
      } else {
        bytes = 0;
      }
    }
    (*offset) += bytes;
    if (abortFlag_ && *abortFlag_ != 0) {
      throw Error("aborted", ErrorCode::Aborted);
    }
  } while (bytes > 0 && (*offset) < size);
}

void Socket::socketProgress(int op, void* ptr, int size, int* offset) {
  int closed;
  socketProgressOpt(op, ptr, size, offset, 0, &closed);
  if (closed) {
    char line[SOCKET_NAME_MAXLEN + 1];
    throw Error("connection closed by remote peer " + std::string(SocketToString(&addr_, line, 0)),
                ErrorCode::RemoteError);
  }
}

void Socket::socketWait(int op, void* ptr, int size, int* offset) {
  while (*offset < size) socketProgress(op, ptr, size, offset);
}

}  // namespace mscclpp<|MERGE_RESOLUTION|>--- conflicted
+++ resolved
@@ -65,11 +65,7 @@
 /* Allow the user to force the IPv4/IPv6 interface selection */
 static int envSocketFamily(void) {
   int family = -1;  // Family selection is not forced, will use first one found
-<<<<<<< HEAD
-  const std::string& socketFamily = env().socketFamily;
-=======
   const std::string& socketFamily = env()->socketFamily;
->>>>>>> 869cdba0
   if (socketFamily == "") return family;
 
   if (socketFamily == "AF_INET")
@@ -309,11 +305,7 @@
   // Allow user to force the INET socket family selection
   int sock_family = envSocketFamily();
   // User specified interface
-<<<<<<< HEAD
-  const std::string& socketIfname = env().socketIfname;
-=======
   const std::string& socketIfname = env()->socketIfname;
->>>>>>> 869cdba0
   if (inputIfName) {
     INFO(MSCCLPP_NET, "using iterface %s", inputIfName);
     nIfs = findInterfaces(inputIfName, ifNames, ifAddrs, sock_family, ifNameMaxSize, maxIfs);
@@ -327,11 +319,7 @@
     nIfs = findInterfaces("ib", ifNames, ifAddrs, sock_family, ifNameMaxSize, maxIfs);
     // else see if we can get some hint from COMM ID
     if (nIfs == 0) {
-<<<<<<< HEAD
-      const std::string& commId = env().commId;
-=======
       const std::string& commId = env()->commId;
->>>>>>> 869cdba0
       if (commId != "") {
         // Try to find interface that is in the same subnet as the IP in comm id
         union SocketAddress idAddr;
