--- conflicted
+++ resolved
@@ -12,6 +12,7 @@
 
 #include <ifaddrs.h>
 #include <net/if.h>
+#include <unistd.h>
 #include <unistd.h>
 
 static mscclppResult_t socketProgressOpt(int op, struct mscclppSocket* sock, void* ptr, int size, int* offset,
@@ -452,15 +453,12 @@
 
 static mscclppResult_t socketTryAccept(struct mscclppSocket* sock)
 {
-<<<<<<< HEAD
   static time_t initTime = -1;
   if (initTime == -1)
     initTime = time(NULL);
 
   mscclppConfig* config = mscclppConfig::getInstance();
   time_t acceptTimeout = config->getBootstrapConnectionTimeoutConfig();
-=======
->>>>>>> b234cf50
   socklen_t socklen = sizeof(union mscclppSocketAddress);
   sock->fd = accept(sock->acceptFd, &sock->addr.sa, &socklen);
   if (sock->fd != -1) {
