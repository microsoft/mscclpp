// Copyright (c) Microsoft Corporation.
// Licensed under the MIT license.

#include <mscclpp/executor.hpp>
#include <mscclpp/nvls.hpp>
#include <mscclpp/proxy_channel.hpp>
#include <mscclpp/sm_channel.hpp>
#include <set>

#include "execution_kernel.hpp"
#include "execution_plan.hpp"

namespace mscclpp {
struct ExecutionContextKey {
  void* sendBuff;
  void* recvBuff;
  size_t sendBuffSize;
  size_t recvBuffSize;
  std::string plan;

  bool operator==(const ExecutionContextKey& other) const {
    return sendBuff == other.sendBuff && recvBuff == other.recvBuff && sendBuffSize == other.sendBuffSize &&
           recvBuffSize == other.recvBuffSize && plan == other.plan;
  }
};

void* getBuffer(BufferType type, void* sendbuff, void* recvbuff, void* scratch) {
  switch (type) {
    case BufferType::INPUT:
      return sendbuff;
    case BufferType::OUTPUT:
      return recvbuff;
    case BufferType::SCRATCH:
      return scratch;
    default:
      throw Error("Invalid buffer type", ErrorCode::ExecutorError);
  }
};

struct DeviceExecutionPlanKey {
  size_t inputMessageSize;
  size_t outputMessageSize;
  size_t constSrcOffset;
  size_t constDstOffset;

  bool operator==(const DeviceExecutionPlanKey& other) const {
    return inputMessageSize == other.inputMessageSize && outputMessageSize == other.outputMessageSize &&
           constSrcOffset == other.constSrcOffset && constDstOffset == other.constDstOffset;
  }
};

}  // namespace mscclpp

namespace std {

// Refer https://www.boost.org/doc/libs/1_86_0/libs/container_hash/doc/html/hash.html#combine
template <typename T>
inline void hash_combine(std::size_t& seed, const T& value) {
  std::hash<T> hasher;
  seed ^= hasher(value) + 0x9e3779b9 + (seed << 6) + (seed >> 2);
}

template <>
struct hash<std::pair<mscclpp::BufferType, int>> {
  std::size_t operator()(const std::pair<mscclpp::BufferType, int>& key) const {
    std::size_t seed = 0;
    hash_combine(seed, static_cast<int>(key.first));
    hash_combine(seed, key.second);
    return seed;
  }
};

template <>
struct hash<mscclpp::ExecutionContextKey> {
  std::size_t operator()(const mscclpp::ExecutionContextKey& key) const {
    size_t seed = 0;
    hash_combine(seed, key.sendBuff);
    hash_combine(seed, key.recvBuff);
    hash_combine(seed, key.sendBuffSize);
    hash_combine(seed, key.recvBuffSize);
    hash_combine(seed, key.plan);
    return seed;
  }
};

template <>
struct hash<mscclpp::DeviceExecutionPlanKey> {
  std::size_t operator()(const mscclpp::DeviceExecutionPlanKey& key) const {
    std::size_t seed = 0;
    hash_combine(seed, key.inputMessageSize);
    hash_combine(seed, key.outputMessageSize);
    hash_combine(seed, key.constSrcOffset);
    hash_combine(seed, key.constDstOffset);
    return seed;
  }
};
}  // namespace std

namespace {
auto inSameNode = [](int rank1, int rank2, int nranksPerNode) {
  return rank1 / nranksPerNode == rank2 / nranksPerNode;
};

static const mscclpp::Transport IBs[] = {mscclpp::Transport::IB0, mscclpp::Transport::IB1, mscclpp::Transport::IB2,
                                         mscclpp::Transport::IB3, mscclpp::Transport::IB4, mscclpp::Transport::IB5,
                                         mscclpp::Transport::IB6, mscclpp::Transport::IB7};
}  // namespace

namespace mscclpp {

struct ExecutionContext {
  std::shared_ptr<ProxyService> proxyService;
  std::unordered_map<int, std::shared_ptr<Connection>> connections;
  std::vector<std::shared_ptr<NvlsConnection>> nvlsConnections;
  std::unordered_map<std::pair<BufferType, int>, mscclpp::RegisteredMemory> registeredMemories;
  std::vector<std::shared_ptr<mscclpp::SmDevice2DeviceSemaphore>> smSemaphores;
  std::vector<mscclpp::SemaphoreId> proxySemaphores;
  std::vector<mscclpp::SmChannel> smChannels;
  std::vector<mscclpp::ProxyChannel> proxyChannels;
  std::vector<mscclpp::NvlsConnection::DeviceMulticastPointer> nvlsChannels;
  std::unordered_map<DeviceExecutionPlanKey, std::vector<DeviceExecutionPlan>> deviceExecutionPlans;
  std::unordered_map<DeviceExecutionPlanKey, std::shared_ptr<char>> deviceExecutionPlansBuffers;
  std::shared_ptr<char> scratchBuffer;
  size_t scratchBufferSize;
  int nthreadsPerBlock;
  DeviceExecutionPlanKey currentDevicePlan;
};

struct Executor::Impl {
  int nranksPerNode;
  int nranks;
  std::shared_ptr<Communicator> comm;
  std::unordered_map<ExecutionContextKey, ExecutionContext> contexts;

  Impl(std::shared_ptr<Communicator> comm) : comm(comm) {
    this->nranksPerNode = comm->bootstrap()->getNranksPerNode();
    this->nranks = comm->bootstrap()->getNranks();
  }
  ~Impl() = default;

  ExecutionContext setupExecutionContext(int rank, void* sendbuff, void* recvbuff, size_t inputMessageSize,
                                         size_t outputMessageSize, size_t constSrcOffset, size_t constDstOffset,
                                         size_t sendMemRange, size_t recvMemRange, const ExecutionPlan& plan) {
    ExecutionContextKey key = {sendbuff, recvbuff, sendMemRange, recvMemRange, plan.impl_->name};
    DeviceExecutionPlanKey devicePlanKey = {inputMessageSize, outputMessageSize, constSrcOffset, constDstOffset};
    if (this->contexts.find(key) != this->contexts.end()) {
      auto& devicePlans = this->contexts[key].deviceExecutionPlans;
      if (this->contexts[key].currentDevicePlan == devicePlanKey) {
        return this->contexts[key];
      } else if (devicePlans.find(devicePlanKey) != devicePlans.end()) {
        this->contexts[key].currentDevicePlan = devicePlanKey;
        return this->contexts[key];
      }
      plan.impl_->operationsReset();
      plan.impl_->lightLoadExecutionPlan(inputMessageSize, outputMessageSize, constSrcOffset, constDstOffset);
      this->setupDeviceExecutionPlan(this->contexts[key], devicePlanKey, rank, plan);
      this->contexts[key].deviceExecutionPlansBuffers[devicePlanKey] =
          allocExtSharedCuda<char>(devicePlans[devicePlanKey].size() * sizeof(DeviceExecutionPlan));
      memcpyCuda(this->contexts[key].deviceExecutionPlansBuffers[devicePlanKey].get(),
                 (char*)devicePlans[devicePlanKey].data(),
                 devicePlans[devicePlanKey].size() * sizeof(DeviceExecutionPlan), cudaMemcpyHostToDevice);
      this->contexts[key].currentDevicePlan = devicePlanKey;
      return this->contexts[key];
    }

    plan.impl_->reset();
    plan.impl_->loadExecutionPlan(inputMessageSize, outputMessageSize, constSrcOffset, constDstOffset);

    ExecutionContext context;
    size_t maxScratchBufferSize = plan.impl_->getMaxScratchBufferSize(rank);
    size_t scratchBufferSize =
        std::min(plan.impl_->getScratchBufferSize(rank, sendMemRange, recvMemRange), maxScratchBufferSize);
    std::shared_ptr<char> scratchBuffer;
    if (isNvlsSupported()) {
      scratchBuffer = allocSharedPhysicalCuda<char>(scratchBufferSize);
    } else {
      scratchBuffer = allocExtSharedCuda<char>(scratchBufferSize);
    }
    context.scratchBuffer = scratchBuffer;
    context.scratchBufferSize = scratchBufferSize;
    context.proxyService = std::make_shared<ProxyService>();
    context.nthreadsPerBlock = plan.impl_->getNThreadsPerBlock();
<<<<<<< HEAD
    this->setupConnections(context, rank, plan, sendBufferSize, recvBufferSize);
    this->setupRegisteredMemories(context, sendbuff, recvbuff, sendBufferSize, recvBufferSize, rank, plan);
    this->setupChannels(context, sendbuff, recvbuff, sendBufferSize, recvBufferSize, rank, plan);
    this->setupNvlsChannels(context, sendbuff, recvbuff, sendBufferSize, recvBufferSize, rank, plan);
=======
    this->setupConnections(context, rank, plan);
    this->setupRegisteredMemories(context, sendbuff, recvbuff, sendMemRange, recvMemRange, rank, plan);
    this->setupChannels(context, sendbuff, recvbuff, sendMemRange, recvMemRange, rank, plan);
    this->setupNvlsChannels(context, sendbuff, recvbuff, rank, plan);
>>>>>>> 863a5993
    this->setupDeviceExecutionPlan(context, devicePlanKey, rank, plan);
    context.deviceExecutionPlansBuffers[devicePlanKey] =
        allocExtSharedCuda<char>(context.deviceExecutionPlans[devicePlanKey].size() * sizeof(DeviceExecutionPlan));
    memcpyCuda(context.deviceExecutionPlansBuffers[devicePlanKey].get(),
               (char*)context.deviceExecutionPlans[devicePlanKey].data(),
               context.deviceExecutionPlans[devicePlanKey].size() * sizeof(DeviceExecutionPlan),
               cudaMemcpyHostToDevice);
    context.currentDevicePlan = devicePlanKey;
    context.proxyService->startProxy();
    this->contexts.insert({key, context});
    return context;
  }

  TransportFlags getTransportFlags(std::vector<ChannelInfo>& infos, int rank) {
    TransportFlags flags;
    for (ChannelInfo& info : infos) {
      if (info.channelType == ChannelType::SM) {
        flags |= Transport::CudaIpc;
      } else if (info.channelType == ChannelType::PROXY) {
        for (int peer : info.connectedPeers) {
          if (!inSameNode(rank, peer, this->nranksPerNode)) {
            flags |= IBs[rank % this->nranksPerNode];
          } else
            flags |= Transport::CudaIpc;
        }
      }
    }
    return flags;
  };

  void setupConnections(ExecutionContext& context, int rank, const ExecutionPlan& plan, size_t sendBufferSize,
                        size_t recvBufferSize) {
    std::vector<int> connectedPeers = plan.impl_->getConnectedPeers(rank);
    std::vector<mscclpp::NonblockingFuture<std::shared_ptr<mscclpp::Connection>>> connectionFutures;
    for (int peer : connectedPeers) {
      Transport transport =
          inSameNode(rank, peer, this->nranksPerNode) ? Transport::CudaIpc : IBs[rank % this->nranksPerNode];
      connectionFutures.push_back(this->comm->connectOnSetup(peer, 0, transport));
    }
    this->comm->setup();
    for (size_t i = 0; i < connectionFutures.size(); i++) {
      context.connections[connectedPeers[i]] = connectionFutures[i].get();
    }

    std::vector<NvlsInfo> nvlsInfos = plan.impl_->getNvlsInfos(rank, sendBufferSize, recvBufferSize);
    for (const NvlsInfo& info : nvlsInfos) {
      std::shared_ptr<NvlsConnection> nvlsConnection =
          mscclpp::connectNvlsCollective(this->comm, info.ranks, info.bufferSize);
      context.nvlsConnections.push_back(nvlsConnection);
    }
  }

  void setupRegisteredMemories(ExecutionContext& context, void* sendbuff, void* recvbuff, size_t sendBufferSize,
                               size_t recvBufferSize, int rank, const ExecutionPlan& plan) {
    auto getBufferInfo = [&](BufferType type) {
      switch (type) {
        case BufferType::INPUT:
          return std::make_pair(sendbuff, sendBufferSize);
        case BufferType::OUTPUT:
          return std::make_pair(recvbuff, recvBufferSize);
        case BufferType::SCRATCH:
          return std::make_pair((void*)context.scratchBuffer.get(), context.scratchBufferSize);
        default:
          throw Error("Invalid buffer type", ErrorCode::ExecutorError);
      }
    };
    auto getConnectedPeers = [&](std::vector<ChannelInfo>& infos) {
      std::set<int> peers;
      for (ChannelInfo& info : infos) {
        for (int peer : info.connectedPeers) {
          peers.insert(peer);
        }
      }
      return std::vector<int>(peers.begin(), peers.end());
    };

    std::vector<BufferType> bufferTypes = plan.impl_->getConnectedBufferTypes(rank);
    for (BufferType bufferType : bufferTypes) {
      std::vector<ChannelInfo> channelInfos = plan.impl_->getChannelInfosByDstRank(rank, bufferType);
      TransportFlags transportFlags = getTransportFlags(channelInfos, rank);
      RegisteredMemory memory =
          this->comm->registerMemory(getBufferInfo(bufferType).first, getBufferInfo(bufferType).second, transportFlags);
      std::vector<int> connectedPeers = getConnectedPeers(channelInfos);
      std::vector<mscclpp::NonblockingFuture<mscclpp::RegisteredMemory>> remoteRegMemoryFutures;
      for (int peer : connectedPeers) {
        comm->sendMemoryOnSetup(memory, peer, 0);
      }
      channelInfos = plan.impl_->getChannelInfos(rank, bufferType);
      connectedPeers = getConnectedPeers(channelInfos);
      for (int peer : connectedPeers) {
        remoteRegMemoryFutures.push_back(comm->recvMemoryOnSetup(peer, 0));
      }
      comm->setup();
      for (size_t i = 0; i < remoteRegMemoryFutures.size(); i++) {
        context.registeredMemories[{bufferType, connectedPeers[i]}] = std::move(remoteRegMemoryFutures[i].get());
      }
    }
  }

  void setupChannels(ExecutionContext& context, void* sendbuff, void* recvbuff, size_t sendBufferSize,
                     size_t recvBufferSize, int rank, const ExecutionPlan& plan) {
    const auto channelTypes = {ChannelType::SM, ChannelType::PROXY};
    std::vector<std::shared_ptr<SmDevice2DeviceSemaphore>> smSemaphores;
    std::vector<mscclpp::SemaphoreId> proxySemaphores;
    auto processChannelInfos = [&](std::vector<ChannelInfo>& channelInfos) {
      for (ChannelInfo& info : channelInfos) {
        for (int peer : info.connectedPeers) {
          if (info.channelType == ChannelType::SM) {
            smSemaphores.push_back(
                std::make_shared<SmDevice2DeviceSemaphore>(*this->comm, context.connections.at(peer)));
          } else if (info.channelType == ChannelType::PROXY) {
            proxySemaphores.push_back(
                context.proxyService->buildAndAddSemaphore(*this->comm, context.connections.at(peer)));
          }
        }
      }
    };
    for (ChannelType channelType : channelTypes) {
      std::vector<ChannelInfo> channelInfos = plan.impl_->getChannelInfos(rank, channelType);
      processChannelInfos(channelInfos);
      // Current semaphore construction requires two-way communication, e.g., to construct a semaphore signaling from
      // rank 0 to rank 1, both rank 0 and rank 1 need to send a message to each other. This PR fixes an executor bug
      // that fails to conduct two-way communication for constructing such one-way semaphores, and instead hangs
      // during the semaphore construction. In the future, we may need to change the implementation to construct
      // semaphore via one-way communication.
      channelInfos = plan.impl_->getUnpairedChannelInfos(rank, nranks, channelType);
      processChannelInfos(channelInfos);
    }
    this->comm->setup();
    context.smSemaphores = std::move(smSemaphores);
    context.proxySemaphores = std::move(proxySemaphores);

    auto getBufferSize = [&](BufferType type) {
      switch (type) {
        case BufferType::INPUT:
          return sendBufferSize;
        case BufferType::OUTPUT:
          return recvBufferSize;
        case BufferType::SCRATCH:
          return context.scratchBufferSize;
        default:
          throw Error("Invalid buffer type", ErrorCode::ExecutorError);
      }
    };

    for (ChannelType channelType : channelTypes) {
      std::vector<ChannelInfo> channelInfos = plan.impl_->getChannelInfos(rank, channelType);
      int index = 0;
      for (ChannelInfo& info : channelInfos) {
        void* src = getBuffer(info.srcBufferType, sendbuff, recvbuff, context.scratchBuffer.get());
        size_t bufferSize = getBufferSize(info.srcBufferType);
        TransportFlags transport = getTransportFlags(channelInfos, rank);
        RegisteredMemory localMemory = this->comm->registerMemory(src, bufferSize, transport);
        for (int peer : info.connectedPeers) {
          if (channelType == ChannelType::SM) {
            context.smChannels.emplace_back(context.smSemaphores[index++],
                                            context.registeredMemories[{info.dstBufferType, peer}], src, nullptr);
          } else if (channelType == ChannelType::PROXY) {
            context.proxyChannels.emplace_back(context.proxyService->proxyChannel(
                context.proxySemaphores[index++],
                context.proxyService->addMemory(context.registeredMemories[{info.dstBufferType, peer}]),
                context.proxyService->addMemory(localMemory)));
          }
        }
      }
    }
  }

  void setupNvlsChannels(ExecutionContext& context, void* sendbuff, void* recvbuff, size_t sendBufferSize,
                         size_t recvBufferSize, int rank, const ExecutionPlan& plan) {
    std::vector<NvlsInfo> nvlsInfos = plan.impl_->getNvlsInfos(rank, sendBufferSize, recvBufferSize);
    for (size_t i = 0; i < nvlsInfos.size(); i++) {
      std::shared_ptr<NvlsConnection> nvlsConnection = context.nvlsConnections[i];
      NvlsInfo info = nvlsInfos[i];
      void* buffer = getBuffer(info.bufferType, sendbuff, recvbuff, context.scratchBuffer.get());
      NvlsConnection::DeviceMulticastPointer deviceMulticastPointer =
          nvlsConnection->bindAllocatedMemory((CUdeviceptr)buffer, info.bufferSize);
      context.nvlsChannels.push_back(deviceMulticastPointer);
    }
  }

  void setupDeviceExecutionPlan(ExecutionContext& context, const DeviceExecutionPlanKey& key, int rank,
                                const ExecutionPlan& plan) {
    std::vector<DeviceExecutionPlan> deviceExecutionPlans;
    for (int threadblock = 0; threadblock < plan.impl_->getThreadblockCount(rank); threadblock++) {
      DeviceExecutionPlan deviceExecutionPlan = {};
      std::vector<Operation> ops = plan.impl_->getOperations(rank, threadblock);
      deviceExecutionPlan.nOperations = ops.size();
      deviceExecutionPlan.nSmChannels = plan.impl_->threadblockSMChannelMap.at(rank).at(threadblock).size();
      deviceExecutionPlan.nProxyChannels = plan.impl_->threadblockProxyChannelMap.at(rank).at(threadblock).size();
      int chanIndex = 0;
      for (const auto& [index, _] : plan.impl_->threadblockSMChannelMap.at(rank).at(threadblock)) {
        deviceExecutionPlan.channels.smChannels[chanIndex++] = mscclpp::deviceHandle(context.smChannels[index]);
      }
      chanIndex = 0;
      for (const auto& [index, _] : plan.impl_->threadblockProxyChannelMap.at(rank).at(threadblock)) {
        deviceExecutionPlan.channels.proxyChannels[chanIndex++] = mscclpp::deviceHandle(context.proxyChannels[index]);
      }
      chanIndex = 0;
      for (const auto& [index, _] : plan.impl_->threadblockNvlsChannelMap.at(rank).at(threadblock)) {
        deviceExecutionPlan.channels.nvlsChannels[chanIndex++] = mscclpp::deviceHandle(context.nvlsChannels[index]);
      }
      if (ops.size() > MAX_OPERATION) {
        throw Error("Executor plan launching " + std::to_string(ops.size()) +
                        " operations, exceeding device execution plan support (" + std::to_string(MAX_OPERATION) + ")",
                    ErrorCode::ExecutorError);
      }
      for (size_t i = 0; i < ops.size(); i++) {
        deviceExecutionPlan.operations[i] = ops[i];
      }
      deviceExecutionPlans.push_back(deviceExecutionPlan);
    }
    context.deviceExecutionPlans[key] = std::move(deviceExecutionPlans);
  }

  void launchKernel(ExecutionContext& context, int rank, void* sendbuff, void* recvbuff, DataType dataType,
                    cudaStream_t stream, PacketType packetType) {
    static uint32_t flag = 0;
    DeviceExecutionPlanKey key = context.currentDevicePlan;
    int nthreadblocks = context.deviceExecutionPlans[key].size();
#if defined(ENABLE_NPKIT)
#if defined(__HIP_PLATFORM_AMD__)
    if (nthreadblocks > NPKIT_MAX_NUM_GPU_THREADBLOCKS) {
      throw Error("Executor plan launching " + std::to_string(nthreadblocks) +
                      " thread blocks, exceeding NPKit support (" + std::to_string(NPKIT_MAX_NUM_GPU_THREADBLOCKS) +
                      ")",
                  ErrorCode::ExecutorError);
    }
#endif
    size_t sharedMemSize = sizeof(DeviceExecutionPlan) + NPKIT_SHM_NUM_EVENTS * sizeof(NpKitEvent);
#else
    size_t sharedMemSize = sizeof(DeviceExecutionPlan);
#endif
    switch (packetType) {
      case PacketType::LL16:
        ExecutionKernel::launchKernel<LL16Packet>(
            rank, nthreadblocks, context.nthreadsPerBlock, sendbuff, recvbuff, (void*)context.scratchBuffer.get(),
            context.scratchBufferSize, dataType, (DeviceExecutionPlan*)context.deviceExecutionPlansBuffers[key].get(),
            sharedMemSize, stream, ++flag);
        break;
      case PacketType::LL8:
        ExecutionKernel::launchKernel<LL8Packet>(
            rank, nthreadblocks, context.nthreadsPerBlock, sendbuff, recvbuff, (void*)context.scratchBuffer.get(),
            context.scratchBufferSize, dataType, (DeviceExecutionPlan*)context.deviceExecutionPlansBuffers[key].get(),
            sharedMemSize, stream, ++flag);
        break;
      default:
        throw Error("Invalid packet type", ErrorCode::ExecutorError);
    }
  }
};

Executor::Executor(std::shared_ptr<Communicator> comm) : impl_(std::make_unique<Impl>(comm)) {}

void Executor::execute(int rank, void* sendbuff, void* recvbuff, size_t sendBuffSize,
                       [[maybe_unused]] size_t recvBuffSize, DataType dataType, const ExecutionPlan& plan,
                       cudaStream_t stream, PacketType packetType) {
  size_t sendMemRange, recvMemRange;
  CUdeviceptr sendBasePtr, recvBasePtr;
  MSCCLPP_CUTHROW(cuMemGetAddressRange(&sendBasePtr, &sendMemRange, (CUdeviceptr)sendbuff));
  MSCCLPP_CUTHROW(cuMemGetAddressRange(&recvBasePtr, &recvMemRange, (CUdeviceptr)recvbuff));
  size_t offsetIn = (char*)sendbuff - (char*)sendBasePtr;
  size_t offsetOut = (char*)recvbuff - (char*)recvBasePtr;

  ExecutionContext context =
      this->impl_->setupExecutionContext(rank, (void*)sendBasePtr, (void*)recvBasePtr, sendBuffSize, recvBuffSize,
                                         offsetIn, offsetOut, sendMemRange, recvMemRange, plan);
  this->impl_->launchKernel(context, rank, sendbuff, recvbuff, dataType, stream, packetType);
}

Executor::~Executor() = default;

}  // namespace mscclpp<|MERGE_RESOLUTION|>--- conflicted
+++ resolved
@@ -180,17 +180,10 @@
     context.scratchBufferSize = scratchBufferSize;
     context.proxyService = std::make_shared<ProxyService>();
     context.nthreadsPerBlock = plan.impl_->getNThreadsPerBlock();
-<<<<<<< HEAD
-    this->setupConnections(context, rank, plan, sendBufferSize, recvBufferSize);
-    this->setupRegisteredMemories(context, sendbuff, recvbuff, sendBufferSize, recvBufferSize, rank, plan);
-    this->setupChannels(context, sendbuff, recvbuff, sendBufferSize, recvBufferSize, rank, plan);
-    this->setupNvlsChannels(context, sendbuff, recvbuff, sendBufferSize, recvBufferSize, rank, plan);
-=======
-    this->setupConnections(context, rank, plan);
+    this->setupConnections(context, rank, plan, sendMemRange, recvMemRange);
     this->setupRegisteredMemories(context, sendbuff, recvbuff, sendMemRange, recvMemRange, rank, plan);
     this->setupChannels(context, sendbuff, recvbuff, sendMemRange, recvMemRange, rank, plan);
-    this->setupNvlsChannels(context, sendbuff, recvbuff, rank, plan);
->>>>>>> 863a5993
+    this->setupNvlsChannels(context, sendbuff, recvbuff, sendMemRange, recvMemRange, rank, plan);
     this->setupDeviceExecutionPlan(context, devicePlanKey, rank, plan);
     context.deviceExecutionPlansBuffers[devicePlanKey] =
         allocExtSharedCuda<char>(context.deviceExecutionPlans[devicePlanKey].size() * sizeof(DeviceExecutionPlan));
