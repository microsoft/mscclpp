--- conflicted
+++ resolved
@@ -334,13 +334,9 @@
       for (ChannelInfo& info : channelInfos) {
         for (size_t i = 0; i < info.connectedPeers.size(); i++) {
           if (channelType == ChannelType::MEMORY) {
-<<<<<<< HEAD
-            context.memoryChannels.emplace_back(context.memorySemaphores[index++]);
-=======
             context.memoryChannels.emplace_back(context.memorySemaphores[index++],
                                                 context.registeredMemories[{info.dstBufferType, peer}], localMemory,
                                                 nullptr);
->>>>>>> 4f6f23da
           } else if (channelType == ChannelType::PORT) {
             context.portChannels.emplace_back(context.proxyService->basePortChannel(context.proxySemaphores[index++]));
           }
