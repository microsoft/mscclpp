// Copyright (c) Microsoft Corporation.
// Licensed under the MIT license.

#include <mscclpp/executor.hpp>
#include <mscclpp/memory_channel.hpp>
#include <mscclpp/nvls.hpp>
#include <mscclpp/port_channel.hpp>
#include <set>

#include "debug.h"
#include "execution_kernel.hpp"
#include "execution_plan.hpp"

namespace mscclpp {

struct ExecutionContextKey {
  void* sendBuff;
  void* recvBuff;
  size_t sendBuffSize;
  size_t recvBuffSize;
  std::string plan;

  bool operator==(const ExecutionContextKey& other) const {
    return sendBuff == other.sendBuff && recvBuff == other.recvBuff && sendBuffSize == other.sendBuffSize &&
           recvBuffSize == other.recvBuffSize && plan == other.plan;
  }
};

std::pair<void*, size_t> getBufferInfo(BufferType type, void* sendbuff, void* recvbuff, void* scratch,
                                       size_t sendBuffSize, size_t recvBuffSize, size_t scratchBuffSize) {
  switch (type) {
    case BufferType::INPUT:
      return std::make_pair(sendbuff, sendBuffSize);
    case BufferType::OUTPUT:
      return std::make_pair(recvbuff, recvBuffSize);
    case BufferType::SCRATCH:
      return std::make_pair(scratch, scratchBuffSize);
    default:
      throw Error("Invalid buffer type", ErrorCode::ExecutorError);
  }
};

struct DeviceExecutionPlanKey {
  size_t inputMessageSize;
  size_t outputMessageSize;
  size_t constSrcOffset;
  size_t constDstOffset;

  bool operator==(const DeviceExecutionPlanKey& other) const {
    return inputMessageSize == other.inputMessageSize && outputMessageSize == other.outputMessageSize &&
           constSrcOffset == other.constSrcOffset && constDstOffset == other.constDstOffset;
  }
};

}  // namespace mscclpp

namespace std {

// Refer https://www.boost.org/doc/libs/1_86_0/libs/container_hash/doc/html/hash.html#combine
template <typename T>
inline void hash_combine(std::size_t& seed, const T& value) {
  std::hash<T> hasher;
  seed ^= hasher(value) + 0x9e3779b9 + (seed << 6) + (seed >> 2);
}

template <>
struct hash<std::pair<mscclpp::BufferType, int>> {
  std::size_t operator()(const std::pair<mscclpp::BufferType, int>& key) const {
    std::size_t seed = 0;
    hash_combine(seed, static_cast<int>(key.first));
    hash_combine(seed, key.second);
    return seed;
  }
};

template <>
struct hash<mscclpp::ExecutionContextKey> {
  std::size_t operator()(const mscclpp::ExecutionContextKey& key) const {
    size_t seed = 0;
    hash_combine(seed, key.sendBuff);
    hash_combine(seed, key.recvBuff);
    hash_combine(seed, key.sendBuffSize);
    hash_combine(seed, key.recvBuffSize);
    hash_combine(seed, key.plan);
    return seed;
  }
};

template <>
struct hash<mscclpp::DeviceExecutionPlanKey> {
  std::size_t operator()(const mscclpp::DeviceExecutionPlanKey& key) const {
    std::size_t seed = 0;
    hash_combine(seed, key.inputMessageSize);
    hash_combine(seed, key.outputMessageSize);
    hash_combine(seed, key.constSrcOffset);
    hash_combine(seed, key.constDstOffset);
    return seed;
  }
};
}  // namespace std

namespace {
auto inSameNode = [](int rank1, int rank2, int nranksPerNode) {
  return rank1 / nranksPerNode == rank2 / nranksPerNode;
};

static const mscclpp::Transport IBs[] = {mscclpp::Transport::IB0, mscclpp::Transport::IB1, mscclpp::Transport::IB2,
                                         mscclpp::Transport::IB3, mscclpp::Transport::IB4, mscclpp::Transport::IB5,
                                         mscclpp::Transport::IB6, mscclpp::Transport::IB7};
}  // namespace

namespace mscclpp {

struct ExecutionContext {
  std::shared_ptr<ProxyService> proxyService;
  std::unordered_map<int, std::shared_ptr<Connection>> connections;
  std::vector<std::shared_ptr<NvlsConnection>> nvlsConnections;

  // For registered memories, registeredMemoryAddresses is used for memoryChannel and registeredMemoryIds is used for
  // proxy channel
  std::vector<mscclpp::RegisteredMemory> registeredMemories;
  std::vector<void*> registeredMemoryAddresses;
  std::vector<mscclpp::MemoryId> registeredMemoryIds;

  std::vector<std::shared_ptr<mscclpp::MemoryDevice2DeviceSemaphore>> memorySemaphores;
  std::vector<mscclpp::SemaphoreId> proxySemaphores;
  std::vector<mscclpp::BaseMemoryChannel> memoryChannels;
  std::vector<mscclpp::BasePortChannel> portChannels;
  std::vector<mscclpp::SwitchChannel> nvlsChannels;
  std::unordered_map<DeviceExecutionPlanKey, std::vector<DeviceExecutionPlan>> deviceExecutionPlans;
  std::unordered_map<DeviceExecutionPlanKey, std::shared_ptr<char>> deviceExecutionPlansBuffers;
  std::shared_ptr<char> scratchBuffer;
  std::shared_ptr<char> smemaphores;
  size_t scratchBufferSize;
  uint32_t scratchChunkSize;
  int nthreadsPerBlock;
  DeviceExecutionPlanKey currentDevicePlan;
  bool reuseResources;
  bool doubleScratchBuff;
};

struct Executor::Impl {
  int nranksPerNode;
  int nranks;
  std::shared_ptr<Communicator> comm;
  std::unordered_map<ExecutionContextKey, ExecutionContext> contexts;

  Impl(std::shared_ptr<Communicator> comm) : comm(comm) {
    this->nranksPerNode = comm->bootstrap()->getNranksPerNode();
    this->nranks = comm->bootstrap()->getNranks();
  }
  ~Impl() = default;

  ExecutionContext setupExecutionContext(int rank, void* sendbuff, void* recvbuff, size_t inputMessageSize,
                                         size_t outputMessageSize, size_t constSrcOffset, size_t constDstOffset,
                                         size_t sendMemRange, size_t recvMemRange, const ExecutionPlan& plan) {
    ExecutionContextKey key = {sendbuff, recvbuff, sendMemRange, recvMemRange, plan.impl_->name};
    DeviceExecutionPlanKey devicePlanKey = {inputMessageSize, outputMessageSize, constSrcOffset, constDstOffset};

    // The plan is not related to any specific input/output message size or memory address
    if (plan.impl_->reuseResources) {
      key = {nullptr, nullptr, 0, 0, plan.impl_->name};
    }
    if (this->contexts.find(key) != this->contexts.end()) {
      auto& devicePlans = this->contexts[key].deviceExecutionPlans;
      if (this->contexts[key].currentDevicePlan == devicePlanKey) {
        return this->contexts[key];
      } else if (devicePlans.find(devicePlanKey) != devicePlans.end()) {
        this->contexts[key].currentDevicePlan = devicePlanKey;
        return this->contexts[key];
      }
      plan.impl_->operationsReset();
      plan.impl_->lightLoadExecutionPlan(inputMessageSize, outputMessageSize, constSrcOffset, constDstOffset);
      this->setupDeviceExecutionPlan(this->contexts[key], devicePlanKey, plan);
      this->contexts[key].deviceExecutionPlansBuffers[devicePlanKey] =
          GpuBuffer(devicePlans[devicePlanKey].size() * sizeof(DeviceExecutionPlan)).memory();
      gpuMemcpy(this->contexts[key].deviceExecutionPlansBuffers[devicePlanKey].get(),
                (char*)devicePlans[devicePlanKey].data(),
                devicePlans[devicePlanKey].size() * sizeof(DeviceExecutionPlan), cudaMemcpyHostToDevice);
      this->contexts[key].currentDevicePlan = devicePlanKey;
      return this->contexts[key];
    }

    plan.impl_->reset();
    plan.impl_->loadExecutionPlan(inputMessageSize, outputMessageSize, constSrcOffset, constDstOffset);

    ExecutionContext context;
    context.reuseResources = plan.impl_->reuseResources;
    context.doubleScratchBuff = plan.impl_->doubleScratchBuffer;
    size_t scratchBufferSize = plan.impl_->calScratchBufferSize(std::min(sendMemRange, plan.impl_->maxMessageSize),
                                                                std::min(recvMemRange, plan.impl_->maxMessageSize));
    context.scratchChunkSize = plan.impl_->calMaxScratchChunkSize(scratchBufferSize);
    context.scratchBuffer = GpuBuffer(scratchBufferSize).memory();
    context.scratchBufferSize = scratchBufferSize;
    context.proxyService = std::make_shared<ProxyService>();
    context.nthreadsPerBlock = plan.impl_->nThreadsPerBlock;
    this->setupConnections(context, rank, sendMemRange, recvMemRange, scratchBufferSize, plan);
    this->setupChannels(context, plan);
    this->setupRegisteredMemories(context, sendbuff, recvbuff, sendMemRange, recvMemRange, rank, plan);
    this->setupNvlsChannels(context, sendbuff, recvbuff, rank, sendMemRange, recvMemRange, scratchBufferSize, plan);
    this->setupSemaphores(context, plan);
    this->setupDeviceExecutionPlan(context, devicePlanKey, plan);
    context.deviceExecutionPlansBuffers[devicePlanKey] =
        GpuBuffer(context.deviceExecutionPlans[devicePlanKey].size() * sizeof(DeviceExecutionPlan)).memory();
    gpuMemcpy(context.deviceExecutionPlansBuffers[devicePlanKey].get(),
              (char*)context.deviceExecutionPlans[devicePlanKey].data(),
              context.deviceExecutionPlans[devicePlanKey].size() * sizeof(DeviceExecutionPlan), cudaMemcpyHostToDevice);
    context.currentDevicePlan = devicePlanKey;
    context.proxyService->startProxy();
    this->contexts.insert({key, context});
    return context;
  }

  TransportFlags getTransportFlags(const BufferInfo& info, int rank) {
    TransportFlags flags;
    for (const ChannelType& type : info.accessChannelTypes) {
      if (type == ChannelType::MEMORY) {
        flags |= Transport::CudaIpc;
      } else if (type == ChannelType::PORT) {
        if (!inSameNode(rank, info.accessRank, this->nranksPerNode)) {
          flags |= IBs[rank % this->nranksPerNode];
        } else
          flags |= Transport::CudaIpc;
      }
    }
    return flags;
  };

  void setupConnections(ExecutionContext& context, int rank, size_t sendBuffSize, size_t recvBuffSize,
                        size_t scratchBuffSize, const ExecutionPlan& plan) {
    auto getBufferSize = [&](BufferType bufferType) {
      switch (bufferType) {
        case BufferType::INPUT:
          return sendBuffSize;
        case BufferType::OUTPUT:
          return recvBuffSize;
        case BufferType::SCRATCH:
          return scratchBuffSize;
        default:
          throw Error("Invalid buffer type", ErrorCode::ExecutorError);
      }
    };

    std::vector<int> connectedPeers = plan.impl_->getConnectedPeers();
    std::vector<std::shared_future<std::shared_ptr<mscclpp::Connection>>> connectionFutures;
    for (int peer : connectedPeers) {
      Transport transport =
          inSameNode(rank, peer, this->nranksPerNode) ? Transport::CudaIpc : IBs[rank % this->nranksPerNode];
      connectionFutures.push_back(this->comm->connect(transport, peer));
    }
    for (size_t i = 0; i < connectionFutures.size(); i++) {
      context.connections[connectedPeers[i]] = connectionFutures[i].get();
    }

    std::vector<NvlsInfo> nvlsInfos = plan.impl_->nvlsInfos.at(rank);
    for (const NvlsInfo& info : nvlsInfos) {
      std::shared_ptr<NvlsConnection> nvlsConnection =
          mscclpp::connectNvlsCollective(this->comm, info.ranks, getBufferSize(info.bufferType));
      context.nvlsConnections.push_back(nvlsConnection);
    }
  }

  void setupRegisteredMemories(ExecutionContext& context, void* sendbuff, void* recvbuff, size_t sendBufferSize,
                               size_t recvBufferSize, int rank, const ExecutionPlan& plan) {
    // Add local src,dst and scratch to registeredMemoryIds
    for (auto& bufferType : {BufferType::INPUT, BufferType::OUTPUT, BufferType::SCRATCH}) {
      TransportFlags flags = Transport::CudaIpc;
#if defined(USE_IBVERBS)
      flags |= IBs[rank % this->nranksPerNode];
#endif
      RegisteredMemory localMemory;
      auto bufferInfo = getBufferInfo(bufferType, sendbuff, recvbuff, context.scratchBuffer.get(), sendBufferSize,
                                      recvBufferSize, context.scratchBufferSize);
      if (bufferInfo.second > 0) {
        localMemory = this->comm->registerMemory(bufferInfo.first, bufferInfo.second, flags);
      }
      context.proxyService->addMemory(localMemory);
    }

    for (const auto& buffer : plan.impl_->getLocalBufferToSend()) {
      auto bufferInfo = getBufferInfo(buffer.bufferType, sendbuff, recvbuff, context.scratchBuffer.get(),
                                      sendBufferSize, recvBufferSize, context.scratchBufferSize);
      RegisteredMemory memory =
          this->comm->registerMemory(bufferInfo.first, bufferInfo.second, getTransportFlags(buffer, rank));
      comm->sendMemory(memory, buffer.accessRank);
    }
    for (const auto& bufferInfo : plan.impl_->getRemoteBufferInfos()) {
      std::shared_future<RegisteredMemory> remoteRegMemoryFuture = comm->recvMemory(bufferInfo.rank);
      context.registeredMemories.emplace_back(std::move(remoteRegMemoryFuture.get()));
      for (ChannelType chanType : bufferInfo.accessChannelTypes) {
        if (chanType == ChannelType::MEMORY) {
          context.registeredMemoryAddresses.push_back(context.registeredMemories.back().data());
        } else if (chanType == ChannelType::PORT) {
          context.registeredMemoryIds.push_back(context.proxyService->addMemory(context.registeredMemories.back()));
        }
      }
      context.registeredMemories[{bufferType, rank}] = std::move(memory);
    }
  }

  void setupChannels(ExecutionContext& context, const ExecutionPlan& plan) {
    const auto channelTypes = {ChannelType::MEMORY, ChannelType::PORT};
    std::vector<std::shared_ptr<MemoryDevice2DeviceSemaphore>> memorySemaphores;
    std::vector<mscclpp::SemaphoreId> proxySemaphores;
    auto processChannelInfos = [&](std::vector<ChannelInfo>& channelInfos) {
      for (ChannelInfo& info : channelInfos) {
        for (int peer : info.connectedPeers) {
          if (info.channelType == ChannelType::MEMORY) {
            memorySemaphores.push_back(
                std::make_shared<MemoryDevice2DeviceSemaphore>(*this->comm, context.connections.at(peer)));
          } else if (info.channelType == ChannelType::PORT) {
            proxySemaphores.push_back(
                context.proxyService->buildAndAddSemaphore(*this->comm, context.connections.at(peer)));
          }
        }
      }
    };
    for (ChannelType channelType : channelTypes) {
      std::vector<ChannelInfo> channelInfos = plan.impl_->getChannelInfos(channelType);
      processChannelInfos(channelInfos);
      // Current semaphore construction requires two-way communication, e.g., to construct a semaphore signaling from
      // rank 0 to rank 1, both rank 0 and rank 1 need to send a message to each other. This PR fixes an executor bug
      // that fails to conduct two-way communication for constructing such one-way semaphores, and instead hangs
      // during the semaphore construction.
      channelInfos = plan.impl_->getUnpairedChannelInfos(nranks, channelType);
      processChannelInfos(channelInfos);
    }
    context.memorySemaphores = std::move(memorySemaphores);
    context.proxySemaphores = std::move(proxySemaphores);

    for (ChannelType channelType : channelTypes) {
      std::vector<ChannelInfo> channelInfos = plan.impl_->getChannelInfos(channelType);
      int index = 0;
      for (ChannelInfo& info : channelInfos) {
        for (size_t i = 0; i < info.connectedPeers.size(); i++) {
          if (channelType == ChannelType::MEMORY) {
<<<<<<< HEAD
            context.memoryChannels.emplace_back(context.memorySemaphores[index++]);
=======
            context.memoryChannels.emplace_back(context.memorySemaphores[index++],
                                                context.registeredMemories[{info.dstBufferType, peer}], localMemory,
                                                nullptr);
>>>>>>> 9650e5c3
          } else if (channelType == ChannelType::PORT) {
            context.portChannels.emplace_back(context.proxyService->basePortChannel(context.proxySemaphores[index++]));
          }
        }
      }
    }
  }

  void setupNvlsChannels(ExecutionContext& context, void* sendbuff, void* recvbuff, int rank, size_t sendBuffSize,
                         size_t recvBuffSize, size_t scratchBuffSize, const ExecutionPlan& plan) {
    std::vector<NvlsInfo> nvlsInfos = plan.impl_->nvlsInfos.at(rank);
    for (size_t i = 0; i < nvlsInfos.size(); i++) {
      std::shared_ptr<NvlsConnection> nvlsConnection = context.nvlsConnections[i];
      NvlsInfo info = nvlsInfos[i];
      auto bufferInfo = getBufferInfo(info.bufferType, sendbuff, recvbuff, context.scratchBuffer.get(), sendBuffSize,
                                      recvBuffSize, scratchBuffSize);
      SwitchChannel switchChannel =
          nvlsConnection->bindAllocatedMemory((CUdeviceptr)bufferInfo.first, bufferInfo.second);
      context.nvlsChannels.push_back(switchChannel);
    }
  }

  void setupSemaphores(ExecutionContext& context, const ExecutionPlan& plan) {
    std::vector<DeviceSemaphore> semaphores;
    for (const SemaphoreInfo& info : plan.impl_->semaphoreInfos) {
      DeviceSemaphore semaphore(info.initValue);
      semaphores.push_back(semaphore);
    }
    context.smemaphores = GpuBuffer(semaphores.size() * sizeof(DeviceSemaphore)).memory();
    gpuMemcpy(context.smemaphores.get(), (char*)semaphores.data(), semaphores.size() * sizeof(DeviceSemaphore),
              cudaMemcpyHostToDevice);
  }

  void setupDeviceExecutionPlan(ExecutionContext& context, const DeviceExecutionPlanKey& key,
                                const ExecutionPlan& plan) {
    std::vector<DeviceExecutionPlan> deviceExecutionPlans;
    for (int threadblock = 0; threadblock < plan.impl_->getThreadblockCount(); threadblock++) {
      DeviceExecutionPlan deviceExecutionPlan = {};
      std::vector<Operation> ops = plan.impl_->getOperations(threadblock);
      deviceExecutionPlan.nOperations = ops.size();
      deviceExecutionPlan.nMemoryChannels = plan.impl_->threadblockMemoryChannels.at(threadblock).size();
      deviceExecutionPlan.nPortChannels = plan.impl_->threadblockPortChannels.at(threadblock).size();
      int chanIndex = 0;
      for (const int index : plan.impl_->threadblockMemoryChannels.at(threadblock)) {
        deviceExecutionPlan.channels.memoryChannels[chanIndex++] = mscclpp::deviceHandle(context.memoryChannels[index]);
      }
      chanIndex = 0;
      for (const int index : plan.impl_->threadblockPortChannels.at(threadblock)) {
        deviceExecutionPlan.channels.portChannels[chanIndex++] = mscclpp::deviceHandle(context.portChannels[index]);
      }
      chanIndex = 0;
      for (const int index : plan.impl_->threadblockNvlsChannels.at(threadblock)) {
        deviceExecutionPlan.channels.nvlsChannels[chanIndex++] = mscclpp::deviceHandle(context.nvlsChannels[index]);
      }
      int memIndex = 0;
      for (const auto& pair : plan.impl_->threadblockMemoryChannelBuffers.at(threadblock)) {
        deviceExecutionPlan.remoteBuffers.memoryChannelBufferPtrs[memIndex] =
            context.registeredMemoryAddresses[pair.first];
        deviceExecutionPlan.remoteBuffers.memoryChannelBufferTypes[memIndex++] = pair.second;
      }
      memIndex = 0;
      for (const auto& pair : plan.impl_->threadblockPortChannelBuffers.at(threadblock)) {
        deviceExecutionPlan.remoteBuffers.portChannelBufferIds[memIndex] = context.registeredMemoryIds[pair.first];
        deviceExecutionPlan.remoteBuffers.portChannelBufferTypes[memIndex++] = pair.second;
      }

      if (ops.size() > MAX_OPERATION) {
        throw Error("Executor plan launching " + std::to_string(ops.size()) +
                        " operations, exceeding device execution plan support (" + std::to_string(MAX_OPERATION) + ")",
                    ErrorCode::ExecutorError);
      }
      for (size_t i = 0; i < ops.size(); i++) {
        deviceExecutionPlan.operations[i] = ops[i];
      }
      deviceExecutionPlans.push_back(deviceExecutionPlan);
    }
    context.deviceExecutionPlans[key] = std::move(deviceExecutionPlans);
  }

  template <typename PacketType>
  void launchKernelHelper(ExecutionContext& context, int rank, void* sendbuff, void* recvbuff, DataType dataType,
                          cudaStream_t stream, uint32_t sharedMemSize, const uint32_t& flag) {
    DeviceExecutionPlanKey key = context.currentDevicePlan;
    int nthreadblocks = context.deviceExecutionPlans[key].size();
    void* scratchBuffer = context.scratchBuffer.get();
    size_t scratchOffset = 0;
    if (context.doubleScratchBuff && (flag & 0x1) == 0) {
      scratchOffset = (context.scratchBufferSize) >> 1;
    }
    if (context.reuseResources) {
      ExecutionKernel::launchKernel<PacketType, true>(
          rank, nthreadblocks, context.nthreadsPerBlock, sendbuff, recvbuff, scratchBuffer, scratchOffset,
          context.scratchChunkSize, dataType, (DeviceExecutionPlan*)context.deviceExecutionPlansBuffers[key].get(),
          (DeviceSemaphore*)context.smemaphores.get(), sharedMemSize, stream, flag);
    } else {
      ExecutionKernel::launchKernel<PacketType, false>(
          rank, nthreadblocks, context.nthreadsPerBlock, sendbuff, recvbuff, scratchBuffer, scratchOffset,
          context.scratchChunkSize, dataType, (DeviceExecutionPlan*)context.deviceExecutionPlansBuffers[key].get(),
          (DeviceSemaphore*)context.smemaphores.get(), sharedMemSize, stream, flag);
    }
  }

  void launchKernel(ExecutionContext& context, int rank, void* sendbuff, void* recvbuff, DataType dataType,
                    cudaStream_t stream, PacketType packetType) {
    static uint32_t flag = 0;
#if defined(ENABLE_NPKIT)
#if defined(__HIP_PLATFORM_AMD__)
    DeviceExecutionPlanKey key = context.currentDevicePlan;
    int nthreadblocks = context.deviceExecutionPlans[key].size();
    if (nthreadblocks > NPKIT_MAX_NUM_GPU_THREADBLOCKS) {
      throw Error("Executor plan launching " + std::to_string(nthreadblocks) +
                      " thread blocks, exceeding NPKit support (" + std::to_string(NPKIT_MAX_NUM_GPU_THREADBLOCKS) +
                      ")",
                  ErrorCode::ExecutorError);
    }
#endif
    size_t sharedMemSize = sizeof(DeviceExecutionPlan) + NPKIT_SHM_NUM_EVENTS * sizeof(NpKitEvent);
#else
    uint32_t sharedMemSize = sizeof(DeviceExecutionPlan);
#endif
    switch (packetType) {
      case PacketType::LL16:
        launchKernelHelper<LL16Packet>(context, rank, sendbuff, recvbuff, dataType, stream, sharedMemSize, ++flag);
        break;
      case PacketType::LL8:
        launchKernelHelper<LL8Packet>(context, rank, sendbuff, recvbuff, dataType, stream, sharedMemSize, ++flag);
        break;
      default:
        throw Error("Invalid packet type", ErrorCode::ExecutorError);
    }
  }
};

Executor::Executor(std::shared_ptr<Communicator> comm) : impl_(std::make_unique<Impl>(comm)) {}

void Executor::execute(int rank, void* sendbuff, void* recvbuff, size_t sendBuffSize,
                       [[maybe_unused]] size_t recvBuffSize, DataType dataType, const ExecutionPlan& plan,
                       cudaStream_t stream, PacketType packetType) {
  INFO(MSCCLPP_EXECUTOR, "Starting execution with plan: %s, collective: %s", plan.name().c_str(),
       plan.collective().c_str());
  size_t sendMemRange, recvMemRange;
  CUdeviceptr sendBasePtr, recvBasePtr;
  MSCCLPP_CUTHROW(cuMemGetAddressRange(&sendBasePtr, &sendMemRange, (CUdeviceptr)sendbuff));
  MSCCLPP_CUTHROW(cuMemGetAddressRange(&recvBasePtr, &recvMemRange, (CUdeviceptr)recvbuff));
  size_t offsetIn = (char*)sendbuff - (char*)sendBasePtr;
  size_t offsetOut = (char*)recvbuff - (char*)recvBasePtr;

  ExecutionContext context =
      this->impl_->setupExecutionContext(rank, (void*)sendBasePtr, (void*)recvBasePtr, sendBuffSize, recvBuffSize,
                                         offsetIn, offsetOut, sendMemRange, recvMemRange, plan);
  this->impl_->launchKernel(context, rank, sendbuff, recvbuff, dataType, stream, packetType);
}

Executor::~Executor() = default;

}  // namespace mscclpp<|MERGE_RESOLUTION|>--- conflicted
+++ resolved
@@ -121,6 +121,8 @@
   std::vector<mscclpp::RegisteredMemory> registeredMemories;
   std::vector<void*> registeredMemoryAddresses;
   std::vector<mscclpp::MemoryId> registeredMemoryIds;
+  // local registered memories to keep resources alive
+  std::vector<mscclpp::RegisteredMemory> localRegisteredMemories;
 
   std::vector<std::shared_ptr<mscclpp::MemoryDevice2DeviceSemaphore>> memorySemaphores;
   std::vector<mscclpp::SemaphoreId> proxySemaphores;
@@ -283,6 +285,7 @@
       RegisteredMemory memory =
           this->comm->registerMemory(bufferInfo.first, bufferInfo.second, getTransportFlags(buffer, rank));
       comm->sendMemory(memory, buffer.accessRank);
+      context.localRegisteredMemories.emplace_back(std::move(memory));
     }
     for (const auto& bufferInfo : plan.impl_->getRemoteBufferInfos()) {
       std::shared_future<RegisteredMemory> remoteRegMemoryFuture = comm->recvMemory(bufferInfo.rank);
@@ -294,7 +297,6 @@
           context.registeredMemoryIds.push_back(context.proxyService->addMemory(context.registeredMemories.back()));
         }
       }
-      context.registeredMemories[{bufferType, rank}] = std::move(memory);
     }
   }
 
@@ -334,13 +336,7 @@
       for (ChannelInfo& info : channelInfos) {
         for (size_t i = 0; i < info.connectedPeers.size(); i++) {
           if (channelType == ChannelType::MEMORY) {
-<<<<<<< HEAD
             context.memoryChannels.emplace_back(context.memorySemaphores[index++]);
-=======
-            context.memoryChannels.emplace_back(context.memorySemaphores[index++],
-                                                context.registeredMemories[{info.dstBufferType, peer}], localMemory,
-                                                nullptr);
->>>>>>> 9650e5c3
           } else if (channelType == ChannelType::PORT) {
             context.portChannels.emplace_back(context.proxyService->basePortChannel(context.proxySemaphores[index++]));
           }
