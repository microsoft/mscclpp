// Copyright (c) Microsoft Corporation.
// Licensed under the MIT license.

#include <atomic>
#include <mscclpp/core.hpp>
#include <mscclpp/gpu_utils.hpp>
#include <mscclpp/numa.hpp>
#include <mscclpp/proxy.hpp>
#include <mscclpp/utils.hpp>
#include <thread>

#include "api.h"

namespace mscclpp {

constexpr int ProxyStopCheckPeriod = 1000;

// Unless explicitly requested, a flush of the tail to device memory is triggered for every ProxyFlushPeriod.
// As long as the FIFO size is large enough, having a stale tail is not a problem.
constexpr int ProxyFlushPeriod = 4;

struct Proxy::Impl {
  ProxyHandler handler;
  std::function<void()> threadInit;
  std::shared_ptr<Fifo> fifo;
  std::thread service;
  std::atomic_bool running;

  Impl(ProxyHandler handler, std::function<void()> threadInit, int fifoSize)
      : handler(handler), threadInit(threadInit), fifo(std::make_shared<Fifo>(fifoSize)), running(false) {}
};

MSCCLPP_API_CPP Proxy::Proxy(ProxyHandler handler, std::function<void()> threadInit, int fifoSize) {
  pimpl_ = std::make_unique<Impl>(handler, threadInit, fifoSize);
}

MSCCLPP_API_CPP Proxy::Proxy(ProxyHandler handler, int fifoSize) {
  int cudaDevice;
  MSCCLPP_CUDATHROW(cudaGetDevice(&cudaDevice));
  int deviceNumaNode = getDeviceNumaNode(cudaDevice);
  auto initFunc = [cudaDevice, deviceNumaNode]() {
    MSCCLPP_CUDATHROW(cudaSetDevice(cudaDevice));
    if (deviceNumaNode >= 0) {
      numaBind(deviceNumaNode);
    }
  };
  pimpl_ = std::make_unique<Impl>(handler, initFunc, fifoSize);
}

MSCCLPP_API_CPP Proxy::~Proxy() {
  if (pimpl_) {
    stop();
  }
}

MSCCLPP_API_CPP void Proxy::start() {
  pimpl_->running = true;
  pimpl_->service = std::thread([this] {
    // never capture in a proxy thread
    auto mode = cudaStreamCaptureModeRelaxed;
    MSCCLPP_CUDATHROW(cudaThreadExchangeStreamCaptureMode(&mode));

    pimpl_->threadInit();

    ProxyHandler handler = this->pimpl_->handler;
    auto fifo = this->pimpl_->fifo;
    std::atomic_bool& running = this->pimpl_->running;
    ProxyTrigger trigger;

    int flushPeriod = std::min(fifo->size(), ProxyFlushPeriod);

    int runCnt = ProxyStopCheckPeriod;
    uint64_t flushCnt = 0;
    for (;;) {
      if (runCnt-- == 0) {
        runCnt = ProxyStopCheckPeriod;
        if (!running) {
          break;
        }
      }
      // Poll to see if we are ready to send anything
      trigger = fifo->poll();
      if (trigger.fst == 0 || trigger.snd == 0) {  // TODO: this check is a potential pitfall for custom triggers
        continue;                                  // there is one in progress
      }
      trigger.snd ^= (uint64_t{1} << uint64_t{63});  // this is where the last bit of snd is reverted.

      ProxyHandlerResult result = handler(trigger);

      // Send completion: reset only the high 64 bits
<<<<<<< HEAD
      fifo.pop();
      if ((++flushCnt % flushPeriod) == 0 || result == ProxyHandlerResult::FlushFifoTailAndContinue) {
        fifo.flushTail();
=======
      fifo->pop();
      // Flush the tail to device memory. This is either triggered every flushPeriod to make sure that the fifo can make
      // progress even if there is no request mscclppSync. However, mscclppSync type is for flush request.
      if ((++flushCnt % flushPeriod) == 0 || result == ProxyHandlerResult::FlushFifoTailAndContinue) {
        fifo->flushTail();
>>>>>>> b4dde38d
      }

      if (result == ProxyHandlerResult::Stop) {
        break;
      }
    }

    // make sure the tail is flushed before we shut the proxy
<<<<<<< HEAD
    fifo.flushTail(/*sync=*/true);
=======
    fifo->flushTail(/*sync=*/true);
>>>>>>> b4dde38d
  });
}

MSCCLPP_API_CPP void Proxy::stop() {
  pimpl_->running = false;
  if (pimpl_->service.joinable()) {
    pimpl_->service.join();
  }
}

MSCCLPP_API_CPP std::shared_ptr<Fifo> Proxy::fifo() { return pimpl_->fifo; }

}  // namespace mscclpp<|MERGE_RESOLUTION|>--- conflicted
+++ resolved
@@ -88,17 +88,11 @@
       ProxyHandlerResult result = handler(trigger);
 
       // Send completion: reset only the high 64 bits
-<<<<<<< HEAD
-      fifo.pop();
-      if ((++flushCnt % flushPeriod) == 0 || result == ProxyHandlerResult::FlushFifoTailAndContinue) {
-        fifo.flushTail();
-=======
       fifo->pop();
       // Flush the tail to device memory. This is either triggered every flushPeriod to make sure that the fifo can make
       // progress even if there is no request mscclppSync. However, mscclppSync type is for flush request.
       if ((++flushCnt % flushPeriod) == 0 || result == ProxyHandlerResult::FlushFifoTailAndContinue) {
         fifo->flushTail();
->>>>>>> b4dde38d
       }
 
       if (result == ProxyHandlerResult::Stop) {
@@ -107,11 +101,7 @@
     }
 
     // make sure the tail is flushed before we shut the proxy
-<<<<<<< HEAD
-    fifo.flushTail(/*sync=*/true);
-=======
     fifo->flushTail(/*sync=*/true);
->>>>>>> b4dde38d
   });
 }
 
