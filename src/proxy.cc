#include "alloc.h"
#include "checks.h"
#include "comm.h"
#include "debug.h"
#include "ib.h"
#include "socket.h"

#include <emmintrin.h>
#include <map>
#include <sys/syscall.h>
#include <thread>

#include "npkit/npkit.h"

#define MSCCLPP_PROXY_RUN_STATE_CHECK_PERIOD 100

#define PROXYCUDACHECK(cmd)                                                                                            \
  do {                                                                                                                 \
    cudaError_t err = cmd;                                                                                             \
    if (err != cudaSuccess) {                                                                                          \
      WARN("CUDA error from proxy: %s", cudaGetErrorString(err));                                                      \
      return NULL;                                                                                                     \
    }                                                                                                                  \
  } while (false)

#define PROXYMSCCLPPCHECK(call)                                                                                        \
  do {                                                                                                                 \
    mscclppResult_t res = call;                                                                                        \
    if (res != mscclppSuccess && res != mscclppInProgress) {                                                           \
      /* Print the back trace*/                                                                                        \
      if (mscclppDebugNoWarn == 0)                                                                                     \
        INFO(MSCCLPP_ALL, "%s:%d -> %d", __FILE__, __LINE__, res);                                                     \
      return NULL;                                                                                                     \
    }                                                                                                                  \
  } while (0);

struct proxyArgs
{
  struct mscclppComm* comm;
  struct mscclppProxyState* proxyState;
};

static void readTrigger(mscclppTrigger* dst, mscclppTrigger* src)
{
  __m128i xmm0 = _mm_load_si128((__m128i*)src);
  _mm_store_si128((__m128i*)dst, xmm0);
}

#if defined(ENABLE_NPKIT)

static void npkitInitReqIds(struct mscclppComm* comm)
{
  for (int i = 0; i < comm->nConns; i++) {
    struct mscclppConn* conn = &comm->conns[i];
    conn->npkitUsedReqIds.resize(0);
    conn->npkitFreeReqIds.resize(MSCCLPP_IB_MAX_SENDS);
    for (uint64_t j = 0; j < MSCCLPP_IB_MAX_SENDS; j++) {
      conn->npkitFreeReqIds[j] = MSCCLPP_IB_MAX_SENDS - j - 1;
    }
  }
}

static void npkitCollectEntryEvent(struct mscclppConn* conn, uint8_t type, uint32_t size, int channelId)
{
  uint64_t reqId = 0;
  if (conn->npkitFreeReqIds.size() == 0) {
    reqId = conn->npkitUsedReqIds.size();
  } else {
    reqId = conn->npkitFreeReqIds.back();
    conn->npkitFreeReqIds.pop_back();
  }
  conn->npkitUsedReqIds.push_back(reqId);
  NpKit::CollectCpuEvent(type, size, (uint32_t)reqId, NpKit::GetCpuTimestamp(), channelId);
}

static void npkitCollectExitEvents(struct mscclppConn* conn, uint8_t type, int channelId)
{
  while (conn->npkitUsedReqIds.size()) {
    uint64_t reqId = conn->npkitUsedReqIds.back();
    NpKit::CollectCpuEvent(type, 0, (uint32_t)reqId, NpKit::GetCpuTimestamp(), channelId);
    conn->npkitFreeReqIds.push_back(reqId);
    conn->npkitUsedReqIds.pop_back();
  }
}

#else

#define npkitInitReqIds(comm)

#define npkitCollectEntryEvent(conn, type, size, channelId)

#define npkitCollectExitEvents(conn, type, channelId)

#endif

void* mscclppProxyService(void* _args)
{
  struct proxyArgs* args = (struct proxyArgs*)_args;
  struct mscclppComm* comm = args->comm;

  // from this point on, proxy thread will stay close to the device
  PROXYMSCCLPPCHECK(numaBind(comm->devNumaNode));

  volatile mscclppProxyRunState_t* run = &args->proxyState->run;
  mscclppTrigger* fifo = args->proxyState->triggerFifo;
  uint64_t* fifoTail = &args->proxyState->fifoTailHost;
#if defined(MSCCLPP_USE_GDRCOPY)
  volatile uint64_t* fifoTailDevPtr = args->proxyState->fifoTailDevHostPtr;
#else
  uint64_t* fifoTailDevPtr = args->proxyState->fifoTailDev;
#endif
  uint64_t fifoTailCached = *fifoTail;
  mscclppTrigger trigger;
  mscclppIbContext* ibCtx = args->proxyState->ibContext;
  cudaStream_t p2pStream = args->proxyState->p2pStream;
#if !defined(MSCCLPP_USE_GDRCOPY)
  cudaStream_t fifoStream = args->proxyState->fifoStream;
#endif
  bool isP2pProxy = (ibCtx == nullptr);
  free(_args); // allocated in mscclppProxyCreate

  npkitInitReqIds(comm);

  int counter = MSCCLPP_PROXY_RUN_STATE_CHECK_PERIOD;
  bool p2pDirty = false;
  for (;;) {
    if (counter-- == 0) {
      counter = MSCCLPP_PROXY_RUN_STATE_CHECK_PERIOD;
      if (*run != MSCCLPP_PROXY_RUN_STATE_RUNNING) {
        break;
      }
    }
    // Poll to see if we are ready to send anything
    readTrigger(&trigger, &fifo[fifoTailCached % MSCCLPP_PROXY_FIFO_SIZE]);
    if (trigger.value[0] == 0) {
      continue; // there is one in progreess
    }

    struct mscclppConn* conn = &comm->conns[trigger.fields.connId];
    int ret = 0;
    // Iterate over what send is needed
    if (trigger.fields.type & mscclppData) {
      if (isP2pProxy) {
        void* srcBuff = (void*)((char*)conn->devConn->localBuff + trigger.fields.srcDataOffset);
        void* dstBuff = (void*)((char*)conn->devConn->remoteBuff + trigger.fields.dstDataOffset);
        PROXYCUDACHECK(cudaMemcpyAsync(dstBuff, srcBuff, trigger.fields.dataSize, cudaMemcpyDeviceToDevice, p2pStream));
        npkitCollectEntryEvent(conn, NPKIT_EVENT_DMA_SEND_DATA_ENTRY, (uint32_t)trigger.fields.dataSize,
                               trigger.fields.connId);
        p2pDirty = true;
      } else {
        conn->ibQp->stageSend(conn->ibBuffMr, &conn->ibBuffMrInfo, (uint32_t)trigger.fields.dataSize,
                              /*wrId=*/0, /*srcOffset=*/trigger.fields.srcDataOffset,
                              /*dstOffset=*/trigger.fields.dstDataOffset,
                              /*signaled=*/false);
        if ((ret = conn->ibQp->postSend()) != 0) {
          // Return value is errno.
          WARN("data postSend failed: errno %d", ret);
        }
        npkitCollectEntryEvent(conn, NPKIT_EVENT_IB_SEND_DATA_ENTRY, (uint32_t)trigger.fields.dataSize,
                               trigger.fields.connId);
      }
    }
    if (trigger.fields.type & mscclppFlag) {
      if (isP2pProxy) {
        PROXYCUDACHECK(cudaMemcpyAsync(conn->remoteProxyFlag, conn->devConn->sendEpochId, sizeof(uint64_t),
                                       cudaMemcpyDeviceToDevice, p2pStream));
<<<<<<< HEAD
        npkitCollectEntryEvent(conn, NPKIT_EVENT_DMA_SEND_ENTRY, (uint32_t)sizeof(uint64_t), trigger.fields.connId);
        p2pDirty = true;
=======
        npkitCollectEntryEvent(conn, NPKIT_EVENT_DMA_SEND_FLAG_ENTRY, (uint32_t)sizeof(uint64_t),
                               trigger.fields.connId);
>>>>>>> e8b9308a
      } else {
        // My local flag is copied to the peer's proxy flag
        conn->ibQp->stageSend(conn->ibLocalFlagMr, &conn->ibProxyFlagMrInfo, sizeof(uint64_t),
                              /*wrId=*/0, /*srcOffset=*/0, /*dstOffset=*/0, /*signaled=*/true);
        if ((ret = conn->ibQp->postSend()) != 0) {
          WARN("flag postSend failed: errno %d", ret);
        }
        npkitCollectEntryEvent(conn, NPKIT_EVENT_IB_SEND_FLAG_ENTRY, (uint32_t)sizeof(uint64_t), trigger.fields.connId);
      }
    }
    // Wait for completion
    if (trigger.fields.type & mscclppSync) {
      if (isP2pProxy) {
        if (p2pDirty) {
          PROXYCUDACHECK(cudaStreamSynchronize(p2pStream));
          p2pDirty = false;
        }
        npkitCollectExitEvents(conn, NPKIT_EVENT_DMA_SEND_EXIT, trigger.fields.connId);
      } else {
        int rank = comm->rank;
        bool isWaiting = true;
        while (isWaiting) {
          int wcNum = conn->ibQp->pollCq();
          if (wcNum < 0) {
            WARN("rank %d pollCq failed: errno %d", rank, errno);
            continue;
          }
          for (int i = 0; i < wcNum; ++i) {
            struct ibv_wc* wc = &conn->ibQp->wcs[i];
            if (wc->status != IBV_WC_SUCCESS) {
              WARN("rank %d wc status %d", rank, wc->status);
              continue;
            }
            if (wc->qp_num != conn->ibQp->qp->qp_num) {
              WARN("rank %d got wc of unknown qp_num %d", rank, wc->qp_num);
              continue;
            }
            if (wc->opcode == IBV_WC_RDMA_WRITE) {
              isWaiting = false;
              break;
            }
          }
        }
        npkitCollectExitEvents(conn, NPKIT_EVENT_IB_SEND_EXIT, trigger.fields.connId);
      }
    }

    // Send completion: reset only the high 64 bits
    *(volatile uint64_t*)(&fifo[fifoTailCached % MSCCLPP_PROXY_FIFO_SIZE]) = 0;
    fifoTailCached++;
    // Flush the tail to device memory. This is either triggered every MSCCLPP_PROXY_FIFO_FLUSH_COUNTER to make sure
    // that the fifo can make progress even if there is no request mscclppSync. However, mscclppSync type is for flush
    // request.
    if (((fifoTailCached % MSCCLPP_PROXY_FIFO_FLUSH_COUNTER) == 0) || (trigger.fields.type & mscclppSync)) {
#if defined(MSCCLPP_USE_GDRCOPY)
      *fifoTailDevPtr = fifoTailCached;
#else
      PROXYCUDACHECK(
        cudaMemcpyAsync(fifoTailDevPtr, &fifoTailCached, sizeof(uint64_t), cudaMemcpyHostToDevice, fifoStream));
#endif
    }
  }
  *fifoTail = fifoTailCached;

  // make sure the tail is flushed before we shut the proxy
#if defined(MSCCLPP_USE_GDRCOPY)
  *fifoTailDevPtr = fifoTailCached;
#else
  PROXYCUDACHECK(
    cudaMemcpyAsync(fifoTailDevPtr, &fifoTailCached, sizeof(uint64_t), cudaMemcpyHostToDevice, fifoStream));
  PROXYCUDACHECK(cudaStreamSynchronize(fifoStream));
#endif
  if (p2pDirty) {
    PROXYCUDACHECK(cudaStreamSynchronize(p2pStream));
  }
  *run = MSCCLPP_PROXY_RUN_STATE_IDLE;
  return NULL;
}

mscclppResult_t mscclppProxyCreate(struct mscclppComm* comm)
{
  for (int i = 0; i < MSCCLPP_PROXY_MAX_NUM; ++i) {
    struct mscclppProxyState* proxyState = comm->proxyState[i];
    if (proxyState == NULL)
      break;

    struct proxyArgs* args;
    MSCCLPPCHECK(mscclppCalloc(&args, 1));
    args->comm = comm;
    args->proxyState = proxyState;

    proxyState->run = MSCCLPP_PROXY_RUN_STATE_RUNNING;
    pthread_create(&proxyState->thread, NULL, mscclppProxyService, args);
    if (proxyState->transportType == mscclppTransportP2P) {
      mscclppSetThreadName(proxyState->thread, "MSCCLPP Service P2P - %02d", comm->cudaDev);
    } else if (proxyState->transportType == mscclppTransportIB) {
      mscclppSetThreadName(proxyState->thread, "MSCCLPP Service IB - %02d", i);
    }
  }
  return mscclppSuccess;
}

mscclppResult_t mscclppProxyDestroy(struct mscclppComm* comm)
{
  for (int i = 0; i < MSCCLPP_PROXY_MAX_NUM; ++i) {
    struct mscclppProxyState* proxyState = comm->proxyState[i];
    if (proxyState == NULL)
      break;

    volatile int* run = (volatile int*)&proxyState->run;
    if (*run == MSCCLPP_PROXY_RUN_STATE_IDLE) {
      continue;
    }
    *run = MSCCLPP_PROXY_RUN_STATE_EXITING;
    while (*run == MSCCLPP_PROXY_RUN_STATE_EXITING && *comm->abortFlag == 0) {
      usleep(1000);
    }
  }
  return mscclppSuccess;
}<|MERGE_RESOLUTION|>--- conflicted
+++ resolved
@@ -164,13 +164,9 @@
       if (isP2pProxy) {
         PROXYCUDACHECK(cudaMemcpyAsync(conn->remoteProxyFlag, conn->devConn->sendEpochId, sizeof(uint64_t),
                                        cudaMemcpyDeviceToDevice, p2pStream));
-<<<<<<< HEAD
-        npkitCollectEntryEvent(conn, NPKIT_EVENT_DMA_SEND_ENTRY, (uint32_t)sizeof(uint64_t), trigger.fields.connId);
-        p2pDirty = true;
-=======
         npkitCollectEntryEvent(conn, NPKIT_EVENT_DMA_SEND_FLAG_ENTRY, (uint32_t)sizeof(uint64_t),
                                trigger.fields.connId);
->>>>>>> e8b9308a
+        p2pDirty = true;
       } else {
         // My local flag is copied to the peer's proxy flag
         conn->ibQp->stageSend(conn->ibLocalFlagMr, &conn->ibProxyFlagMrInfo, sizeof(uint64_t),
