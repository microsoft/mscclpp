// Copyright (c) Microsoft Corporation.
// Licensed under the MIT license.

#include <mscclpp/numa.hpp>
#include <mscclpp/port_channel.hpp>

#include "api.h"
#include "debug.h"

namespace mscclpp {

MSCCLPP_API_CPP BasePortChannel::BasePortChannel(SemaphoreId semaphoreId,
                                                 std::shared_ptr<Host2DeviceSemaphore> semaphore,
                                                 std::shared_ptr<Proxy> proxy)
    : semaphoreId_(semaphoreId), semaphore_(semaphore), proxy_(proxy) {}

MSCCLPP_API_CPP PortChannel::PortChannel(SemaphoreId semaphoreId, std::shared_ptr<Host2DeviceSemaphore> semaphore,
                                         std::shared_ptr<Proxy> proxy, MemoryId dst, MemoryId src)
    : BasePortChannel(semaphoreId, semaphore, proxy), dst_(dst), src_(src) {}

MSCCLPP_API_CPP ProxyService::ProxyService(int fifoSize) {
  int cudaDevice;
  MSCCLPP_CUDATHROW(cudaGetDevice(&cudaDevice));
<<<<<<< HEAD
  deviceNumaNode_ = getDeviceNumaNode(cudaDevice);
=======
  int deviceNumaNode = getDeviceNumaNode(cudaDevice);
  auto initFunc = [cudaDevice, deviceNumaNode]() {
    MSCCLPP_CUDATHROW(cudaSetDevice(cudaDevice));
    if (deviceNumaNode >= 0) {
      numaBind(deviceNumaNode);
      INFO(MSCCLPP_INIT, "NUMA node of ProxyService proxy thread is set to %d", deviceNumaNode);
    }
  };
  auto handlerFunc = [&](ProxyTrigger triggerRaw) { return handleTrigger(triggerRaw); };
  proxy_ = std::make_shared<Proxy>(handlerFunc, initFunc, fifoSize);
>>>>>>> b4dde38d
}

MSCCLPP_API_CPP SemaphoreId ProxyService::buildAndAddSemaphore(Communicator& communicator,
                                                               std::shared_ptr<Connection> connection) {
  semaphores_.push_back(std::make_shared<Host2DeviceSemaphore>(communicator, connection));
  return semaphores_.size() - 1;
}

MSCCLPP_API_CPP SemaphoreId ProxyService::addSemaphore(std::shared_ptr<Host2DeviceSemaphore> semaphore) {
  semaphores_.push_back(semaphore);
  return semaphores_.size() - 1;
}

MSCCLPP_API_CPP MemoryId ProxyService::addMemory(RegisteredMemory memory) {
  memories_.push_back(memory);
  return memories_.size() - 1;
}

MSCCLPP_API_CPP std::shared_ptr<Host2DeviceSemaphore> ProxyService::semaphore(SemaphoreId id) const {
  return semaphores_[id];
}

MSCCLPP_API_CPP BasePortChannel ProxyService::basePortChannel(SemaphoreId id) {
  return BasePortChannel(id, semaphores_[id], proxy_);
}

MSCCLPP_API_CPP PortChannel ProxyService::portChannel(SemaphoreId id, MemoryId dst, MemoryId src) {
  return PortChannel(id, semaphores_[id], proxy_, dst, src);
}

MSCCLPP_API_CPP void ProxyService::startProxy() { proxy_->start(); }

MSCCLPP_API_CPP void ProxyService::stopProxy() { proxy_->stop(); }

<<<<<<< HEAD
MSCCLPP_API_CPP void ProxyService::bindThread() {
  if (deviceNumaNode_ >= 0) {
    numaBind(deviceNumaNode_);
    INFO(MSCCLPP_INIT, "NUMA node of ProxyService proxy thread is set to %d", deviceNumaNode_);
  }
}

=======
>>>>>>> b4dde38d
ProxyHandlerResult ProxyService::handleTrigger(ProxyTrigger triggerRaw) {
  ChannelTrigger* trigger = reinterpret_cast<ChannelTrigger*>(&triggerRaw);
  std::shared_ptr<Host2DeviceSemaphore> semaphore = semaphores_[trigger->fields.semaphoreId];

  auto result = ProxyHandlerResult::Continue;
  int maxWriteQueueSize = semaphore->connection()->getMaxWriteQueueSize();
  auto& numRequests = inflightRequests_[semaphore->connection()];

  if (trigger->fields.type & TriggerData) {
    RegisteredMemory& dst = memories_[trigger->fields.dstMemoryId];
    RegisteredMemory& src = memories_[trigger->fields.srcMemoryId];
    semaphore->connection()->write(dst, trigger->fields.dstOffset, src, trigger->fields.srcOffset,
                                   trigger->fields.size);
<<<<<<< HEAD
    inflightRequests_[semaphore->connection()]++;
=======
    numRequests++;
>>>>>>> b4dde38d
  }

  if (trigger->fields.type & TriggerFlag) {
    semaphore->signal();
<<<<<<< HEAD
    inflightRequests_[semaphore->connection()]++;
  }

  if (trigger->fields.type & TriggerSync ||
      (maxWriteQueueSize != -1 && inflightRequests_[semaphore->connection()] > maxWriteQueueSize)) {
    semaphore->connection()->flush();
    result = ProxyHandlerResult::FlushFifoTailAndContinue;
    inflightRequests_[semaphore->connection()] = 0;
=======
    numRequests++;
  }

  if (((trigger->fields.type & TriggerSync) && numRequests > 0) ||
      (maxWriteQueueSize != -1 && numRequests > maxWriteQueueSize)) {
    semaphore->connection()->flush();
    result = ProxyHandlerResult::FlushFifoTailAndContinue;
    numRequests = 0;
>>>>>>> b4dde38d
  }

  return result;
}

MSCCLPP_API_CPP BasePortChannel::DeviceHandle BasePortChannel::deviceHandle() const {
  return BasePortChannel::DeviceHandle(semaphoreId_, semaphore_->deviceHandle(), proxy_->fifo()->deviceHandle());
}

MSCCLPP_API_CPP PortChannel::DeviceHandle PortChannel::deviceHandle() const {
  return PortChannel::DeviceHandle(semaphoreId_, semaphore_->deviceHandle(), proxy_->fifo()->deviceHandle(), dst_,
                                   src_);
}

}  // namespace mscclpp<|MERGE_RESOLUTION|>--- conflicted
+++ resolved
@@ -21,9 +21,7 @@
 MSCCLPP_API_CPP ProxyService::ProxyService(int fifoSize) {
   int cudaDevice;
   MSCCLPP_CUDATHROW(cudaGetDevice(&cudaDevice));
-<<<<<<< HEAD
   deviceNumaNode_ = getDeviceNumaNode(cudaDevice);
-=======
   int deviceNumaNode = getDeviceNumaNode(cudaDevice);
   auto initFunc = [cudaDevice, deviceNumaNode]() {
     MSCCLPP_CUDATHROW(cudaSetDevice(cudaDevice));
@@ -34,7 +32,6 @@
   };
   auto handlerFunc = [&](ProxyTrigger triggerRaw) { return handleTrigger(triggerRaw); };
   proxy_ = std::make_shared<Proxy>(handlerFunc, initFunc, fifoSize);
->>>>>>> b4dde38d
 }
 
 MSCCLPP_API_CPP SemaphoreId ProxyService::buildAndAddSemaphore(Communicator& communicator,
@@ -69,7 +66,6 @@
 
 MSCCLPP_API_CPP void ProxyService::stopProxy() { proxy_->stop(); }
 
-<<<<<<< HEAD
 MSCCLPP_API_CPP void ProxyService::bindThread() {
   if (deviceNumaNode_ >= 0) {
     numaBind(deviceNumaNode_);
@@ -77,8 +73,6 @@
   }
 }
 
-=======
->>>>>>> b4dde38d
 ProxyHandlerResult ProxyService::handleTrigger(ProxyTrigger triggerRaw) {
   ChannelTrigger* trigger = reinterpret_cast<ChannelTrigger*>(&triggerRaw);
   std::shared_ptr<Host2DeviceSemaphore> semaphore = semaphores_[trigger->fields.semaphoreId];
@@ -92,25 +86,11 @@
     RegisteredMemory& src = memories_[trigger->fields.srcMemoryId];
     semaphore->connection()->write(dst, trigger->fields.dstOffset, src, trigger->fields.srcOffset,
                                    trigger->fields.size);
-<<<<<<< HEAD
-    inflightRequests_[semaphore->connection()]++;
-=======
     numRequests++;
->>>>>>> b4dde38d
   }
 
   if (trigger->fields.type & TriggerFlag) {
     semaphore->signal();
-<<<<<<< HEAD
-    inflightRequests_[semaphore->connection()]++;
-  }
-
-  if (trigger->fields.type & TriggerSync ||
-      (maxWriteQueueSize != -1 && inflightRequests_[semaphore->connection()] > maxWriteQueueSize)) {
-    semaphore->connection()->flush();
-    result = ProxyHandlerResult::FlushFifoTailAndContinue;
-    inflightRequests_[semaphore->connection()] = 0;
-=======
     numRequests++;
   }
 
@@ -119,7 +99,6 @@
     semaphore->connection()->flush();
     result = ProxyHandlerResult::FlushFifoTailAndContinue;
     numRequests = 0;
->>>>>>> b4dde38d
   }
 
   return result;
