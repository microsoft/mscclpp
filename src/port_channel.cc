--- conflicted
+++ resolved
@@ -21,7 +21,6 @@
 MSCCLPP_API_CPP ProxyService::ProxyService(size_t fifoSize) {
   int cudaDevice;
   MSCCLPP_CUDATHROW(cudaGetDevice(&cudaDevice));
-<<<<<<< HEAD
   int deviceNumaNode = getDeviceNumaNode(cudaDevice);
   auto initFunc = [cudaDevice, deviceNumaNode]() {
     MSCCLPP_CUDATHROW(cudaSetDevice(cudaDevice));
@@ -35,9 +34,6 @@
   };
   auto handlerFunc = [&](ProxyTrigger triggerRaw) { return handleTrigger(triggerRaw); };
   proxy_ = std::make_shared<Proxy>(handlerFunc, initFunc, fifoSize);
-=======
-  deviceNumaNode_ = getDeviceNumaNode(cudaDevice);
->>>>>>> 75197983
 }
 
 MSCCLPP_API_CPP SemaphoreId ProxyService::buildAndAddSemaphore(Communicator& communicator,
@@ -72,8 +68,6 @@
 
 MSCCLPP_API_CPP void ProxyService::stopProxy() { proxy_->stop(); }
 
-<<<<<<< HEAD
-=======
 MSCCLPP_API_CPP void ProxyService::bindThread() {
   if (deviceNumaNode_ >= 0) {
     numaBind(deviceNumaNode_);
@@ -81,7 +75,6 @@
   }
 }
 
->>>>>>> 75197983
 ProxyHandlerResult ProxyService::handleTrigger(ProxyTrigger triggerRaw) {
   ChannelTrigger* trigger = reinterpret_cast<ChannelTrigger*>(&triggerRaw);
   std::shared_ptr<Host2DeviceSemaphore> semaphore = semaphores_[trigger->fields.semaphoreId];
@@ -94,16 +87,11 @@
     RegisteredMemory& src = memories_[trigger->fields.srcMemoryId];
     semaphore->connection()->write(dst, trigger->fields.dstOffset, src, trigger->fields.srcOffset,
                                    trigger->fields.size);
-<<<<<<< HEAD
     numRequests++;
-=======
-    inflightRequests_[semaphore->connection()]++;
->>>>>>> 75197983
   }
 
   if (trigger->fields.type & TriggerFlag) {
     semaphore->signal();
-<<<<<<< HEAD
     numRequests++;
   }
 
@@ -111,16 +99,6 @@
       (maxWriteQueueSize != -1 && numRequests > maxWriteQueueSize)) {
     semaphore->connection()->flush();
     numRequests = 0;
-=======
-    inflightRequests_[semaphore->connection()]++;
-  }
-
-  if (trigger->fields.type & TriggerSync ||
-      (maxWriteQueueSize != -1 && inflightRequests_[semaphore->connection()] > maxWriteQueueSize)) {
-    semaphore->connection()->flush();
-    result = ProxyHandlerResult::FlushFifoTailAndContinue;
-    inflightRequests_[semaphore->connection()] = 0;
->>>>>>> 75197983
   }
 
   return ProxyHandlerResult::Continue;
