// Copyright (c) Microsoft Corporation.
// Licensed under the MIT license.

#include "ib.hpp"

#include <malloc.h>
#include <unistd.h>

#include <cstring>
#include <fstream>
#include <mscclpp/core.hpp>
#include <mscclpp/env.hpp>
#include <mscclpp/errors.hpp>
#include <mscclpp/fifo.hpp>
#include <sstream>
#include <string>

#include "api.h"
#include "context.hpp"
#include "debug.h"
#if defined(USE_IBVERBS)
#include "ibverbs_wrapper.hpp"
#endif  // defined(USE_IBVERBS)

#if !defined(__HIP_PLATFORM_AMD__)

// Check if nvidia_peermem kernel module is loaded
static bool checkNvPeerMemLoaded() {
  std::ifstream file("/proc/modules");
  std::string line;
  while (std::getline(file, line)) {
    if (line.find("nvidia_peermem") != std::string::npos) return true;
  }
  return false;
}

#endif  // !defined(__HIP_PLATFORM_AMD__)

namespace mscclpp {

#if defined(USE_IBVERBS)

IbMr::IbMr(ibv_pd* pd, void* buff, std::size_t size) : buff(buff) {
  if (size == 0) {
    throw std::invalid_argument("invalid size: " + std::to_string(size));
  }
  static __thread uintptr_t pageSize = 0;
  if (pageSize == 0) {
    pageSize = sysconf(_SC_PAGESIZE);
  }
  uintptr_t addr = reinterpret_cast<uintptr_t>(buff) & -pageSize;
  std::size_t pages = (size + (reinterpret_cast<uintptr_t>(buff) - addr) + pageSize - 1) / pageSize;
  this->mr = IBVerbs::ibv_reg_mr2(pd, reinterpret_cast<void*>(addr), pages * pageSize,
                                  IBV_ACCESS_LOCAL_WRITE | IBV_ACCESS_REMOTE_WRITE | IBV_ACCESS_REMOTE_READ |
                                      IBV_ACCESS_RELAXED_ORDERING | IBV_ACCESS_REMOTE_ATOMIC);
  if (this->mr == nullptr) {
    std::stringstream err;
    err << "ibv_reg_mr failed (errno " << errno << ")";
    throw mscclpp::IbError(err.str(), errno);
  }
  this->size = pages * pageSize;
}

IbMr::~IbMr() { IBVerbs::ibv_dereg_mr(this->mr); }

IbMrInfo IbMr::getInfo() const {
  IbMrInfo info;
  info.addr = reinterpret_cast<uint64_t>(this->buff);
  info.rkey = this->mr->rkey;
  return info;
}

const void* IbMr::getBuff() const { return this->buff; }

uint32_t IbMr::getLkey() const { return this->mr->lkey; }

IbQp::IbQp(ibv_context* ctx, ibv_pd* pd, int port, int maxCqSize, int maxCqPollNum, int maxSendWr, int maxRecvWr,
           int maxWrPerSend)
    : numSignaledPostedItems(0), numSignaledStagedItems(0), maxCqPollNum(maxCqPollNum), maxWrPerSend(maxWrPerSend) {
  this->cq = IBVerbs::ibv_create_cq(ctx, maxCqSize, nullptr, nullptr, 0);
  if (this->cq == nullptr) {
    std::stringstream err;
    err << "ibv_create_cq failed (errno " << errno << ")";
    throw mscclpp::IbError(err.str(), errno);
  }

  struct ibv_qp_init_attr qpInitAttr;
  std::memset(&qpInitAttr, 0, sizeof(qpInitAttr));
  qpInitAttr.sq_sig_all = 0;
  qpInitAttr.send_cq = this->cq;
  qpInitAttr.recv_cq = this->cq;
  qpInitAttr.qp_type = IBV_QPT_RC;
  qpInitAttr.cap.max_send_wr = maxSendWr;
  qpInitAttr.cap.max_recv_wr = maxRecvWr;
  qpInitAttr.cap.max_send_sge = 1;
  qpInitAttr.cap.max_recv_sge = 1;
  qpInitAttr.cap.max_inline_data = 0;

  struct ibv_qp* _qp = IBVerbs::ibv_create_qp(pd, &qpInitAttr);
  if (_qp == nullptr) {
    std::stringstream err;
    err << "ibv_create_qp failed (errno " << errno << ")";
    throw mscclpp::IbError(err.str(), errno);
  }

  struct ibv_port_attr portAttr;
  if (IBVerbs::ibv_query_port_w(ctx, port, &portAttr) != 0) {
    std::stringstream err;
    err << "ibv_query_port failed (errno " << errno << ")";
    throw mscclpp::IbError(err.str(), errno);
  }
  this->info.lid = portAttr.lid;
  this->info.port = port;
  this->info.linkLayer = portAttr.link_layer;
  this->info.qpn = _qp->qp_num;
  this->info.mtu = portAttr.active_mtu;
  this->info.is_grh = (portAttr.flags & IBV_QPF_GRH_REQUIRED);

  if (portAttr.link_layer != IBV_LINK_LAYER_INFINIBAND || this->info.is_grh) {
    union ibv_gid gid;
    if (IBVerbs::ibv_query_gid(ctx, port, 0, &gid) != 0) {
      std::stringstream err;
      err << "ibv_query_gid failed (errno " << errno << ")";
      throw mscclpp::IbError(err.str(), errno);
    }
    this->info.spn = gid.global.subnet_prefix;
    this->info.iid = gid.global.interface_id;
  }

  struct ibv_qp_attr qpAttr;
  memset(&qpAttr, 0, sizeof(qpAttr));
  qpAttr.qp_state = IBV_QPS_INIT;
  qpAttr.pkey_index = 0;
  qpAttr.port_num = port;
  qpAttr.qp_access_flags = IBV_ACCESS_REMOTE_WRITE | IBV_ACCESS_REMOTE_READ | IBV_ACCESS_REMOTE_ATOMIC;
  if (IBVerbs::ibv_modify_qp(_qp, &qpAttr, IBV_QP_STATE | IBV_QP_PKEY_INDEX | IBV_QP_PORT | IBV_QP_ACCESS_FLAGS) != 0) {
    std::stringstream err;
    err << "ibv_modify_qp failed (errno " << errno << ")";
    throw mscclpp::IbError(err.str(), errno);
  }
  this->qp = _qp;
  this->wrn = 0;
  this->wrs = std::make_shared<std::vector<ibv_send_wr>>(maxWrPerSend);
  this->sges = std::make_shared<std::vector<ibv_sge>>(maxWrPerSend);
  this->wcs = std::make_shared<std::vector<ibv_wc>>(maxCqPollNum);
}

IbQp::~IbQp() {
  IBVerbs::ibv_destroy_qp(this->qp);
  IBVerbs::ibv_destroy_cq(this->cq);
}

void IbQp::rtr(const IbQpInfo& info) {
  struct ibv_qp_attr qp_attr;
  std::memset(&qp_attr, 0, sizeof(struct ibv_qp_attr));
  qp_attr.qp_state = IBV_QPS_RTR;
  qp_attr.path_mtu = static_cast<ibv_mtu>(info.mtu);
  qp_attr.dest_qp_num = info.qpn;
  qp_attr.rq_psn = 0;
  qp_attr.max_dest_rd_atomic = 1;
  qp_attr.min_rnr_timer = 0x12;
  if (info.linkLayer == IBV_LINK_LAYER_ETHERNET || info.is_grh) {
    qp_attr.ah_attr.is_global = 1;
    qp_attr.ah_attr.grh.dgid.global.subnet_prefix = info.spn;
    qp_attr.ah_attr.grh.dgid.global.interface_id = info.iid;
    qp_attr.ah_attr.grh.flow_label = 0;
    qp_attr.ah_attr.grh.sgid_index = 0;
    qp_attr.ah_attr.grh.hop_limit = 255;
    qp_attr.ah_attr.grh.traffic_class = 0;
  } else {
    qp_attr.ah_attr.is_global = 0;
  }
  qp_attr.ah_attr.dlid = info.lid;
  qp_attr.ah_attr.sl = 0;
  qp_attr.ah_attr.src_path_bits = 0;
  qp_attr.ah_attr.port_num = info.port;
  int ret = IBVerbs::ibv_modify_qp(this->qp, &qp_attr,
                                   IBV_QP_STATE | IBV_QP_AV | IBV_QP_PATH_MTU | IBV_QP_DEST_QPN | IBV_QP_RQ_PSN |
                                       IBV_QP_MAX_DEST_RD_ATOMIC | IBV_QP_MIN_RNR_TIMER);
  if (ret != 0) {
    std::stringstream err;
    err << "ibv_modify_qp failed (errno " << errno << ")";
    throw mscclpp::IbError(err.str(), errno);
  }
}

void IbQp::rts() {
  struct ibv_qp_attr qp_attr;
  std::memset(&qp_attr, 0, sizeof(struct ibv_qp_attr));
  qp_attr.qp_state = IBV_QPS_RTS;
  qp_attr.timeout = 18;
  qp_attr.retry_cnt = 7;
  qp_attr.rnr_retry = 7;
  qp_attr.sq_psn = 0;
  qp_attr.max_rd_atomic = 1;
  int ret = IBVerbs::ibv_modify_qp(
      this->qp, &qp_attr,
      IBV_QP_STATE | IBV_QP_TIMEOUT | IBV_QP_RETRY_CNT | IBV_QP_RNR_RETRY | IBV_QP_SQ_PSN | IBV_QP_MAX_QP_RD_ATOMIC);
  if (ret != 0) {
    std::stringstream err;
    err << "ibv_modify_qp failed (errno " << errno << ")";
    throw mscclpp::IbError(err.str(), errno);
  }
}

IbQp::WrInfo IbQp::getNewWrInfo() {
  if (this->wrn >= this->maxWrPerSend) {
    std::stringstream err;
    err << "too many outstanding work requests. limit is " << this->maxWrPerSend;
    throw mscclpp::Error(err.str(), ErrorCode::InvalidUsage);
  }
  int wrn = this->wrn;

  ibv_send_wr* wr_ = &this->wrs->data()[wrn];
  ibv_sge* sge_ = &this->sges->data()[wrn];
  wr_->sg_list = sge_;
  wr_->num_sge = 1;
  wr_->next = nullptr;
  if (wrn > 0) {
    (*this->wrs)[wrn - 1].next = wr_;
  }
  this->wrn++;
  return IbQp::WrInfo{wr_, sge_};
}

void IbQp::stageSend(const IbMr* mr, const IbMrInfo& info, uint32_t size, uint64_t wrId, uint64_t srcOffset,
                     uint64_t dstOffset, bool signaled) {
  auto wrInfo = this->getNewWrInfo();
  wrInfo.wr->wr_id = wrId;
  wrInfo.wr->opcode = IBV_WR_RDMA_WRITE;
  wrInfo.wr->send_flags = signaled ? IBV_SEND_SIGNALED : 0;
  wrInfo.wr->wr.rdma.remote_addr = (uint64_t)(info.addr) + dstOffset;
  wrInfo.wr->wr.rdma.rkey = info.rkey;
  wrInfo.sge->addr = (uint64_t)(mr->getBuff()) + srcOffset;
  wrInfo.sge->length = size;
  wrInfo.sge->lkey = mr->getLkey();
  if (signaled) (this->numSignaledStagedItems)++;
}

void IbQp::stageAtomicAdd(const IbMr* mr, const IbMrInfo& info, uint64_t wrId, uint64_t dstOffset, uint64_t addVal,
                          bool signaled) {
  auto wrInfo = this->getNewWrInfo();
  wrInfo.wr->wr_id = wrId;
  wrInfo.wr->opcode = IBV_WR_ATOMIC_FETCH_AND_ADD;
  wrInfo.wr->send_flags = signaled ? IBV_SEND_SIGNALED : 0;
  wrInfo.wr->wr.atomic.remote_addr = (uint64_t)(info.addr) + dstOffset;
  wrInfo.wr->wr.atomic.rkey = info.rkey;
  wrInfo.wr->wr.atomic.compare_add = addVal;
  wrInfo.sge->addr = (uint64_t)(mr->getBuff());
  wrInfo.sge->length = sizeof(uint64_t);  // atomic op is always on uint64_t
  wrInfo.sge->lkey = mr->getLkey();
  if (signaled) (this->numSignaledStagedItems)++;
}

void IbQp::stageSendWithImm(const IbMr* mr, const IbMrInfo& info, uint32_t size, uint64_t wrId, uint64_t srcOffset,
                            uint64_t dstOffset, bool signaled, unsigned int immData) {
  auto wrInfo = this->getNewWrInfo();
  wrInfo.wr->wr_id = wrId;
  wrInfo.wr->opcode = IBV_WR_RDMA_WRITE_WITH_IMM;
  wrInfo.wr->send_flags = signaled ? IBV_SEND_SIGNALED : 0;
  wrInfo.wr->wr.rdma.remote_addr = (uint64_t)(info.addr) + dstOffset;
  wrInfo.wr->wr.rdma.rkey = info.rkey;
  wrInfo.wr->imm_data = immData;
  wrInfo.sge->addr = (uint64_t)(mr->getBuff()) + srcOffset;
  wrInfo.sge->length = size;
  wrInfo.sge->lkey = mr->getLkey();
  if (signaled) (this->numSignaledStagedItems)++;
}

void IbQp::postSend() {
  if (this->wrn == 0) {
    return;
  }
  struct ibv_send_wr* bad_wr;
  int ret = IBVerbs::ibv_post_send(this->qp, this->wrs->data(), &bad_wr);
  if (ret != 0) {
    std::stringstream err;
    err << "ibv_post_send failed (errno " << errno << ")";
    throw mscclpp::IbError(err.str(), errno);
  }
  this->wrn = 0;
  this->numSignaledPostedItems += this->numSignaledStagedItems;
  this->numSignaledStagedItems = 0;
  if (this->numSignaledPostedItems + 4 > this->cq->cqe) {
    WARN("IB: CQ is almost full ( %d / %d ). The connection needs to be flushed to prevent timeout errors.",
         this->numSignaledPostedItems, this->cq->cqe);
  }
}

int IbQp::pollCq() {
  int wcNum = IBVerbs::ibv_poll_cq(this->cq, this->maxCqPollNum, this->wcs->data());
  if (wcNum > 0) {
    this->numSignaledPostedItems -= wcNum;
  }
  return wcNum;
}

int IbQp::getWcStatus(int idx) const { return (*this->wcs)[idx].status; }

int IbQp::getNumCqItems() const { return this->numSignaledPostedItems; }

IbCtx::IbCtx(const std::string& devName) : devName(devName) {
#if !defined(__HIP_PLATFORM_AMD__)
  if (!checkNvPeerMemLoaded()) {
    throw mscclpp::Error("nvidia_peermem kernel module is not loaded", ErrorCode::InternalError);
  }
#endif  // !defined(__HIP_PLATFORM_AMD__)
  int num;
  struct ibv_device** devices = IBVerbs::ibv_get_device_list(&num);
  for (int i = 0; i < num; ++i) {
    if (std::string(devices[i]->name) == devName) {
      this->ctx = IBVerbs::ibv_open_device(devices[i]);
      break;
    }
  }
  IBVerbs::ibv_free_device_list(devices);
  if (this->ctx == nullptr) {
    std::stringstream err;
    err << "ibv_open_device failed (errno " << errno << ", device name << " << devName << ")";
    throw mscclpp::IbError(err.str(), errno);
  }
  this->pd = IBVerbs::ibv_alloc_pd(this->ctx);
  if (this->pd == nullptr) {
    std::stringstream err;
    err << "ibv_alloc_pd failed (errno " << errno << ")";
    throw mscclpp::IbError(err.str(), errno);
  }
}

IbCtx::~IbCtx() {
  this->mrs.clear();
  this->qps.clear();
  if (this->pd != nullptr) {
    IBVerbs::ibv_dealloc_pd(this->pd);
  }
  if (this->ctx != nullptr) {
    IBVerbs::ibv_close_device(this->ctx);
  }
}

bool IbCtx::isPortUsable(int port) const {
  struct ibv_port_attr portAttr;
  if (IBVerbs::ibv_query_port_w(this->ctx, port, &portAttr) != 0) {
    std::stringstream err;
    err << "ibv_query_port failed (errno " << errno << ", port << " << port << ")";
    throw mscclpp::IbError(err.str(), errno);
  }
  return portAttr.state == IBV_PORT_ACTIVE &&
         (portAttr.link_layer == IBV_LINK_LAYER_ETHERNET || portAttr.link_layer == IBV_LINK_LAYER_INFINIBAND);
}

int IbCtx::getAnyActivePort() const {
  struct ibv_device_attr devAttr;
  if (IBVerbs::ibv_query_device(this->ctx, &devAttr) != 0) {
    std::stringstream err;
    err << "ibv_query_device failed (errno " << errno << ")";
    throw mscclpp::IbError(err.str(), errno);
  }
  for (uint8_t port = 1; port <= devAttr.phys_port_cnt; ++port) {
    if (this->isPortUsable(port)) {
      return port;
    }
  }
  return -1;
}

IbQp* IbCtx::createQp(int maxCqSize, int maxCqPollNum, int maxSendWr, int maxRecvWr, int maxWrPerSend,
                      int port /*=-1*/) {
  if (port == -1) {
    port = this->getAnyActivePort();
    if (port == -1) {
      throw mscclpp::Error("No active port found", ErrorCode::InvalidUsage);
    }
  } else if (!this->isPortUsable(port)) {
    throw mscclpp::Error("invalid IB port: " + std::to_string(port), ErrorCode::InvalidUsage);
  }
  qps.emplace_back(new IbQp(this->ctx, this->pd, port, maxCqSize, maxCqPollNum, maxSendWr, maxRecvWr, maxWrPerSend));
  return qps.back().get();
}

const IbMr* IbCtx::registerMr(void* buff, std::size_t size) {
  mrs.emplace_back(new IbMr(this->pd, buff, size));
  return mrs.back().get();
}

MSCCLPP_API_CPP int getIBDeviceCount() {
  int num;
  IBVerbs::ibv_get_device_list(&num);
  return num;
}

std::string getHcaDevices(int deviceIndex) {
<<<<<<< HEAD
  std::string envStr = env().hcaDevices;
=======
  std::string envStr = env()->hcaDevices;
>>>>>>> 869cdba0
  if (envStr != "") {
    std::vector<std::string> devices;
    std::stringstream ss(envStr);
    std::string device;
    while (std::getline(ss, device, ',')) {
      devices.push_back(device);
    }
    if (deviceIndex >= (int)devices.size()) {
      throw Error("Not enough HCA devices are defined with MSCCLPP_HCA_DEVICES: " + envStr, ErrorCode::InvalidUsage);
    }
    return devices[deviceIndex];
  }
  return "";
}

MSCCLPP_API_CPP std::string getIBDeviceName(Transport ibTransport) {
  int ibTransportIndex;
  switch (ibTransport) {  // TODO: get rid of this ugly switch
    case Transport::IB0:
      ibTransportIndex = 0;
      break;
    case Transport::IB1:
      ibTransportIndex = 1;
      break;
    case Transport::IB2:
      ibTransportIndex = 2;
      break;
    case Transport::IB3:
      ibTransportIndex = 3;
      break;
    case Transport::IB4:
      ibTransportIndex = 4;
      break;
    case Transport::IB5:
      ibTransportIndex = 5;
      break;
    case Transport::IB6:
      ibTransportIndex = 6;
      break;
    case Transport::IB7:
      ibTransportIndex = 7;
      break;
    default:
      throw Error("Not an IB transport", ErrorCode::InvalidUsage);
  }
  std::string userHcaDevice = getHcaDevices(ibTransportIndex);
  if (!userHcaDevice.empty()) {
    return userHcaDevice;
  }

  int num;
  struct ibv_device** devices = IBVerbs::ibv_get_device_list(&num);
  if (ibTransportIndex >= num) {
    std::stringstream ss;
    ss << "IB transport out of range: " << ibTransportIndex << " >= " << num;
    throw Error(ss.str(), ErrorCode::InvalidUsage);
  }
  return devices[ibTransportIndex]->name;
}

MSCCLPP_API_CPP Transport getIBTransportByDeviceName(const std::string& ibDeviceName) {
  int num;
  struct ibv_device** devices = IBVerbs::ibv_get_device_list(&num);
  for (int i = 0; i < num; ++i) {
    if (ibDeviceName == devices[i]->name) {
      switch (i) {  // TODO: get rid of this ugly switch
        case 0:
          return Transport::IB0;
        case 1:
          return Transport::IB1;
        case 2:
          return Transport::IB2;
        case 3:
          return Transport::IB3;
        case 4:
          return Transport::IB4;
        case 5:
          return Transport::IB5;
        case 6:
          return Transport::IB6;
        case 7:
          return Transport::IB7;
        default:
          throw Error("IB device index out of range", ErrorCode::InvalidUsage);
      }
    }
  }
  throw Error("IB device not found", ErrorCode::InvalidUsage);
}

#else  // !defined(USE_IBVERBS)

MSCCLPP_API_CPP int getIBDeviceCount() { return 0; }

MSCCLPP_API_CPP std::string getIBDeviceName(Transport) { return ""; }

MSCCLPP_API_CPP Transport getIBTransportByDeviceName(const std::string&) { return Transport::Unknown; }

#endif  // !defined(USE_IBVERBS)

}  // namespace mscclpp<|MERGE_RESOLUTION|>--- conflicted
+++ resolved
@@ -390,11 +390,7 @@
 }
 
 std::string getHcaDevices(int deviceIndex) {
-<<<<<<< HEAD
-  std::string envStr = env().hcaDevices;
-=======
   std::string envStr = env()->hcaDevices;
->>>>>>> 869cdba0
   if (envStr != "") {
     std::vector<std::string> devices;
     std::stringstream ss(envStr);
