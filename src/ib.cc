#include "ib.hpp"

#include <infiniband/verbs.h>
#include <malloc.h>
#include <unistd.h>

#include <cassert>
#include <cstdlib>
#include <cstring>
#include <mscclpp/core.hpp>
#include <mscclpp/fifo.hpp>
#include <sstream>
#include <string>

#include "api.h"
#include "checks_internal.hpp"
#include "debug.h"

#define MAXCONNECTIONS 64

namespace mscclpp {

IbMr::IbMr(ibv_pd* pd, void* buff, std::size_t size) : buff(buff) {
  if (size == 0) {
    throw std::invalid_argument("invalid size: " + std::to_string(size));
  }
  static __thread uintptr_t pageSize = 0;
  if (pageSize == 0) {
    pageSize = sysconf(_SC_PAGESIZE);
  }
  uintptr_t addr = reinterpret_cast<uintptr_t>(buff) & -pageSize;
  std::size_t pages = (size + (reinterpret_cast<uintptr_t>(buff) - addr) + pageSize - 1) / pageSize;
  this->mr = ibv_reg_mr(pd, reinterpret_cast<void*>(addr), pages * pageSize,
                        IBV_ACCESS_LOCAL_WRITE | IBV_ACCESS_REMOTE_WRITE | IBV_ACCESS_REMOTE_READ |
                            IBV_ACCESS_RELAXED_ORDERING | IBV_ACCESS_REMOTE_ATOMIC);
  if (this->mr == nullptr) {
    std::stringstream err;
    err << "ibv_reg_mr failed (errno " << errno << ")";
    throw mscclpp::IbError(err.str(), errno);
  }
  this->size = pages * pageSize;
}

IbMr::~IbMr() { ibv_dereg_mr(this->mr); }

IbMrInfo IbMr::getInfo() const {
  IbMrInfo info;
  info.addr = reinterpret_cast<uint64_t>(this->buff);
  info.rkey = this->mr->rkey;
  return info;
}

const void* IbMr::getBuff() const { return this->buff; }

uint32_t IbMr::getLkey() const { return this->mr->lkey; }

IbQp::IbQp(ibv_context* ctx, ibv_pd* pd, int port) {
  this->cq = ibv_create_cq(ctx, MSCCLPP_IB_CQ_SIZE, nullptr, nullptr, 0);
  if (this->cq == nullptr) {
    std::stringstream err;
    err << "ibv_create_cq failed (errno " << errno << ")";
    throw mscclpp::IbError(err.str(), errno);
  }

  struct ibv_qp_init_attr qpInitAttr;
  std::memset(&qpInitAttr, 0, sizeof(qpInitAttr));
  qpInitAttr.sq_sig_all = 0;
  qpInitAttr.send_cq = this->cq;
  qpInitAttr.recv_cq = this->cq;
  qpInitAttr.qp_type = IBV_QPT_RC;
  qpInitAttr.cap.max_send_wr = MAXCONNECTIONS * MSCCLPP_PROXY_FIFO_SIZE;
  qpInitAttr.cap.max_recv_wr = MAXCONNECTIONS * MSCCLPP_PROXY_FIFO_SIZE;
  qpInitAttr.cap.max_send_sge = 1;
  qpInitAttr.cap.max_recv_sge = 1;
  qpInitAttr.cap.max_inline_data = 0;

  struct ibv_qp* _qp = ibv_create_qp(pd, &qpInitAttr);
  if (_qp == nullptr) {
    std::stringstream err;
    err << "ibv_create_qp failed (errno " << errno << ")";
    throw mscclpp::IbError(err.str(), errno);
  }

  struct ibv_port_attr portAttr;
  if (ibv_query_port(ctx, port, &portAttr) != 0) {
    std::stringstream err;
    err << "ibv_query_port failed (errno " << errno << ")";
    throw mscclpp::IbError(err.str(), errno);
  }
  this->info.lid = portAttr.lid;
  this->info.port = port;
  this->info.linkLayer = portAttr.link_layer;
  this->info.qpn = _qp->qp_num;
  this->info.mtu = portAttr.active_mtu;
  this->info.is_grh = (portAttr.flags & IBV_QPF_GRH_REQUIRED);

  if (portAttr.link_layer != IBV_LINK_LAYER_INFINIBAND || this->info.is_grh) {
    union ibv_gid gid;
    if (ibv_query_gid(ctx, port, 0, &gid) != 0) {
      std::stringstream err;
      err << "ibv_query_gid failed (errno " << errno << ")";
      throw mscclpp::IbError(err.str(), errno);
    }
    this->info.spn = gid.global.subnet_prefix;
    this->info.iid = gid.global.interface_id;
  }

  struct ibv_qp_attr qpAttr;
  memset(&qpAttr, 0, sizeof(qpAttr));
  qpAttr.qp_state = IBV_QPS_INIT;
  qpAttr.pkey_index = 0;
  qpAttr.port_num = port;
  qpAttr.qp_access_flags = IBV_ACCESS_REMOTE_WRITE | IBV_ACCESS_REMOTE_READ | IBV_ACCESS_REMOTE_ATOMIC;
  if (ibv_modify_qp(_qp, &qpAttr, IBV_QP_STATE | IBV_QP_PKEY_INDEX | IBV_QP_PORT | IBV_QP_ACCESS_FLAGS) != 0) {
    std::stringstream err;
    err << "ibv_modify_qp failed (errno " << errno << ")";
    throw mscclpp::IbError(err.str(), errno);
  }
  this->qp = _qp;
  this->wrn = 0;
  this->wrs = std::make_unique<ibv_send_wr[]>(MSCCLPP_IB_MAX_SENDS);
  this->sges = std::make_unique<ibv_sge[]>(MSCCLPP_IB_MAX_SENDS);
  this->wcs = std::make_unique<ibv_wc[]>(MSCCLPP_IB_CQ_POLL_NUM);
}

IbQp::~IbQp() {
  ibv_destroy_qp(this->qp);
  ibv_destroy_cq(this->cq);
}

void IbQp::rtr(const IbQpInfo& info) {
  struct ibv_qp_attr qp_attr;
  std::memset(&qp_attr, 0, sizeof(struct ibv_qp_attr));
  qp_attr.qp_state = IBV_QPS_RTR;
  qp_attr.path_mtu = static_cast<ibv_mtu>(info.mtu);
  qp_attr.dest_qp_num = info.qpn;
  qp_attr.rq_psn = 0;
  qp_attr.max_dest_rd_atomic = 1;
  qp_attr.min_rnr_timer = 0x12;
  if (info.linkLayer == IBV_LINK_LAYER_ETHERNET || info.is_grh) {
    qp_attr.ah_attr.is_global = 1;
    qp_attr.ah_attr.grh.dgid.global.subnet_prefix = info.spn;
    qp_attr.ah_attr.grh.dgid.global.interface_id = info.iid;
    qp_attr.ah_attr.grh.flow_label = 0;
    qp_attr.ah_attr.grh.sgid_index = 0;
    qp_attr.ah_attr.grh.hop_limit = 255;
    qp_attr.ah_attr.grh.traffic_class = 0;
  } else {
    qp_attr.ah_attr.is_global = 0;
  }
  qp_attr.ah_attr.dlid = info.lid;
  qp_attr.ah_attr.sl = 0;
  qp_attr.ah_attr.src_path_bits = 0;
  qp_attr.ah_attr.port_num = info.port;
  int ret = ibv_modify_qp(this->qp, &qp_attr,
                          IBV_QP_STATE | IBV_QP_AV | IBV_QP_PATH_MTU | IBV_QP_DEST_QPN | IBV_QP_RQ_PSN |
                              IBV_QP_MAX_DEST_RD_ATOMIC | IBV_QP_MIN_RNR_TIMER);
  if (ret != 0) {
    std::stringstream err;
    err << "ibv_modify_qp failed (errno " << errno << ")";
    throw mscclpp::IbError(err.str(), errno);
  }
}

void IbQp::rts() {
  struct ibv_qp_attr qp_attr;
  std::memset(&qp_attr, 0, sizeof(struct ibv_qp_attr));
  qp_attr.qp_state = IBV_QPS_RTS;
  qp_attr.timeout = 18;
  qp_attr.retry_cnt = 7;
  qp_attr.rnr_retry = 7;
  qp_attr.sq_psn = 0;
  qp_attr.max_rd_atomic = 1;
  int ret = ibv_modify_qp(
      this->qp, &qp_attr,
      IBV_QP_STATE | IBV_QP_TIMEOUT | IBV_QP_RETRY_CNT | IBV_QP_RNR_RETRY | IBV_QP_SQ_PSN | IBV_QP_MAX_QP_RD_ATOMIC);
  if (ret != 0) {
    std::stringstream err;
    err << "ibv_modify_qp failed (errno " << errno << ")";
    throw mscclpp::IbError(err.str(), errno);
  }
}

IbQp::WrInfo IbQp::getNewWrInfo() {
  if (this->wrn >= MSCCLPP_IB_MAX_SENDS) {
    std::stringstream err;
    err << "too many outstanding work requests. limit is " << MSCCLPP_IB_MAX_SENDS;
    throw mscclpp::Error(err.str(), ErrorCode::InvalidUsage);
  }
  int wrn = this->wrn;

  ibv_send_wr* wr_ = &this->wrs[wrn];
  ibv_sge* sge_ = &this->sges[wrn];
  wr_->sg_list = sge_;
  wr_->num_sge = 1;
  if (wrn > 0) {
    this->wrs[wrn - 1].next = wr_;
  }
  this->wrn++;
  return IbQp::WrInfo{wr_, sge_};
}

void IbQp::stageSend(const IbMr* mr, const IbMrInfo& info, uint32_t size, uint64_t wrId, uint64_t srcOffset,
                     uint64_t dstOffset, bool signaled) {
  auto wrInfo = this->getNewWrInfo();
  wrInfo.wr->wr_id = wrId;
  wrInfo.wr->opcode = IBV_WR_RDMA_WRITE;
  wrInfo.wr->send_flags = signaled ? IBV_SEND_SIGNALED : 0;
  wrInfo.wr->wr.rdma.remote_addr = (uint64_t)(info.addr) + dstOffset;
  wrInfo.wr->wr.rdma.rkey = info.rkey;
  wrInfo.wr->next = nullptr;
  wrInfo.sge->addr = (uint64_t)(mr->getBuff()) + srcOffset;
  wrInfo.sge->length = size;
  wrInfo.sge->lkey = mr->getLkey();
}

<<<<<<< HEAD
void IbQp::stageAtomicAdd(const IbMrInfo& info, uint64_t wrId,
                uint64_t dstOffset, uint64_t addVal) {
  auto wrInfo = this->getNewWR();
  wrInfo.wr->wr_id = wrId;
  wrInfo.wr->opcode = IBV_WR_ATOMIC_FETCH_AND_ADD;

  // sender sends the request
  // receiver's NIC reads the remote_address
  // receiver's NIC sends this read value back to the sender's sge->addr
  // receiver's NIC adds it with addVal
  // receiver's NIC writes the new value atomically back to the remote_address

  wrInfo.wr->send_flags = 0; // atomic op cannot be signaled
  wrInfo.wr->wr.atomic.remote_addr = (uint64_t)(info.addr) + dstOffset;
  wrInfo.wr->wr.atomic.rkey = info.rkey;
  wrInfo.wr->wr.atomic.compare_add = addVal;
  wrInfo.sge->addr = 0;//(uint64_t)(mr->getBuff()) + srcOffset;
  wrInfo.sge->length = 0; // atomic op is always 8 bytes
  wrInfo.sge->lkey = 0;//mr->getLkey();
=======
void IbQp::stageAtomicAdd(const IbMr* mr, const IbMrInfo& info, uint64_t wrId, uint64_t srcOffset, uint64_t dstOffset,
                          uint64_t addVal) {
  auto wrInfo = this->getNewWrInfo();
  wrInfo.wr->wr_id = wrId;
  wrInfo.wr->opcode = IBV_WR_ATOMIC_FETCH_AND_ADD;
  wrInfo.wr->send_flags = 0;  // atomic op cannot be signaled
  wrInfo.wr->wr.atomic.remote_addr = (uint64_t)(info.addr) + dstOffset;
  wrInfo.wr->wr.atomic.rkey = info.rkey;
  wrInfo.wr->wr.atomic.compare_add = addVal;
  wrInfo.sge->addr = (uint64_t)(mr->getBuff()) + srcOffset;
  wrInfo.sge->length = 8;  // atomic op is always 8 bytes
  wrInfo.sge->lkey = mr->getLkey();
>>>>>>> 192ce67a
}

void IbQp::stageSendWithImm(const IbMr* mr, const IbMrInfo& info, uint32_t size, uint64_t wrId, uint64_t srcOffset,
                            uint64_t dstOffset, bool signaled, unsigned int immData) {
  auto wrInfo = this->getNewWrInfo();
  wrInfo.wr->wr_id = wrId;
  wrInfo.wr->opcode = IBV_WR_RDMA_WRITE_WITH_IMM;
  wrInfo.wr->send_flags = signaled ? IBV_SEND_SIGNALED : 0;
  wrInfo.wr->wr.rdma.remote_addr = (uint64_t)(info.addr) + dstOffset;
  wrInfo.wr->wr.rdma.rkey = info.rkey;
  wrInfo.wr->next = nullptr;
  wrInfo.wr->imm_data = immData;
  wrInfo.sge->addr = (uint64_t)(mr->getBuff()) + srcOffset;
  wrInfo.sge->length = size;
  wrInfo.sge->lkey = mr->getLkey();
}

void IbQp::postSend() {
  if (this->wrn == 0) {
    return;
  }
  struct ibv_send_wr* bad_wr;
  int ret = ibv_post_send(this->qp, this->wrs.get(), &bad_wr);
  if (ret != 0) {
    std::stringstream err;
    err << "ibv_post_send failed (errno " << errno << ")";
    throw mscclpp::IbError(err.str(), errno);
  }
  this->wrn = 0;
}

void IbQp::postRecv(uint64_t wrId) {
  struct ibv_recv_wr wr, *bad_wr;
  wr.wr_id = wrId;
  wr.sg_list = nullptr;
  wr.num_sge = 0;
  wr.next = nullptr;
  int ret = ibv_post_recv(this->qp, &wr, &bad_wr);
  if (ret != 0) {
    std::stringstream err;
    err << "ibv_post_recv failed (errno " << errno << ")";
    throw mscclpp::IbError(err.str(), errno);
  }
}

int IbQp::pollCq() { return ibv_poll_cq(this->cq, MSCCLPP_IB_CQ_POLL_NUM, this->wcs.get()); }

IbQpInfo& IbQp::getInfo() { return this->info; }

const ibv_wc* IbQp::getWc(int idx) const { return &this->wcs[idx]; }

IbCtx::IbCtx(const std::string& devName) : devName(devName) {
  int num;
  struct ibv_device** devices = ibv_get_device_list(&num);
  for (int i = 0; i < num; ++i) {
    if (std::string(devices[i]->name) == devName) {
      this->ctx = ibv_open_device(devices[i]);
      break;
    }
  }
  ibv_free_device_list(devices);
  if (this->ctx == nullptr) {
    std::stringstream err;
    err << "ibv_open_device failed (errno " << errno << ", device name << " << devName << ")";
    throw mscclpp::IbError(err.str(), errno);
  }
  this->pd = ibv_alloc_pd(this->ctx);
  if (this->pd == nullptr) {
    std::stringstream err;
    err << "ibv_alloc_pd failed (errno " << errno << ")";
    throw mscclpp::IbError(err.str(), errno);
  }
}

IbCtx::~IbCtx() {
  this->mrs.clear();
  this->qps.clear();
  if (this->pd != nullptr) {
    ibv_dealloc_pd(this->pd);
  }
  if (this->ctx != nullptr) {
    ibv_close_device(this->ctx);
  }
}

bool IbCtx::isPortUsable(int port) const {
  struct ibv_port_attr portAttr;
  if (ibv_query_port(this->ctx, port, &portAttr) != 0) {
    std::stringstream err;
    err << "ibv_query_port failed (errno " << errno << ", port << " << port << ")";
    throw mscclpp::IbError(err.str(), errno);
  }
  return portAttr.state == IBV_PORT_ACTIVE &&
         (portAttr.link_layer == IBV_LINK_LAYER_ETHERNET || portAttr.link_layer == IBV_LINK_LAYER_INFINIBAND);
}

int IbCtx::getAnyActivePort() const {
  struct ibv_device_attr devAttr;
  if (ibv_query_device(this->ctx, &devAttr) != 0) {
    std::stringstream err;
    err << "ibv_query_device failed (errno " << errno << ")";
    throw mscclpp::IbError(err.str(), errno);
  }
  for (uint8_t port = 1; port <= devAttr.phys_port_cnt; ++port) {
    if (this->isPortUsable(port)) {
      return port;
    }
  }
  return -1;
}

IbQp* IbCtx::createQp(int port /*=-1*/) {
  if (port == -1) {
    port = this->getAnyActivePort();
    if (port == -1) {
      throw mscclpp::Error("No active port found", ErrorCode::InternalError);
    }
  } else if (!this->isPortUsable(port)) {
    throw mscclpp::Error("invalid IB port: " + std::to_string(port), ErrorCode::InternalError);
  }
  qps.emplace_back(new IbQp(this->ctx, this->pd, port));
  return qps.back().get();
}

const IbMr* IbCtx::registerMr(void* buff, std::size_t size) {
  mrs.emplace_back(new IbMr(this->pd, buff, size));
  return mrs.back().get();
}

const std::string& IbCtx::getDevName() const { return this->devName; }

MSCCLPP_API_CPP int getIBDeviceCount() {
  int num;
  ibv_get_device_list(&num);
  return num;
}

MSCCLPP_API_CPP std::string getIBDeviceName(Transport ibTransport) {
  int num;
  struct ibv_device** devices = ibv_get_device_list(&num);
  int ibTransportIndex;
  switch (ibTransport) {  // TODO: get rid of this ugly switch
    case Transport::IB0:
      ibTransportIndex = 0;
      break;
    case Transport::IB1:
      ibTransportIndex = 1;
      break;
    case Transport::IB2:
      ibTransportIndex = 2;
      break;
    case Transport::IB3:
      ibTransportIndex = 3;
      break;
    case Transport::IB4:
      ibTransportIndex = 4;
      break;
    case Transport::IB5:
      ibTransportIndex = 5;
      break;
    case Transport::IB6:
      ibTransportIndex = 6;
      break;
    case Transport::IB7:
      ibTransportIndex = 7;
      break;
    default:
      throw std::invalid_argument("Not an IB transport");
  }
  if (ibTransportIndex >= num) {
    throw std::out_of_range("IB transport out of range");
  }
  return devices[ibTransportIndex]->name;
}

MSCCLPP_API_CPP Transport getIBTransportByDeviceName(const std::string& ibDeviceName) {
  int num;
  struct ibv_device** devices = ibv_get_device_list(&num);
  for (int i = 0; i < num; ++i) {
    if (ibDeviceName == devices[i]->name) {
      switch (i) {  // TODO: get rid of this ugly switch
        case 0:
          return Transport::IB0;
        case 1:
          return Transport::IB1;
        case 2:
          return Transport::IB2;
        case 3:
          return Transport::IB3;
        case 4:
          return Transport::IB4;
        case 5:
          return Transport::IB5;
        case 6:
          return Transport::IB6;
        case 7:
          return Transport::IB7;
        default:
          throw std::out_of_range("IB device index out of range");
      }
    }
  }
  throw std::invalid_argument("IB device not found");
}

}  // namespace mscclpp<|MERGE_RESOLUTION|>--- conflicted
+++ resolved
@@ -214,10 +214,9 @@
   wrInfo.sge->lkey = mr->getLkey();
 }
 
-<<<<<<< HEAD
 void IbQp::stageAtomicAdd(const IbMrInfo& info, uint64_t wrId,
                 uint64_t dstOffset, uint64_t addVal) {
-  auto wrInfo = this->getNewWR();
+  auto wrInfo = this->getNewWrInfo();
   wrInfo.wr->wr_id = wrId;
   wrInfo.wr->opcode = IBV_WR_ATOMIC_FETCH_AND_ADD;
 
@@ -234,20 +233,6 @@
   wrInfo.sge->addr = 0;//(uint64_t)(mr->getBuff()) + srcOffset;
   wrInfo.sge->length = 0; // atomic op is always 8 bytes
   wrInfo.sge->lkey = 0;//mr->getLkey();
-=======
-void IbQp::stageAtomicAdd(const IbMr* mr, const IbMrInfo& info, uint64_t wrId, uint64_t srcOffset, uint64_t dstOffset,
-                          uint64_t addVal) {
-  auto wrInfo = this->getNewWrInfo();
-  wrInfo.wr->wr_id = wrId;
-  wrInfo.wr->opcode = IBV_WR_ATOMIC_FETCH_AND_ADD;
-  wrInfo.wr->send_flags = 0;  // atomic op cannot be signaled
-  wrInfo.wr->wr.atomic.remote_addr = (uint64_t)(info.addr) + dstOffset;
-  wrInfo.wr->wr.atomic.rkey = info.rkey;
-  wrInfo.wr->wr.atomic.compare_add = addVal;
-  wrInfo.sge->addr = (uint64_t)(mr->getBuff()) + srcOffset;
-  wrInfo.sge->length = 8;  // atomic op is always 8 bytes
-  wrInfo.sge->lkey = mr->getLkey();
->>>>>>> 192ce67a
 }
 
 void IbQp::stageSendWithImm(const IbMr* mr, const IbMrInfo& info, uint32_t size, uint64_t wrId, uint64_t srcOffset,
