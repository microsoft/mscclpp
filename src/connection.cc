--- conflicted
+++ resolved
@@ -54,7 +54,6 @@
   // npkitCollectEntryEvent(conn, NPKIT_EVENT_DMA_SEND_DATA_ENTRY, (uint32_t)size);
 }
 
-<<<<<<< HEAD
 void CudaIpcConnection::updateAndSync(RegisteredMemory dst, uint64_t dstOffset, uint64_t* src, uint64_t newValue) {
   validateTransport(dst, remoteTransport());
   uint64_t oldValue = *src;
@@ -63,19 +62,6 @@
   
   MSCCLPP_CUDATHROW(cudaMemcpyAsync(dstPtr + dstOffset, src, sizeof(uint64_t), cudaMemcpyHostToDevice, stream_));
   INFO(MSCCLPP_P2P, "CudaIpcConnection atomic write: from %p to %p, %lu -> %lu", src, dstPtr + dstOffset, oldValue, newValue);
-=======
-void CudaIpcConnection::atomicWrite(RegisteredMemory dst, uint64_t dstOffset, RegisteredMemory src, uint64_t srcOffset,
-                                    /*ignored*/ uint64_t oldValue, uint64_t newValue) {
-  validateTransport(dst, remoteTransport());
-  uint64_t* srcPtr = (uint64_t*)src.data();
-  *(srcPtr + srcOffset) = newValue;
-  uint64_t* dstPtr = (uint64_t*)dst.data();
-
-  MSCCLPP_CUDATHROW(
-      cudaMemcpyAsync(dstPtr + dstOffset, srcPtr + srcOffset, sizeof(uint64_t), cudaMemcpyHostToDevice, stream_));
-  INFO(MSCCLPP_P2P, "CudaIpcConnection atomic write: from %p to %p, %lu -> %lu", srcPtr + srcOffset, dstPtr + dstOffset,
-       oldValue, newValue);
->>>>>>> 192ce67a
 
   // npkitCollectEntryEvent(conn, NPKIT_EVENT_DMA_SEND_DATA_ENTRY, (uint32_t)size);
 }
@@ -126,16 +112,9 @@
   // npkitCollectEntryEvent(conn, NPKIT_EVENT_IB_SEND_DATA_ENTRY, (uint32_t)size);
 }
 
-<<<<<<< HEAD
 void IBConnection::updateAndSync(RegisteredMemory dst, uint64_t dstOffset, uint64_t* src, uint64_t newValue){
   auto dstTransportInfo = validateAndGetTransportInfo(dst, remoteTransport());                          
   // auto srcTransportInfo = validateAndGetTransportInfo(src, transport());
-=======
-void IBConnection::atomicWrite(RegisteredMemory dst, uint64_t dstOffset, RegisteredMemory src, uint64_t srcOffset,
-                               uint64_t oldValue, uint64_t newValue) {
-  auto dstTransportInfo = validateAndGetTransportInfo(dst, remoteTransport());
-  auto srcTransportInfo = validateAndGetTransportInfo(src, transport());
->>>>>>> 192ce67a
 
   auto dstMrInfo = dstTransportInfo.ibMrInfo;
   // auto srcMr = srcTransportInfo.ibMr;
@@ -143,11 +122,7 @@
   uint64_t oldValue = *src;
   *src = newValue;
 
-<<<<<<< HEAD
   qp->stageAtomicAdd(dstMrInfo, /*wrId=*/0, dstOffset, newValue-oldValue);
-=======
-  qp->stageAtomicAdd(srcMr, dstMrInfo, /*wrId=*/0, srcOffset, dstOffset, newValue - oldValue);
->>>>>>> 192ce67a
   qp->postSend();
   INFO(MSCCLPP_NET, "IBConnection atomic Write: from %p to %p, %lu -> %lu", src,
        (uint8_t*)dstMrInfo.addr + dstOffset, oldValue, newValue);
