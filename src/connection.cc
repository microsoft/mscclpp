--- conflicted
+++ resolved
@@ -33,18 +33,9 @@
 
 std::shared_ptr<Endpoint::Impl> Connection::getImpl(Endpoint& memory) { return memory.pimpl_; }
 
-<<<<<<< HEAD
-std::string Connection::getTransportName() const {
-  return TransportNames[static_cast<int>(this->transport())] + " -> " +
-         TransportNames[static_cast<int>(this->remoteTransport())];
-}
-
-int Connection::getMaxWriteQueueSize() const { return maxWriteQueueSize; }
-=======
 MSCCLPP_API_CPP const Device& Connection::localDevice() const { return localEndpoint_.device(); }
 
 MSCCLPP_API_CPP int Connection::getMaxWriteQueueSize() const { return maxWriteQueueSize_; }
->>>>>>> 604c3459
 
 // CudaIpcConnection
 
