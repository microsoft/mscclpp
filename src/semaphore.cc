// Copyright (c) Microsoft Corporation.
// Licensed under the MIT license.

#include <mscclpp/atomic.hpp>
#include <mscclpp/semaphore.hpp>

#include "api.h"
#include "debug.h"

namespace mscclpp {

static NonblockingFuture<RegisteredMemory> setupInboundSemaphoreId(Communicator& communicator, Connection* connection,
                                                                   void* localInboundSemaphoreId) {
  auto localInboundSemaphoreIdsRegMem =
      communicator.registerMemory(localInboundSemaphoreId, sizeof(uint64_t), connection->transport());
  int remoteRank = communicator.remoteRankOf(*connection);
  int tag = communicator.tagOf(*connection);
  communicator.sendMemoryOnSetup(localInboundSemaphoreIdsRegMem, remoteRank, tag);
  return communicator.recvMemoryOnSetup(remoteRank, tag);
}

MSCCLPP_API_CPP Host2DeviceSemaphore::Host2DeviceSemaphore(Communicator& communicator,
                                                           std::shared_ptr<Connection> connection)
    : BaseSemaphore(allocUniqueCuda<uint64_t>(), allocUniqueCuda<uint64_t>(), std::make_unique<uint64_t>()),
      connection_(connection) {
  INFO(MSCCLPP_INIT, "Creating a Host2Device semaphore for %s transport from %d to %d",
       connection->getTransportName().c_str(), communicator.bootstrap()->getRank(),
       communicator.remoteRankOf(*connection));
  remoteInboundSemaphoreIdsRegMem_ =
      setupInboundSemaphoreId(communicator, connection.get(), localInboundSemaphore_.get());
}

MSCCLPP_API_CPP std::shared_ptr<Connection> Host2DeviceSemaphore::connection() { return connection_; }

MSCCLPP_API_CPP void Host2DeviceSemaphore::signal() {
  connection_->updateAndSync(remoteInboundSemaphoreIdsRegMem_.get(), 0, outboundSemaphore_.get(),
                             *outboundSemaphore_ + 1);
}

MSCCLPP_API_CPP Host2DeviceSemaphore::DeviceHandle Host2DeviceSemaphore::deviceHandle() {
  Host2DeviceSemaphore::DeviceHandle device;
  device.inboundSemaphoreId = localInboundSemaphore_.get();
  device.expectedInboundSemaphoreId = expectedInboundSemaphore_.get();
  return device;
}

MSCCLPP_API_CPP Host2HostSemaphore::Host2HostSemaphore(Communicator& communicator,
                                                       std::shared_ptr<Connection> connection)
    : BaseSemaphore(std::make_unique<uint64_t>(), std::make_unique<uint64_t>(), std::make_unique<uint64_t>()),
      connection_(connection) {
  INFO(MSCCLPP_INIT, "Creating a Host2Host semaphore for %s transport from %d to %d",
       connection->getTransportName().c_str(), communicator.bootstrap()->getRank(),
       communicator.remoteRankOf(*connection));

  if (connection->transport() == Transport::CudaIpc) {
    throw Error("Host2HostSemaphore cannot be used with CudaIpc transport", ErrorCode::InvalidUsage);
  }
  remoteInboundSemaphoreIdsRegMem_ =
      setupInboundSemaphoreId(communicator, connection.get(), localInboundSemaphore_.get());
}

MSCCLPP_API_CPP std::shared_ptr<Connection> Host2HostSemaphore::connection() { return connection_; }

MSCCLPP_API_CPP void Host2HostSemaphore::signal() {
  connection_->updateAndSync(remoteInboundSemaphoreIdsRegMem_.get(), 0, outboundSemaphore_.get(),
                             *outboundSemaphore_ + 1);
}

MSCCLPP_API_CPP bool Host2HostSemaphore::poll() {
  bool signaled =
      (atomicLoad((uint64_t*)localInboundSemaphore_.get(), memoryOrderAcquire) > (*expectedInboundSemaphore_));
  if (signaled) (*expectedInboundSemaphore_) += 1;
  return signaled;
}

MSCCLPP_API_CPP void Host2HostSemaphore::wait(int64_t maxSpinCount) {
  (*expectedInboundSemaphore_) += 1;
  int64_t spinCount = 0;
<<<<<<< HEAD
  while (atomicLoad((uint64_t*)localInboundSemaphore_.get(), memoryOrderAcquire) < (*expectedInboundSemaphore_)) {
    if (spinCount++ == maxSpinCount) {
=======
  while (cuda::atomic_ref<uint64_t, cuda::thread_scope_system>{*(uint64_t*)localInboundSemaphore_.get()}.load(
             cuda::memory_order_acquire) < (*expectedInboundSemaphore_)) {
    if (maxSpinCount >= 0 && spinCount++ == maxSpinCount) {
>>>>>>> 0863e862
      throw Error("Host2HostSemaphore::wait timed out", ErrorCode::Timeout);
    }
  }
}

MSCCLPP_API_CPP SmDevice2DeviceSemaphore::SmDevice2DeviceSemaphore(Communicator& communicator,
                                                                   std::shared_ptr<Connection> connection)
    : BaseSemaphore(allocUniqueCuda<uint64_t>(), allocUniqueCuda<uint64_t>(), allocUniqueCuda<uint64_t>()) {
  INFO(MSCCLPP_INIT, "Creating a Device2Device semaphore for %s transport from %d to %d",
       connection->getTransportName().c_str(), communicator.bootstrap()->getRank(),
       communicator.remoteRankOf(*connection));
  if (connection->transport() == Transport::CudaIpc) {
    remoteInboundSemaphoreIdsRegMem_ =
        setupInboundSemaphoreId(communicator, connection.get(), localInboundSemaphore_.get());
    isRemoteInboundSemaphoreIdSet_ = true;
  } else if (AllIBTransports.has(connection->transport())) {
    // We don't need to really with any of the IB transports, since the values will be local
    isRemoteInboundSemaphoreIdSet_ = false;
  }
}

MSCCLPP_API_CPP SmDevice2DeviceSemaphore::DeviceHandle SmDevice2DeviceSemaphore::deviceHandle() const {
  SmDevice2DeviceSemaphore::DeviceHandle device;
  device.remoteInboundSemaphoreId = isRemoteInboundSemaphoreIdSet_
                                        ? reinterpret_cast<uint64_t*>(remoteInboundSemaphoreIdsRegMem_.get().data())
                                        : nullptr;
  device.inboundSemaphoreId = localInboundSemaphore_.get();
  device.expectedInboundSemaphoreId = expectedInboundSemaphore_.get();
  device.outboundSemaphoreId = outboundSemaphore_.get();
  return device;
};

}  // namespace mscclpp<|MERGE_RESOLUTION|>--- conflicted
+++ resolved
@@ -76,14 +76,8 @@
 MSCCLPP_API_CPP void Host2HostSemaphore::wait(int64_t maxSpinCount) {
   (*expectedInboundSemaphore_) += 1;
   int64_t spinCount = 0;
-<<<<<<< HEAD
   while (atomicLoad((uint64_t*)localInboundSemaphore_.get(), memoryOrderAcquire) < (*expectedInboundSemaphore_)) {
-    if (spinCount++ == maxSpinCount) {
-=======
-  while (cuda::atomic_ref<uint64_t, cuda::thread_scope_system>{*(uint64_t*)localInboundSemaphore_.get()}.load(
-             cuda::memory_order_acquire) < (*expectedInboundSemaphore_)) {
     if (maxSpinCount >= 0 && spinCount++ == maxSpinCount) {
->>>>>>> 0863e862
       throw Error("Host2HostSemaphore::wait timed out", ErrorCode::Timeout);
     }
   }
