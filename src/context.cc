--- conflicted
+++ resolved
@@ -43,14 +43,10 @@
     if (remoteEndpoint.transport() != Transport::CudaIpc) {
       throw mscclpp::Error("Local transport is CudaIpc but remote is not", ErrorCode::InvalidUsage);
     }
-<<<<<<< HEAD
-    conn = std::make_shared<CudaIpcConnection>(localEndpoint, remoteEndpoint, cudaStream_t(0));
-=======
     if (!(pimpl_->ipcStream_)) {
       pimpl_->ipcStream_ = std::make_shared<CudaStreamWithFlags>(cudaStreamNonBlocking);
     }
     conn = std::make_shared<CudaIpcConnection>(localEndpoint, remoteEndpoint, cudaStream_t(*(pimpl_->ipcStream_)));
->>>>>>> 80abce59
   } else if (AllIBTransports.has(localEndpoint.transport())) {
     if (!AllIBTransports.has(remoteEndpoint.transport())) {
       throw mscclpp::Error("Local transport is IB but remote is not", ErrorCode::InvalidUsage);
