// Copyright (c) Microsoft Corporation.
// Licensed under the MIT license.

#include "context.hpp"

#include "api.h"
#include "connection.hpp"
#include "debug.h"
#include "endpoint.hpp"
#include "registered_memory.hpp"

namespace mscclpp {

Context::Impl::Impl() {}

IbCtx* Context::Impl::getIbContext(Transport ibTransport) {
  // Find IB context or create it
  auto it = ibContexts_.find(ibTransport);
  if (it == ibContexts_.end()) {
    auto ibDev = getIBDeviceName(ibTransport);
    ibContexts_[ibTransport] = std::make_unique<IbCtx>(ibDev);
    return ibContexts_[ibTransport].get();
  } else {
    return it->second.get();
  }
}

MSCCLPP_API_CPP Context::Context() : pimpl_(std::make_unique<Impl>()) {}

MSCCLPP_API_CPP Context::~Context() = default;

MSCCLPP_API_CPP RegisteredMemory Context::registerMemory(void* ptr, size_t size, TransportFlags transports) {
  return RegisteredMemory(std::make_shared<RegisteredMemory::Impl>(ptr, size, transports, *pimpl_));
}

MSCCLPP_API_CPP Endpoint Context::createEndpoint(EndpointConfig config) {
  return Endpoint(std::make_shared<Endpoint::Impl>(config, *pimpl_));
}

MSCCLPP_API_CPP std::shared_ptr<Connection> Context::connect(Endpoint localEndpoint, Endpoint remoteEndpoint) {
  std::shared_ptr<Connection> conn;
  if (localEndpoint.transport() == Transport::CudaIpc) {
    if (remoteEndpoint.transport() != Transport::CudaIpc) {
      throw mscclpp::Error("Local transport is CudaIpc but remote is not", ErrorCode::InvalidUsage);
    }
<<<<<<< HEAD
#if defined(__HIP_PLATFORM_AMD__) && (__HIP_PLATFORM_AMD__ == 1)
    pimpl_->ipcStreams_.emplace_back(std::make_shared<CudaStreamWithFlags>(cudaStreamNonBlocking));
#else
    if (pimpl_->ipcStreams_.empty()) {
      pimpl_->ipcStreams_.emplace_back(std::make_shared<CudaStreamWithFlags>(cudaStreamNonBlocking));
    }
#endif
    conn = std::make_shared<CudaIpcConnection>(localEndpoint, remoteEndpoint, *(pimpl_->ipcStreams_.back()));
=======
    if (!(pimpl_->ipcStream_)) {
      pimpl_->ipcStream_ = std::make_shared<CudaStreamWithFlags>(cudaStreamNonBlocking);
    }
    conn = std::make_shared<CudaIpcConnection>(localEndpoint, remoteEndpoint, cudaStream_t(*(pimpl_->ipcStream_)));
>>>>>>> 6d26b926
  } else if (AllIBTransports.has(localEndpoint.transport())) {
    if (!AllIBTransports.has(remoteEndpoint.transport())) {
      throw mscclpp::Error("Local transport is IB but remote is not", ErrorCode::InvalidUsage);
    }
    conn = std::make_shared<IBConnection>(localEndpoint, remoteEndpoint, *this);
  } else if (localEndpoint.transport() == Transport::Ethernet) {
    if (remoteEndpoint.transport() != Transport::Ethernet) {
      throw mscclpp::Error("Local transport is Ethernet but remote is not", ErrorCode::InvalidUsage);
    }
    conn = std::make_shared<EthernetConnection>(localEndpoint, remoteEndpoint);
  } else {
    throw mscclpp::Error("Unsupported transport", ErrorCode::InternalError);
  }

  pimpl_->connections_.push_back(conn);
  return conn;
}

}  // namespace mscclpp<|MERGE_RESOLUTION|>--- conflicted
+++ resolved
@@ -43,8 +43,7 @@
     if (remoteEndpoint.transport() != Transport::CudaIpc) {
       throw mscclpp::Error("Local transport is CudaIpc but remote is not", ErrorCode::InvalidUsage);
     }
-<<<<<<< HEAD
-#if defined(__HIP_PLATFORM_AMD__) && (__HIP_PLATFORM_AMD__ == 1)
+#if defined(__HIP_PLATFORM_AMD__)
     pimpl_->ipcStreams_.emplace_back(std::make_shared<CudaStreamWithFlags>(cudaStreamNonBlocking));
 #else
     if (pimpl_->ipcStreams_.empty()) {
@@ -52,12 +51,6 @@
     }
 #endif
     conn = std::make_shared<CudaIpcConnection>(localEndpoint, remoteEndpoint, *(pimpl_->ipcStreams_.back()));
-=======
-    if (!(pimpl_->ipcStream_)) {
-      pimpl_->ipcStream_ = std::make_shared<CudaStreamWithFlags>(cudaStreamNonBlocking);
-    }
-    conn = std::make_shared<CudaIpcConnection>(localEndpoint, remoteEndpoint, cudaStream_t(*(pimpl_->ipcStream_)));
->>>>>>> 6d26b926
   } else if (AllIBTransports.has(localEndpoint.transport())) {
     if (!AllIBTransports.has(remoteEndpoint.transport())) {
       throw mscclpp::Error("Local transport is IB but remote is not", ErrorCode::InvalidUsage);
