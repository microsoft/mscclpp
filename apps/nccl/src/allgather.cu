--- conflicted
+++ resolved
@@ -23,19 +23,10 @@
 }
 
 ncclResult_t AllgatherAlgo6::allgatherKernelFunc(const std::shared_ptr<mscclpp::AlgorithmCtx> ctx, const void* input,
-<<<<<<< HEAD
                                                  void* output, size_t inputSize, cudaStream_t stream,
                                                  std::unordered_map<std::string, uintptr_t>&) {
   int nBlocks = 28;
   const size_t nElem = inputSize / sizeof(int);
-=======
-                                                 void* output, size_t count, mscclpp::DataType dtype,
-                                                 cudaStream_t stream,
-                                                 std::unordered_map<std::string, std::shared_ptr<void>>&) {
-  int nBlocks = 28;
-  const size_t bytes = count * getDataTypeSize(dtype);
-  const size_t nElem = bytes / sizeof(int);
->>>>>>> b9428341
   int rank = ctx->rank;
   if (inputSize <= 32 * (1 << 20)) {
     if (nElem <= 4096) {
@@ -122,55 +113,28 @@
   auto self = std::make_shared<AllgatherAlgo6>();
   return std::make_shared<mscclpp::NativeAlgorithm>(
       "default_allgather6", "allgather",
-<<<<<<< HEAD
       [self](std::shared_ptr<mscclpp::Communicator> comm) { self->initialize(comm); },
       [self](const std::shared_ptr<mscclpp::AlgorithmCtx> ctx, const void* input, void* output, size_t inputSize,
-             [[maybe_unused]] size_t outputSize, [[maybe_unused]] int dtype, cudaStream_t stream,
+             [[maybe_unused]] size_t outputSize, [[maybe_unused]] mscclpp::DataType dtype, cudaStream_t stream,
              std::unordered_map<std::string, uintptr_t>& extras) {
         return self->allgatherKernelFunc(ctx, input, output, inputSize, stream, extras);
       },
       [self](std::shared_ptr<mscclpp::Communicator> comm, const void* input, void* output, size_t inputSize,
-             [[maybe_unused]] size_t outputSize, int dtype) {
-        return self->initAllgatherContext(comm, input, output, inputSize, static_cast<ncclDataType_t>(dtype));
-      },
-      [self](const void* input, void* output, size_t inputSize, [[maybe_unused]] size_t outputSize, int dtype) {
-        return self->generateAllgatherContextKey(input, output, inputSize, static_cast<ncclDataType_t>(dtype));
-=======
-      [self](std::shared_ptr<mscclpp::Communicator> comm,
-             std::unordered_map<std::string, std::shared_ptr<void>>& extras) { self->initialize(comm, extras); },
-      [self](const std::shared_ptr<mscclpp::AlgorithmCtx> ctx, const void* input, void* output, size_t count,
-             mscclpp::DataType dtype, cudaStream_t stream,
-             std::unordered_map<std::string, std::shared_ptr<void>>& extras) {
-        return self->allgatherKernelFunc(ctx, input, output, count, dtype, stream, extras);
-      },
-      [self](std::shared_ptr<mscclpp::Communicator> comm, const void* input, void* output, size_t count,
-             mscclpp::DataType dtype) { return self->initAllgatherContext(comm, input, output, count, dtype); },
-      [self](const void* input, void* output, size_t count, mscclpp::DataType dtype) {
-        return self->generateAllgatherContextKey(input, output, count, dtype);
->>>>>>> b9428341
-      });
+             [[maybe_unused]] size_t outputSize,
+             mscclpp::DataType dtype) { return self->initAllgatherContext(comm, input, output, inputSize, dtype); },
+      [self](const void* input, void* output, size_t inputSize, [[maybe_unused]] size_t outputSize,
+             mscclpp::DataType dtype) { return self->generateAllgatherContextKey(input, output, inputSize, dtype); });
 }
 
 void AllgatherAlgo8::initialize(std::shared_ptr<mscclpp::Communicator> comm) { this->conns_ = setupConnections(comm); }
 
 ncclResult_t AllgatherAlgo8::allgatherKernelFunc(const std::shared_ptr<mscclpp::AlgorithmCtx> ctx, const void* input,
-<<<<<<< HEAD
                                                  void* output, size_t inputSize, cudaStream_t stream,
                                                  std::unordered_map<std::string, uintptr_t>&) {
   int rank = ctx->rank;
   const size_t nElem = inputSize / sizeof(int);
   if ((char*)input == (char*)output + rank * inputSize) {
     allgather8<false><<<56, 1024, 0, stream>>>((void*)input, this->scratchBuffer_.lock().get(), (void*)output,
-=======
-                                                 void* output, size_t count, mscclpp::DataType dtype,
-                                                 cudaStream_t stream,
-                                                 std::unordered_map<std::string, std::shared_ptr<void>>&) {
-  int rank = ctx->rank;
-  const size_t bytes = count * getDataTypeSize(dtype);
-  const size_t nElem = bytes / sizeof(int);
-  if ((char*)input == (char*)output + rank * bytes) {
-    allgather8<false><<<56, 1024, 0, stream>>>((void*)input, this->scratchBuffer_.get(), (void*)output,
->>>>>>> b9428341
                                                ctx->memoryChannelDeviceHandles.get(), rank, ctx->nRanksPerNode,
                                                ctx->workSize, nElem);
   } else {
@@ -228,31 +192,17 @@
   auto self = std::make_shared<AllgatherAlgo8>(scratchBuffer_.lock(), scratchBufferSize_);
   return std::make_shared<mscclpp::NativeAlgorithm>(
       "default_allgather8", "allgather",
-<<<<<<< HEAD
       [self](std::shared_ptr<mscclpp::Communicator> comm) { self->initialize(comm); },
       [self](const std::shared_ptr<mscclpp::AlgorithmCtx> ctx, const void* input, void* output, size_t inputSize,
-             [[maybe_unused]] size_t outputSize, [[maybe_unused]] int dtype, cudaStream_t stream,
+             [[maybe_unused]] size_t outputSize, [[maybe_unused]] mscclpp::DataType dtype, cudaStream_t stream,
              std::unordered_map<std::string, uintptr_t>& extras) {
         return self->allgatherKernelFunc(ctx, input, output, inputSize, stream, extras);
       },
       [self](std::shared_ptr<mscclpp::Communicator> comm, const void* input, void* output, size_t inputSize,
-             [[maybe_unused]] size_t outputSize, int dtype) {
-        return self->initAllgatherContext(comm, input, output, inputSize, static_cast<ncclDataType_t>(dtype));
+             [[maybe_unused]] size_t outputSize, mscclpp::DataType dtype) {
+        return self->initAllgatherContext(comm, input, output, inputSize, dtype);
       },
-      [self](const void* input, void* output, size_t inputSize, [[maybe_unused]] size_t outputSize, int dtype) {
-        return self->generateAllgatherContextKey(input, output, inputSize, static_cast<ncclDataType_t>(dtype));
-=======
-      [self](std::shared_ptr<mscclpp::Communicator> comm,
-             std::unordered_map<std::string, std::shared_ptr<void>>& extras) { self->initialize(comm, extras); },
-      [self](const std::shared_ptr<mscclpp::AlgorithmCtx> ctx, const void* input, void* output, size_t count,
-             mscclpp::DataType dtype, cudaStream_t stream,
-             std::unordered_map<std::string, std::shared_ptr<void>>& extras) {
-        return self->allgatherKernelFunc(ctx, input, output, count, dtype, stream, extras);
-      },
-      [self](std::shared_ptr<mscclpp::Communicator> comm, const void* input, void* output, size_t count,
-             mscclpp::DataType dtype) { return self->initAllgatherContext(comm, input, output, count, dtype); },
-      [self](const void* input, void* output, size_t count, mscclpp::DataType dtype) {
-        return self->generateAllgatherContextKey(input, output, count, dtype);
->>>>>>> b9428341
+      [self](const void* input, void* output, size_t inputSize, [[maybe_unused]] size_t outputSize, mscclpp::DataType dtype) {
+        return self->generateAllgatherContextKey(input, output, inputSize, dtype);
       });
 }