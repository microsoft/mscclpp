--- conflicted
+++ resolved
@@ -217,14 +217,9 @@
   int rank = comm->comm->bootstrap()->getRank();
   channelKey sendKey{(void*)sendBasePtr, sendBytes};
   channelKey recvKey{(void*)recvBasePtr, recvBytes};
-<<<<<<< HEAD
-  mscclpp::DeviceHandle<mscclpp::SmChannel>* smChannels = nullptr;
-  mscclpp::DeviceHandle<mscclpp::SmChannel>* smOutChannels = nullptr;
-  size_t bytes = count * ncclTypeSize(datatype);
-=======
   mscclpp::DeviceHandle<mscclpp::MemoryChannel>* memoryChannels = nullptr;
   mscclpp::DeviceHandle<mscclpp::MemoryChannel>* memoryOutChannels = nullptr;
->>>>>>> 55789bc5
+  size_t bytes = count * ncclTypeSize(datatype);
 
   // Creating the channels
   if (count * ncclTypeSize(datatype) <= (1 << 20)) {
