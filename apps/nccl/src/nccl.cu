// Copyright (c) Microsoft Corporation.
// Licensed under the MIT license.

#include <algorithm>
#include <filesystem>
#include <functional>
#include <mscclpp/concurrency_device.hpp>
#include <mscclpp/core.hpp>
#include <mscclpp/env.hpp>
#include <mscclpp/executor.hpp>
#include <mscclpp/memory_channel.hpp>
#include <mscclpp/memory_channel_device.hpp>
#include <mscclpp/nvls.hpp>
#include <mscclpp/utils.hpp>
#include <queue>
#include <sstream>
#include <unordered_map>
#include <vector>
#if defined(ENABLE_NPKIT)
#include <mscclpp/npkit/npkit.hpp>
#endif
#include <dlfcn.h>

#include "allgather.hpp"
#include "allreduce.hpp"
#include "broadcast.hpp"
#include "debug.h"
#include "nccl.h"

#define NCCL_API extern "C" __attribute__((visibility("default")))

#define CUDACHECK(cmd)                                                                      \
  do {                                                                                      \
    cudaError_t e = cmd;                                                                    \
    if (e != cudaSuccess) {                                                                 \
      printf("Failed: Cuda error %s:%d '%s'\n", __FILE__, __LINE__, cudaGetErrorString(e)); \
      exit(EXIT_FAILURE);                                                                   \
    }                                                                                       \
  } while (0)

#define NUM_CHANNELS_PER_CONNECTION 64
static constexpr size_t NVLS_BUFFER_SIZE = (1 << 30);

typedef enum mscclppNcclDlopenErr {
  dlopenSuccess = 0,
  dlopenError = 1,
} mscclppNcclDlopenErr_t;

typedef struct _mscclppNcclOps_t {
  ncclResult_t (*CommInitRank)(ncclComm_t* comm, int nranks, ncclUniqueId commId, int rank);
  ncclResult_t (*GetUniqueId)(ncclUniqueId* uniqueId);
  ncclResult_t (*CommDestroy)(ncclComm_t comm);
  ncclResult_t (*CommUserRank)(const ncclComm_t, int* rank);
  ncclResult_t (*AllReduce)(const void* sendbuff, void* recvbuff, size_t count, ncclDataType_t datatype, ncclRedOp_t op,
                            ncclComm_t comm, cudaStream_t stream);
  ncclResult_t (*AllGather)(const void* sendbuff, void* recvbuff, size_t sendcount, ncclDataType_t datatype,
                            ncclComm_t comm, cudaStream_t stream);
  ncclResult_t (*Broadcast)(const void* sendbuff, void* recvbuff, size_t count, ncclDataType_t datatype, int root,
                            ncclComm_t comm, cudaStream_t stream);
  ncclResult_t (*ReduceScatter)(const void* sendbuff, void* recvbuff, size_t recvcount, ncclDataType_t datatype,
                                ncclRedOp_t op, ncclComm_t comm, cudaStream_t stream);
} mscclppNcclOps_t;

mscclppNcclOps_t mscclppNcclOps;
void* mscclppNcclDlHandle = NULL;
bool mscclppNcclDlopenSharedLib = false;

#define QUOTE(symbol) #symbol

#define NCCL_DLSYM(_struct_, _handle_, _prefix_, _function_, _type_)                               \
  do {                                                                                             \
    _struct_._function_ = (_type_)dlsym((_handle_), QUOTE(_prefix_##_function_));                  \
    if (_struct_._function_ == NULL) {                                                             \
      printf("Failed: dlsym error: Cannot open %s: %s\n", QUOTE(_prefix_##_function_), dlerror()); \
      exit(dlopenError);                                                                           \
    }                                                                                              \
  } while (0)

static inline int mscclppNcclDlopenInit() {
  const char* ncclLibPath = mscclpp::env()->ncclSharedLibPath.c_str();
  if (ncclLibPath != nullptr && ncclLibPath[0] != '\0') {
    if (std::filesystem::is_directory(ncclLibPath)) {
      WARN("The value of the environment variable %s is a directory", ncclLibPath);
      return dlopenError;
    }

    mscclppNcclDlHandle = dlopen(ncclLibPath, RTLD_LAZY | RTLD_NODELETE);
    if (!mscclppNcclDlHandle) {
      WARN("Cannot open the shared library specified by MSCCLPP_NCCL_LIB_PATH: %s\n", dlerror());
      return dlopenError;
    }
  } else {
    WARN("The value of MSCCLPP_NCCL_LIB_PATH is empty!\n");
    return dlopenError;
  }

  NCCL_DLSYM(mscclppNcclOps, mscclppNcclDlHandle, nccl, CommInitRank,
             ncclResult_t(*)(ncclComm_t*, int, ncclUniqueId, int));
  NCCL_DLSYM(mscclppNcclOps, mscclppNcclDlHandle, nccl, GetUniqueId, ncclResult_t(*)(ncclUniqueId*));
  NCCL_DLSYM(mscclppNcclOps, mscclppNcclDlHandle, nccl, CommDestroy, ncclResult_t(*)(ncclComm_t));
  NCCL_DLSYM(mscclppNcclOps, mscclppNcclDlHandle, nccl, CommUserRank, ncclResult_t(*)(ncclComm_t, int*));
  NCCL_DLSYM(mscclppNcclOps, mscclppNcclDlHandle, nccl, AllReduce,
             ncclResult_t(*)(const void*, void*, size_t, ncclDataType_t, ncclRedOp_t, ncclComm_t, cudaStream_t));
  NCCL_DLSYM(mscclppNcclOps, mscclppNcclDlHandle, nccl, AllGather,
             ncclResult_t(*)(const void*, void*, size_t, ncclDataType_t, ncclComm_t, cudaStream_t));
  NCCL_DLSYM(mscclppNcclOps, mscclppNcclDlHandle, nccl, Broadcast,
             ncclResult_t(*)(const void*, void*, size_t, ncclDataType_t, int, ncclComm_t, cudaStream_t));
  NCCL_DLSYM(mscclppNcclOps, mscclppNcclDlHandle, nccl, ReduceScatter,
             ncclResult_t(*)(const void*, void*, size_t, ncclDataType_t, ncclRedOp_t, ncclComm_t, cudaStream_t));

  return dlopenSuccess;
}

static inline void mscclppNcclDlopenFinalize() {
  if (mscclppNcclDlHandle) {
    dlclose(mscclppNcclDlHandle);
  }
}

static inline int mscclppNcclInFallbackList(const char* collOps, const char* fallbackList) {
  if (fallbackList == nullptr || fallbackList[0] == '\0' || strcmp(fallbackList, "all") == 0) {
    return 1;
  }

  char* fallbackListCopy = strdup(fallbackList);
  char* token = strtok(fallbackListCopy, ",");
  while (token != NULL) {
    if (strcmp(collOps, token) == 0) {
      free(fallbackListCopy);
      return 1;
    }
    token = strtok(NULL, ",");
  }

  free(fallbackListCopy);
  return 0;
}

// static const mscclpp::Transport IBs[] = {mscclpp::Transport::IB0, mscclpp::Transport::IB1, mscclpp::Transport::IB2,
//                             mscclpp::Transport::IB3, mscclpp::Transport::IB4, mscclpp::Transport::IB5,
//                             mscclpp::Transport::IB6, mscclpp::Transport::IB7};

// Declare the global map to store associations between raw pointer and shared pointer
static std::unordered_map<void*, std::shared_ptr<char>> ptrMap;

struct channelKey {
  const void* buff;
  size_t bytes;
  bool operator==(const channelKey& other) const { return buff == other.buff && bytes == other.bytes; }
};

struct planKey {
  size_t minMessageSize;
  size_t maxMessageSize;
  bool isInPlace;
};

struct executionPlanInstance {
  planKey key;
  std::shared_ptr<mscclpp::ExecutionPlan> plan;
};

namespace std {
template <>
struct hash<channelKey> {
  std::size_t operator()(const channelKey& k) const {
    return std::hash<const void*>()(k.buff) ^ std::hash<size_t>()(k.bytes);
  }
};
}  // namespace std

struct ChannelInfo {
  std::vector<mscclpp::MemoryChannel> memoryChannels;
  std::shared_ptr<mscclpp::DeviceHandle<mscclpp::MemoryChannel>> memoryChannelDeviceHandles;
};

struct NvlsChannelInfo {
  std::vector<mscclpp::SwitchChannel> nvlsChannels;
  std::shared_ptr<mscclpp::DeviceHandle<mscclpp::SwitchChannel>> nvlsChannelDeviceHandles;
};

struct splitCommInfo {
  int color;
  int key;
  int originalRank;
};

struct ncclComm {
  std::shared_ptr<mscclpp::Communicator> comm;
  std::vector<std::shared_ptr<mscclpp::Connection>> connections;
  std::vector<std::shared_ptr<mscclpp::NvlsConnection>> nvlsConnections;
  std::vector<std::shared_ptr<mscclpp::NvlsConnection>> nvlsConnectionsOut;
  std::vector<std::shared_ptr<mscclpp::MemoryDevice2DeviceSemaphore>> memorySemaphores;
  std::shared_ptr<mscclpp::Executor> executor;
  std::unordered_map<std::string, std::vector<executionPlanInstance>> executionPlans;

  std::unordered_map<channelKey, ChannelInfo> channelInInfos;
  std::unordered_map<channelKey, ChannelInfo> channelOutInfos;
  std::unordered_map<channelKey, ChannelInfo> channelScratchInfos;
  std::unordered_map<channelKey, NvlsChannelInfo> channelNvlsInfos;
  std::shared_ptr<char> scratchBuff;
  std::vector<mscclpp::RegisteredMemory> remoteScratchRegMemories;
  std::vector<ChannelInfo> channelInfos;

  uint32_t numScratchBuff;
  uint32_t buffFlag;

  std::shared_ptr<uint32_t> deviceFlag7;
  std::shared_ptr<uint32_t> deviceFlag28;
  std::shared_ptr<uint32_t> deviceFlag56;

  void* mscclppNcclComm;
};

static size_t ncclTypeSize(ncclDataType_t type) {
  switch (type) {
    case ncclInt8:
    case ncclUint8:
      return 1;
    case ncclFloat16:
      return 2;
    case ncclInt32:
    case ncclUint32:
      return 4;
    case ncclInt64:
    case ncclUint64:
      return 8;
    case ncclFloat32:
      return 4;
    case ncclFloat64:
      return 8;
#if defined(__CUDA_BF16_TYPES_EXIST__)
    case ncclBfloat16:
      return 2;
#endif  // defined(__CUDA_BF16_TYPES_EXIST__)
#if defined(__CUDA_FP8_TYPES_EXIST__)
    case ncclFp8E4M3:
    case ncclFp8E5M2:
      return 1;
#endif  // defined(__CUDA_FP8_TYPES_EXIST__)
    case ncclNumTypes:
      return 0;
  }
  return 0;
}

static mscclpp::Transport getTransport(int, int) {
  // if (rank / nRanksPerNode == peerRank / nRanksPerNode) {
  //   return mscclpp::Transport::CudaIpc;
  // } else {
  //   return IBs[rank % nRanksPerNode];
  // }
  return mscclpp::Transport::CudaIpc;
}

static Op getReduceOp(ncclRedOp_t op) {
  switch (op) {
    case ncclSum:
      return SUM;
    case ncclMin:
      return MIN;
    default:
      WARN("op is invalid, op: %d", op);
      throw mscclpp::Error("Invalid operation", mscclpp::ErrorCode::InternalError);
  }
}

static std::vector<mscclpp::RegisteredMemory> setupRemoteMemories(std::shared_ptr<mscclpp::Communicator> comm, int rank,
                                                                  void* buff, size_t bytes,
                                                                  mscclpp::TransportFlags transport) {
  std::vector<mscclpp::RegisteredMemory> remoteMemories;
  mscclpp::RegisteredMemory memory = comm->registerMemory(buff, bytes, transport);
  std::vector<std::shared_future<mscclpp::RegisteredMemory>> remoteRegMemoryFutures;
  for (int i = 0; i < comm->bootstrap()->getNranks(); i++) {
    if (i == rank) continue;
    remoteRegMemoryFutures.push_back(comm->recvMemory(i));
    comm->sendMemory(memory, i);
  }
  std::transform(remoteRegMemoryFutures.begin(), remoteRegMemoryFutures.end(), std::back_inserter(remoteMemories),
                 [](const auto& future) { return future.get(); });
  return remoteMemories;
}

static std::vector<mscclpp::MemoryChannel> setupMemoryChannels(
    ncclComm_t comm, const std::vector<mscclpp::RegisteredMemory>& remoteMemories, void* src) {
  std::vector<mscclpp::MemoryChannel> channels;
  std::vector<std::shared_ptr<mscclpp::MemoryDevice2DeviceSemaphore>>& memorySemaphores = comm->memorySemaphores;
  size_t nConnections = comm->connections.size();
  for (size_t idx = 0; idx < NUM_CHANNELS_PER_CONNECTION; ++idx) {
    for (size_t cid = 0; cid < nConnections; ++cid) {
      if (comm->connections[cid]->transport() == mscclpp::Transport::CudaIpc) {
        channels.emplace_back(memorySemaphores[idx * nConnections + cid], remoteMemories[cid], src, nullptr);
      }
    }
  }
  return channels;
}

static std::vector<std::shared_ptr<mscclpp::NvlsConnection>> setupNvlsConnections(ncclComm_t comm, size_t size) {
  // for nvls connection
  std::vector<std::shared_ptr<mscclpp::NvlsConnection>> nvlsConnections;
  int nRanks = comm->comm->bootstrap()->getNranks();
  std::vector<int> ranks;
  for (int i = 0; i < nRanks; i++) {
    ranks.push_back(i);
  }
  for (int i = 0; i < NUM_NVLS_CONNECTION; i++) {
    std::shared_ptr<mscclpp::NvlsConnection> nvlsConnection = mscclpp::connectNvlsCollective(comm->comm, ranks, size);
    nvlsConnections.push_back(nvlsConnection);
  }
  return nvlsConnections;
}

static std::vector<mscclpp::SwitchChannel> setupNvlsChannels(
    std::vector<std::shared_ptr<mscclpp::NvlsConnection>> conns, void* buffer, size_t bufferSize) {
  std::vector<mscclpp::SwitchChannel> channels;

  for (size_t idx = 0; idx < NUM_NVLS_CONNECTION; ++idx) {
    std::shared_ptr<mscclpp::NvlsConnection> nvlsConnection = conns[idx];
    mscclpp::SwitchChannel SwitchChannel = nvlsConnection->bindAllocatedMemory((CUdeviceptr)buffer, bufferSize);
    channels.push_back(SwitchChannel);
  }
  return channels;
}

static std::pair<std::string, executionPlanInstance> loadExecutionPlan(const std::string& filename) {
  std::shared_ptr<mscclpp::ExecutionPlan> plan = std::make_shared<mscclpp::ExecutionPlan>(filename);
  std::string collective = plan->collective();
  planKey key{plan->minMessageSize(), plan->maxMessageSize(), plan->isInPlace()};
  return std::make_pair(collective, executionPlanInstance{key, plan});
}

static std::shared_ptr<mscclpp::DeviceHandle<mscclpp::MemoryChannel>> setupMemoryChannelDeviceHandles(
    const std::vector<mscclpp::MemoryChannel>& memoryChannels) {
  std::vector<mscclpp::DeviceHandle<mscclpp::MemoryChannel>> memoryChannelDeviceHandles;
  std::transform(memoryChannels.begin(), memoryChannels.end(), std::back_inserter(memoryChannelDeviceHandles),
                 [](const mscclpp::MemoryChannel& memoryChannel) { return mscclpp::deviceHandle(memoryChannel); });
  std::shared_ptr<mscclpp::DeviceHandle<mscclpp::MemoryChannel>> ptr =
      mscclpp::detail::gpuCallocShared<mscclpp::DeviceHandle<mscclpp::MemoryChannel>>(
          memoryChannelDeviceHandles.size());
  mscclpp::gpuMemcpy<mscclpp::DeviceHandle<mscclpp::MemoryChannel>>(
      ptr.get(), memoryChannelDeviceHandles.data(), memoryChannelDeviceHandles.size(), cudaMemcpyHostToDevice);
  return ptr;
}

static std::shared_ptr<mscclpp::DeviceHandle<mscclpp::SwitchChannel>> setupNvlsChannelDeviceHandles(
    const std::vector<mscclpp::SwitchChannel>& nvlsChannels) {
  std::shared_ptr<mscclpp::DeviceHandle<mscclpp::SwitchChannel>> ptr =
      mscclpp::detail::gpuCallocShared<mscclpp::DeviceHandle<mscclpp::SwitchChannel>>(nvlsChannels.size());
  std::vector<mscclpp::DeviceHandle<mscclpp::SwitchChannel>> nvlsChannelDeviceHandles;
  std::transform(nvlsChannels.begin(), nvlsChannels.end(), std::back_inserter(nvlsChannelDeviceHandles),
                 [](const mscclpp::SwitchChannel& nvlsChannel) { return mscclpp::deviceHandle(nvlsChannel); });
  mscclpp::gpuMemcpy<mscclpp::DeviceHandle<mscclpp::SwitchChannel>>(
      ptr.get(), nvlsChannelDeviceHandles.data(), nvlsChannelDeviceHandles.size(), cudaMemcpyHostToDevice);
  return ptr;
}

static ncclResult_t ncclAllReduceFallback(const void* sendbuff, void* recvbuff, size_t count, ncclDataType_t datatype,
                                          ncclRedOp_t op, ncclComm_t comm, cudaStream_t stream) {
  // FallBack for single node
  if (comm->comm->bootstrap()->getNranks() != comm->comm->bootstrap()->getNranksPerNode()) {
    WARN("ncclAllReduceFallback is currently unavailable for multi-node");
    return ncclInvalidUsage;
  }

  // Checking if the parameters are valids
  if (sendbuff == nullptr || recvbuff == nullptr || count == 0 || ncclTypeSize(datatype) == 0 || comm == nullptr) {
    WARN(
        "One or more of the following conditions is met: sendbuff or recvbuff pointer is nullptr, count is 0, "
        "datatype is invalid, or comm is nullptr.");
    return ncclInvalidArgument;
  }

  // Declarating variables
  size_t sendBytes, recvBytes;
  CUdeviceptr sendBasePtr, recvBasePtr;
  MSCCLPP_CUTHROW(cuMemGetAddressRange(&sendBasePtr, &sendBytes, (CUdeviceptr)sendbuff));
  MSCCLPP_CUTHROW(cuMemGetAddressRange(&recvBasePtr, &recvBytes, (CUdeviceptr)recvbuff));
  size_t offsetIn = (char*)sendbuff - (char*)sendBasePtr;
  size_t offsetOut = (char*)recvbuff - (char*)recvBasePtr;
  uint32_t scratchBuffIdx = (++(comm->buffFlag)) % comm->numScratchBuff;
  size_t offsetScratch = (SCRATCH_SIZE / comm->numScratchBuff) * scratchBuffIdx;
  int rank = comm->comm->bootstrap()->getRank();
  channelKey sendKey{(void*)sendBasePtr, sendBytes};
  channelKey recvKey{(void*)recvBasePtr, recvBytes};
  mscclpp::DeviceHandle<mscclpp::MemoryChannel>* memoryChannels = nullptr;
  mscclpp::DeviceHandle<mscclpp::MemoryChannel>* memoryOutChannels = nullptr;
  mscclpp::DeviceHandle<mscclpp::SwitchChannel>* nvlsChannels = nullptr;
  mscclpp::DeviceHandle<mscclpp::SwitchChannel>* nvlsOutChannels = nullptr;
  size_t bytes = count * ncclTypeSize(datatype);
  bool useNvlsWithZeroCopy = mscclpp::isNvlsSupported() && !mscclppDisableChannelCache;
  bool useNvlsWithCopy = mscclpp::isNvlsSupported() && mscclppDisableChannelCache;

  // Creating the channels
  if (useNvlsWithZeroCopy) {
    auto nvlsIt = comm->channelNvlsInfos.find(sendKey);
    if (nvlsIt == comm->channelNvlsInfos.end()) {
      std::vector<mscclpp::SwitchChannel> channels =
          setupNvlsChannels(comm->nvlsConnections, (void*)sendBasePtr, sendBytes);
      NvlsChannelInfo channelInfo{channels, setupNvlsChannelDeviceHandles(channels)};
      nvlsIt = comm->channelNvlsInfos.emplace(sendKey, channelInfo).first;
    }
    nvlsChannels = nvlsIt->second.nvlsChannelDeviceHandles.get();
    if (recvbuff != sendbuff) {
      auto nvlsOutIt = comm->channelNvlsInfos.find(recvKey);
      if (nvlsOutIt == comm->channelNvlsInfos.end()) {
        std::vector<mscclpp::SwitchChannel> channels =
            setupNvlsChannels(comm->nvlsConnectionsOut, (void*)recvBasePtr, recvBytes);
        NvlsChannelInfo channelInfo{channels, setupNvlsChannelDeviceHandles(channels)};
        nvlsOutIt = comm->channelNvlsInfos.emplace(recvKey, channelInfo).first;
      }
      nvlsOutChannels = nvlsOutIt->second.nvlsChannelDeviceHandles.get();
    } else {
      nvlsOutChannels = nvlsChannels;
    }
  }

  if (useNvlsWithCopy) {
    channelKey sendKey{(void*)(comm->scratchBuff.get()), SCRATCH_SIZE};
    auto nvlsIt = comm->channelNvlsInfos.find(sendKey);
    if (nvlsIt == comm->channelNvlsInfos.end()) {
      std::vector<mscclpp::SwitchChannel> channels =
          setupNvlsChannels(comm->nvlsConnections, (void*)comm->scratchBuff.get(), SCRATCH_SIZE);
      NvlsChannelInfo channelInfo{channels, setupNvlsChannelDeviceHandles(channels)};
      nvlsIt = comm->channelNvlsInfos.emplace(sendKey, channelInfo).first;
    }
    nvlsChannels = nvlsIt->second.nvlsChannelDeviceHandles.get();
  }

  if (count * ncclTypeSize(datatype) <= (1 << 20) || mscclpp::isNvlsSupported()) {
    auto sendIt = comm->channelScratchInfos.find(sendKey);
    if (sendIt == comm->channelScratchInfos.end()) {
      std::vector<mscclpp::MemoryChannel> channels =
          setupMemoryChannels(comm, comm->remoteScratchRegMemories, const_cast<void*>((void*)sendBasePtr));
      ChannelInfo channelInfo{channels, setupMemoryChannelDeviceHandles(channels)};
      sendIt = comm->channelScratchInfos.emplace(sendKey, channelInfo).first;
    }

    memoryChannels = sendIt->second.memoryChannelDeviceHandles.get();
  } else {
    std::vector<mscclpp::RegisteredMemory> remoteMemories;

    auto sendIt = comm->channelInInfos.find(sendKey);
    if (sendIt == comm->channelInInfos.end()) {
      std::vector<mscclpp::MemoryChannel> channels =
          setupMemoryChannels(comm, comm->remoteScratchRegMemories, const_cast<void*>((void*)sendBasePtr));
      ChannelInfo channelInfo{channels, setupMemoryChannelDeviceHandles(channels)};
      sendIt = comm->channelInInfos.emplace(sendKey, channelInfo).first;
    }

    auto recvIt = comm->channelOutInfos.find(recvKey);
    if (mscclppDisableChannelCache == true || recvIt == comm->channelOutInfos.end()) {
      if (mscclppDisableChannelCache == true) {
        recvBytes = bytes;
        recvBasePtr = (CUdeviceptr)recvbuff;
        offsetOut = 0;
      }
      remoteMemories =
          setupRemoteMemories(comm->comm, rank, (void*)recvBasePtr, recvBytes, mscclpp::Transport::CudaIpc);
      std::vector<mscclpp::MemoryChannel> outChannels =
          setupMemoryChannels(comm, remoteMemories, const_cast<void*>((void*)recvBasePtr));
      ChannelInfo channelInfo{outChannels, setupMemoryChannelDeviceHandles(outChannels)};
      recvIt = comm->channelOutInfos.emplace(recvKey, channelInfo).first;
      if (mscclppDisableChannelCache == true) {
        comm->channelInfos.push_back(channelInfo);
      }
    }

    memoryChannels = sendIt->second.memoryChannelDeviceHandles.get();
    memoryOutChannels = mscclppDisableChannelCache == true ? comm->channelInfos.back().memoryChannelDeviceHandles.get()
                                                           : recvIt->second.memoryChannelDeviceHandles.get();
  }

  Op reduceOp = getReduceOp(op);
  std::function<cudaError_t(const void*, void*, void*, mscclpp::DeviceHandle<mscclpp::MemoryChannel>*,
                            mscclpp::DeviceHandle<mscclpp::MemoryChannel>*,
                            mscclpp::DeviceHandle<mscclpp::SwitchChannel>*,
                            mscclpp::DeviceHandle<mscclpp::SwitchChannel>*, size_t, size_t, size_t, int, int, int,
                            size_t, cudaStream_t, uint32_t*, uint32_t*, uint32_t*, int)>
      allreduceFunc;
  if (reduceOp == SUM) {
    if (datatype == ncclFloat16) {
      allreduceFunc = allreduce<SUM, half>;
    } else if (datatype == ncclFloat32) {
      allreduceFunc = allreduce<SUM, float>;
    } else if (datatype == ncclBfloat16) {
      allreduceFunc = allreduce<SUM, __bfloat16>;
    } else if (datatype == ncclInt32 || datatype == ncclUint32) {
      allreduceFunc = allreduce<SUM, int>;
    } else {
      WARN("datatype is invalid, datatype: %d", datatype);
      return ncclInvalidArgument;
    }
  } else if (reduceOp == MIN) {
    if (datatype == ncclFloat16) {
      allreduceFunc = allreduce<MIN, half>;
    } else if (datatype == ncclFloat32) {
      allreduceFunc = allreduce<MIN, float>;
    } else if (datatype == ncclBfloat16) {
      allreduceFunc = allreduce<MIN, __bfloat16>;
    } else if (datatype == ncclInt32 || datatype == ncclUint32) {
      allreduceFunc = allreduce<MIN, int>;
    } else {
      WARN("datatype is invalid, datatype: %d", datatype);
      return ncclInvalidArgument;
    }
  }
  CUDACHECK(allreduceFunc(sendbuff, comm->scratchBuff.get(), recvbuff, memoryChannels, memoryOutChannels, nvlsChannels,
                          nvlsOutChannels, offsetIn, offsetOut, offsetScratch, comm->comm->bootstrap()->getRank(),
                          NRANKS_PER_NODE, comm->comm->bootstrap()->getNranks(), count, stream,
                          (uint32_t*)comm->deviceFlag7.get(), (uint32_t*)comm->deviceFlag28.get(),
                          (uint32_t*)comm->deviceFlag56.get(), comm->numScratchBuff));
  return ncclSuccess;
}

static ncclResult_t ncclAllGatherFallback(const void* sendbuff, void* recvbuff, size_t sendcount,
                                          ncclDataType_t datatype, ncclComm_t comm, cudaStream_t stream) {
  // FallBack for single node
  if (comm->comm->bootstrap()->getNranks() != comm->comm->bootstrap()->getNranksPerNode()) {
    WARN("ncclAllGatherFallback is currently unavailable for multi-node");
    return ncclInvalidUsage;
  }

  // Checking if the parameters are valids
  size_t bytes = sendcount * ncclTypeSize(datatype);
  if (sendbuff == nullptr || recvbuff == nullptr || bytes == 0 || comm == nullptr) {
    WARN(
        "One or more of the following conditions is met: sendbuff or recvbuff pointer is nullptr, bytes is 0, "
        "or comm is nullptr.");
    return ncclInvalidArgument;
  }

  size_t sendBytes, recvBytes;
  CUdeviceptr sendBasePtr, recvBasePtr;
  MSCCLPP_CUTHROW(cuMemGetAddressRange(&recvBasePtr, &recvBytes, (CUdeviceptr)recvbuff));
  MSCCLPP_CUTHROW(cuMemGetAddressRange(&sendBasePtr, &sendBytes, (CUdeviceptr)sendbuff));
  size_t offsetOut = (char*)recvbuff - (char*)recvBasePtr;
  channelKey recvKey{(void*)recvBasePtr, recvBytes};
  [[maybe_unused]] channelKey sendKey{(void*)comm->scratchBuff.get(), SCRATCH_SIZE};
  int rank = comm->comm->bootstrap()->getRank();
  int nRank = comm->comm->bootstrap()->getNranks();
  mscclpp::DeviceHandle<mscclpp::MemoryChannel>* memoryChannels = nullptr;
  std::vector<mscclpp::RegisteredMemory> remoteMemories;

  auto setupOutputChan = [&]() {
    auto it = comm->channelOutInfos.find(recvKey);
    if (mscclppDisableChannelCache == true || it == comm->channelOutInfos.end()) {
      if (mscclppDisableChannelCache == true) {
        recvBytes = bytes;
        recvBasePtr = (CUdeviceptr)recvbuff;
        offsetOut = 0;
      }
      std::vector<mscclpp::RegisteredMemory> remoteMemories = setupRemoteMemories(
          comm->comm, rank, const_cast<void*>((void*)recvBasePtr), recvBytes, mscclpp::Transport::CudaIpc);
      std::vector<mscclpp::MemoryChannel> channels =
          setupMemoryChannels(comm, remoteMemories, const_cast<void*>((void*)recvBasePtr));
      std::vector<mscclpp::DeviceHandle<mscclpp::MemoryChannel>> memoryChannelDeviceHandles;
      std::transform(channels.begin(), channels.end(), std::back_inserter(memoryChannelDeviceHandles),
                     [](const mscclpp::MemoryChannel& memoryChannel) { return mscclpp::deviceHandle(memoryChannel); });
      ChannelInfo channelInfo{channels, setupMemoryChannelDeviceHandles(channels)};
      it = comm->channelOutInfos.emplace(recvKey, channelInfo).first;
      if (mscclppDisableChannelCache == true) {
        comm->channelInfos.push_back(channelInfo);
      }
    }
    memoryChannels = mscclppDisableChannelCache == true ? comm->channelInfos.back().memoryChannelDeviceHandles.get()
                                                        : it->second.memoryChannelDeviceHandles.get();
  };

  if (bytes <= 32 * (1 << 20)) {
    setupOutputChan();
  } else {
#if defined(__HIP_PLATFORM_AMD__)
    setupOutputChan();
#else
    auto sendIt = comm->channelInInfos.find(sendKey);
    if (sendIt == comm->channelInInfos.end()) {
      std::vector<mscclpp::MemoryChannel> channels =
          setupMemoryChannels(comm, comm->remoteScratchRegMemories, const_cast<void*>((void*)sendBasePtr));
      ChannelInfo channelInfo{channels, setupMemoryChannelDeviceHandles(channels)};
      sendIt = comm->channelInInfos.emplace(sendKey, channelInfo).first;
    }
    memoryChannels = sendIt->second.memoryChannelDeviceHandles.get();
#endif
  }

  if ((char*)sendbuff == (char*)recvbuff + rank * sendcount) {
    CUDACHECK(allgather<false>((int*)sendbuff, (int*)comm->scratchBuff.get(), (int*)recvbuff, memoryChannels, offsetOut,
                               rank, NRANKS_PER_NODE, nRank, bytes / sizeof(int), stream));
  } else {
    CUDACHECK(allgather<true>((int*)sendbuff, (int*)comm->scratchBuff.get(), (int*)recvbuff, memoryChannels, offsetOut,
                              rank, NRANKS_PER_NODE, nRank, bytes / sizeof(int), stream));
  }

  return ncclSuccess;
}

static void ncclCommInitRankFallbackSingleNode(ncclComm* commPtr, std::shared_ptr<mscclpp::Communicator> mscclppComm,
                                               int rank) {
<<<<<<< HEAD
=======
  // workaround for current nvls connection setup failure
>>>>>>> febfc565
  if (mscclpp::isNvlsSupported()) {
    commPtr->nvlsConnections = setupNvlsConnections(commPtr, NVLS_BUFFER_SIZE);
    commPtr->nvlsConnectionsOut = setupNvlsConnections(commPtr, NVLS_BUFFER_SIZE);
  }
<<<<<<< HEAD

  std::vector<std::shared_future<std::shared_ptr<mscclpp::Connection>>> connectionFutures;
=======
>>>>>>> febfc565

  std::vector<std::shared_future<std::shared_ptr<mscclpp::Connection>>> connectionFutures;
  for (int i = 0; i < mscclppComm->bootstrap()->getNranks(); i++) {
    if (i == rank) continue;
    mscclpp::Transport transport = getTransport(rank, i);
    connectionFutures.push_back(mscclppComm->connect(transport, i));
  }
  std::vector<std::shared_ptr<mscclpp::Connection>> connections;
  std::transform(connectionFutures.begin(), connectionFutures.end(), std::back_inserter(connections),
                 [](const auto& future) { return future.get(); });

  std::vector<std::shared_ptr<mscclpp::MemoryDevice2DeviceSemaphore>> memorySemaphores;
  for (size_t idx = 0; idx < NUM_CHANNELS_PER_CONNECTION; ++idx) {
    for (size_t cid = 0; cid < connections.size(); ++cid) {
      if (connections[cid]->transport() == mscclpp::Transport::CudaIpc) {
        memorySemaphores.emplace_back(
            std::make_shared<mscclpp::MemoryDevice2DeviceSemaphore>(*(mscclppComm), connections[cid]));
      }
    }
  }

  commPtr->connections = std::move(connections);
  commPtr->memorySemaphores = std::move(memorySemaphores);
  commPtr->buffFlag = 0;
  commPtr->numScratchBuff = 2;
  commPtr->scratchBuff = mscclpp::GpuBuffer<char>(SCRATCH_SIZE).memory();
  commPtr->remoteScratchRegMemories =
      setupRemoteMemories(commPtr->comm, rank, commPtr->scratchBuff.get(), SCRATCH_SIZE, mscclpp::Transport::CudaIpc);

  commPtr->deviceFlag7 = mscclpp::detail::gpuCallocShared<uint32_t>(7);
  commPtr->deviceFlag28 = mscclpp::detail::gpuCallocShared<uint32_t>(28);
  commPtr->deviceFlag56 = mscclpp::detail::gpuCallocShared<uint32_t>(56);

  std::vector<uint32_t> initFlag(56);
  for (int i = 0; i < 56; ++i) {
    initFlag[i] = 1;
  }

  mscclpp::gpuMemcpy<uint32_t>(commPtr->deviceFlag7.get(), initFlag.data(), 7, cudaMemcpyHostToDevice);
  mscclpp::gpuMemcpy<uint32_t>(commPtr->deviceFlag28.get(), initFlag.data(), 28, cudaMemcpyHostToDevice);
  mscclpp::gpuMemcpy<uint32_t>(commPtr->deviceFlag56.get(), initFlag.data(), 56, cudaMemcpyHostToDevice);
}

NCCL_API ncclResult_t ncclGetVersion(int* version) {
  if (version == nullptr) {
    WARN("version is nullptr");
    return ncclInvalidArgument;
  }
  *version = MSCCLPP_VERSION;
  return ncclSuccess;
}

NCCL_API ncclResult_t ncclGetUniqueId(ncclUniqueId* uniqueId) {
  if (uniqueId == nullptr) {
    WARN("uniqueId is nullptr");
    return ncclInvalidArgument;
  }
  if (MSCCLPP_UNIQUE_ID_BYTES != NCCL_UNIQUE_ID_BYTES) return ncclInternalError;
  mscclpp::UniqueId id = mscclpp::TcpBootstrap::createUniqueId();
  memcpy(uniqueId, &id, sizeof(ncclUniqueId));
  return ncclSuccess;
}

NCCL_API ncclResult_t ncclCommInitRankConfig(ncclComm_t* comm, int nranks, ncclUniqueId commId, int rank,
                                             ncclConfig_t*) {
  // TODO: implement config
  return ncclCommInitRank(comm, nranks, commId, rank);
}

NCCL_API ncclResult_t ncclCommInitRank(ncclComm_t* comm, int nranks, ncclUniqueId commId, int rank) {
  if (comm == nullptr) {
    WARN("comm is nullptr");
    return ncclInvalidArgument;
  }
  if (nranks < 0 || rank < 0 || rank >= nranks) {
    WARN("nranks is %d, rank is %d", nranks, rank);
    return ncclInvalidArgument;
  }
  std::shared_ptr<mscclpp::TcpBootstrap> bootstrap = std::make_shared<mscclpp::TcpBootstrap>(rank, nranks);
  mscclpp::UniqueId id;
  memcpy(id.data(), &commId, sizeof(ncclUniqueId));
  bootstrap->initialize(id);
  std::shared_ptr<mscclpp::Communicator> mscclppComm = std::make_shared<mscclpp::Communicator>(bootstrap);
  ncclComm* commPtr = new ncclComm();

  commPtr->comm = mscclppComm;
  commPtr->executor = std::make_shared<mscclpp::Executor>(mscclppComm);

  // FallBack for single node
  if (mscclppComm->bootstrap()->getNranks() == mscclppComm->bootstrap()->getNranksPerNode())
    ncclCommInitRankFallbackSingleNode(commPtr, mscclppComm, rank);

  const std::string& collectiveDir = mscclpp::env()->executionPlanDir;
  if (collectiveDir != "") {
    if (!std::filesystem::is_directory(collectiveDir)) {
      WARN("The value of the environment variable %s is not a directory", collectiveDir.c_str());
      return ncclInvalidArgument;
    }
    for (const auto& entry : std::filesystem::directory_iterator(collectiveDir)) {
      if (entry.is_regular_file()) {
        auto plan = loadExecutionPlan(entry.path());
        commPtr->executionPlans[plan.first].push_back(plan.second);
      }
    }
  }

  *comm = commPtr;
#if defined(ENABLE_NPKIT)
  if (mscclpp::env()->npkitDumpDir != "") {
    NpKit::Init(rank);
  }
#endif

  const bool mscclppEnableNcclFallback = mscclpp::env()->enableNcclFallback;
  if (mscclppEnableNcclFallback == true && mscclppNcclDlHandle == NULL) {
    int dlopenStatus = mscclppNcclDlopenInit();
    if (dlopenStatus == dlopenSuccess) {
      mscclppNcclDlopenSharedLib = true;
    } else {
      return ncclInternalError;
    }
  }

  if (mscclppNcclDlopenSharedLib == true) {
    ncclUniqueId mscclppNcclUniqueId;
    if (rank == 0) {
      mscclppNcclOps.GetUniqueId(&mscclppNcclUniqueId);
    }
    // After broadcast, mscclppNcclUniqueId on each rank has the same ncclUniqueId
    bootstrap->broadcast(&mscclppNcclUniqueId, sizeof(ncclUniqueId), 0);

    commPtr->mscclppNcclComm = new ncclComm_t();
    if (commPtr->mscclppNcclComm == nullptr) {
      WARN("Failed to allocate memory for mscclppNcclComm");
      return ncclInternalError;
    }
    mscclppNcclOps.CommInitRank(reinterpret_cast<ncclComm_t*>(commPtr->mscclppNcclComm), nranks, mscclppNcclUniqueId,
                                rank);
  }

  return ncclSuccess;
}

NCCL_API ncclResult_t ncclCommInitAll(ncclComm_t*, int, const int*) {
  // TODO: implement this function
  WARN("ncclCommInitAll is currently unavailable");
  return ncclInternalError;
}

NCCL_API ncclResult_t ncclCommFinalize(ncclComm_t comm) {
  comm->comm->bootstrap()->barrier();
  return ncclSuccess;
}

NCCL_API ncclResult_t ncclCommDestroy(ncclComm_t comm) {
  if (comm == nullptr) {
    WARN("comm is nullptr");
    return ncclInvalidArgument;
  }
#if defined(ENABLE_NPKIT)
  const std::string& npkitDumpDir = mscclpp::env()->npkitDumpDir;
  if (npkitDumpDir != "") {
    NpKit::Dump(npkitDumpDir);
    NpKit::Shutdown();
  }
#endif

  if (mscclppNcclDlopenSharedLib == true) {
    mscclppNcclOps.CommDestroy(*reinterpret_cast<ncclComm_t*>(comm->mscclppNcclComm));
    mscclppNcclDlopenFinalize();
    delete static_cast<ncclComm_t*>(comm->mscclppNcclComm);
  }

  delete comm;
  return ncclSuccess;
}

NCCL_API ncclResult_t ncclCommAbort(ncclComm_t) {
  // TODO: implement this function
  return ncclSuccess;
}

NCCL_API ncclResult_t ncclCommSplit(ncclComm_t comm, int color, int key, ncclComm_t* newcomm, ncclConfig_t*) {
  *newcomm = NCCL_COMM_NULL;
  int nRanks = comm->comm->bootstrap()->getNranks();
  int rank = comm->comm->bootstrap()->getRank();
  splitCommInfo info{color, key, comm->comm->bootstrap()->getRank()};
  std::vector<splitCommInfo> infos(nRanks);
  infos[rank] = info;
  comm->comm->bootstrap()->allGather(infos.data(), sizeof(splitCommInfo));
  comm->comm->bootstrap()->barrier();
  std::vector<splitCommInfo> group;
  std::copy_if(infos.begin(), infos.end(), std::back_inserter(group),
               [color](const splitCommInfo& info) { return info.color == color; });
  std::sort(group.begin(), group.end(), [](const splitCommInfo& a, const splitCommInfo& b) { return a.key < b.key; });
  int newRank = std::distance(group.begin(),
                              std::find_if(group.begin(), group.end(),
                                           [rank](const splitCommInfo& info) { return info.originalRank == rank; }));
  int groupSize = group.size();
  ncclUniqueId uniqueId;
  if (newRank == 0) {
    ncclGetUniqueId(&uniqueId);
  }
  std::vector<ncclUniqueId> uniqueIds(nRanks);
  uniqueIds[rank] = uniqueId;
  comm->comm->bootstrap()->allGather(uniqueIds.data(), sizeof(ncclUniqueId));
  comm->comm->bootstrap()->barrier();
  uniqueId = uniqueIds[group.front().originalRank];
  if (color == NCCL_SPLIT_NOCOLOR) {
    return ncclSuccess;
  }
  return ncclCommInitRankConfig(newcomm, groupSize, uniqueId, newRank, nullptr);
}

NCCL_API const char* ncclGetErrorString(ncclResult_t result) {
  switch (result) {
    case ncclSuccess:
      return "no error";
    case ncclUnhandledCudaError:
      return "unhandled cuda error (run with MSCCLPP_DEBUG=INFO for details)";
    case ncclSystemError:
      return "unhandled system error (run with MSCCLPP_DEBUG=INFO for details)";
    case ncclInternalError:
      return "internal error (run with MSCCLPP_DEBUG=WARN for details)";
    case ncclInvalidArgument:
      return "invalid argument (run with MSCCLPP_DEBUG=WARN for details)";
    case ncclInvalidUsage:
      return "invalid usage (run with MSCCLPP_DEBUG=WARN for details)";
    case ncclRemoteError:
      return "remote process exited or there was a network error";
    case ncclInProgress:
      return "NCCL operation in progress";
    default:
      return "unknown result code";
  }
}

NCCL_API const char* ncclGetLastError(ncclComm_t) {
  // TODO: implement this function
  return "";
}

NCCL_API ncclResult_t ncclCommGetAsyncError(ncclComm_t, ncclResult_t* asyncError) {
  if (asyncError == nullptr) {
    WARN("asyncError is nullptr");
    return ncclInvalidArgument;
  }
  *asyncError = ncclSuccess;
  return ncclSuccess;
}

NCCL_API ncclResult_t ncclCommCount(const ncclComm_t comm, int* count) {
  if (comm == nullptr || count == nullptr) {
    WARN("comm is nullptr or count is nullptr");
    return ncclInvalidArgument;
  }
  *count = comm->comm->bootstrap()->getNranks();
  return ncclSuccess;
}

NCCL_API ncclResult_t ncclCommCuDevice(const ncclComm_t comm, int* device) {
  if (comm == nullptr || device == nullptr) {
    WARN("comm is nullptr or device is nullptr");
    return ncclInvalidArgument;
  }
  *device = comm->comm->bootstrap()->getRank();
  return ncclSuccess;
}

NCCL_API ncclResult_t ncclCommUserRank(const ncclComm_t comm, int* rank) {
  if (comm == nullptr || rank == nullptr) {
    WARN("comm is nullptr or rank is nullptr");
    return ncclInvalidArgument;
  }

  if (mscclppNcclDlopenSharedLib == true) {
    return mscclppNcclOps.CommUserRank(*reinterpret_cast<ncclComm_t*>(comm->mscclppNcclComm), rank);
  }

  *rank = comm->comm->bootstrap()->getRank();
  return ncclSuccess;
}

NCCL_API ncclResult_t ncclRedOpCreatePreMulSum(ncclRedOp_t*, void*, ncclDataType_t, ncclScalarResidence_t, ncclComm_t) {
  // TODO: implement this function
  WARN("ncclRedOpCreatePreMulSum is currently unavailable");
  return ncclInternalError;
}

NCCL_API ncclResult_t ncclRedOpDestroy(ncclRedOp_t, ncclComm_t) {
  // TODO: implement this function
  WARN("ncclRedOpDestroy is currently unavailable");
  return ncclInternalError;
}

NCCL_API ncclResult_t ncclReduce(const void*, void*, size_t, ncclDataType_t, ncclRedOp_t, int, ncclComm_t,
                                 cudaStream_t) {
  // TODO: implement this function
  WARN("ncclReduce is currently unavailable");
  return ncclInternalError;
}

NCCL_API ncclResult_t ncclBcast(void* buff, size_t count, ncclDataType_t datatype, int root, ncclComm_t comm,
                                cudaStream_t stream) {
  return ncclBroadcast(buff, buff, count, datatype, root, comm, stream);
}

NCCL_API ncclResult_t ncclBroadcastFallback(const void* sendbuff, void* recvbuff, size_t sendcount,
                                            ncclDataType_t datatype, int root, ncclComm_t comm, cudaStream_t stream) {
  size_t bytes = sendcount * ncclTypeSize(datatype);
  if (sendbuff == nullptr || recvbuff == nullptr || bytes == 0 || comm == nullptr) {
    WARN(
        "One or more of the following conditions is met: sendbuff or recvbuff pointer is nullptr, bytes is 0, "
        "or comm is nullptr.");
    return ncclInvalidArgument;
  }

  // Declarating variables
  size_t recvBytes;
  CUdeviceptr recvBasePtr;
  MSCCLPP_CUTHROW(cuMemGetAddressRange(&recvBasePtr, &recvBytes, (CUdeviceptr)recvbuff));
  // size_t offsetOut = (char*)recvbuff - (char*)recvBasePtr;
  size_t offsetOut = 0;
  // channelKey recvKey{(void*)recvBasePtr, recvBytes};
  channelKey recvKey{(void*)0x0, 0};  // Just create the channel once.
  int rank = comm->comm->bootstrap()->getRank();
  int nRank = comm->comm->bootstrap()->getNranks();
  mscclpp::DeviceHandle<mscclpp::MemoryChannel>* memoryChannels = nullptr;

  auto it = comm->channelOutInfos.find(recvKey);
  if (it == comm->channelOutInfos.end()) {
    // std::vector<mscclpp::RegisteredMemory> remoteMemories = setupRemoteMemories(
    //     comm->comm, rank, const_cast<void*>((void*)recvBasePtr), recvBytes, mscclpp::Transport::CudaIpc);
    // std::vector<mscclpp::MemoryChannel> channels =
    //     setupMemoryChannels(comm, remoteMemories, const_cast<void*>((void*)recvBasePtr));
    std::vector<mscclpp::MemoryChannel> channels =
        setupMemoryChannels(comm, comm->remoteScratchRegMemories, const_cast<void*>((void*)recvBasePtr));
    std::vector<mscclpp::DeviceHandle<mscclpp::MemoryChannel>> memoryChannelDeviceHandles;
    std::transform(channels.begin(), channels.end(), std::back_inserter(memoryChannelDeviceHandles),
                   [](const mscclpp::MemoryChannel& memoryChannel) { return mscclpp::deviceHandle(memoryChannel); });
    ChannelInfo channelInfo{channels, setupMemoryChannelDeviceHandles(channels)};
    it = comm->channelOutInfos.emplace(recvKey, channelInfo).first;
  }

  memoryChannels = it->second.memoryChannelDeviceHandles.get();
  if ((char*)sendbuff == (char*)recvbuff) {
    CUDACHECK(broadcast<false>((int*)sendbuff, (int*)comm->scratchBuff.get(), (int*)recvbuff, memoryChannels, offsetOut,
                               rank, NRANKS_PER_NODE, root, nRank, bytes / sizeof(int), stream));
  } else {
    CUDACHECK(broadcast<true>((int*)sendbuff, (int*)comm->scratchBuff.get(), (int*)recvbuff, memoryChannels, offsetOut,
                              rank, NRANKS_PER_NODE, root, nRank, bytes / sizeof(int), stream));
  }

  return ncclSuccess;
}

NCCL_API ncclResult_t ncclBroadcast(const void* sendbuff, void* recvbuff, size_t count, ncclDataType_t datatype,
                                    int root, ncclComm_t comm, cudaStream_t stream) {
  size_t bytes = count * ncclTypeSize(datatype);
  if (sendbuff == nullptr || recvbuff == nullptr || bytes == 0 || comm == nullptr) {
    WARN(
        "One or more of the following conditions is met: sendbuff or recvbuff pointer is nullptr, bytes is 0, "
        "or comm is nullptr.");
    return ncclInvalidArgument;
  }

  const char* fallbackList = mscclpp::env()->forceNcclFallbackOperation.c_str();
  if (mscclppNcclDlopenSharedLib == true && mscclppNcclInFallbackList("broadcast", fallbackList)) {
    return mscclppNcclOps.Broadcast(sendbuff, recvbuff, count, datatype, root,
                                    *reinterpret_cast<ncclComm_t*>(comm->mscclppNcclComm), stream);
  }

  int rank = comm->comm->bootstrap()->getRank();

  std::vector<executionPlanInstance>& plans = comm->executionPlans["broadcast"];
  std::shared_ptr<mscclpp::ExecutionPlan> plan;
  void* basePtr = (char*)sendbuff;
  bool inPlace = basePtr == recvbuff;
  const size_t totalBytes = bytes;
  for (const auto& p : plans) {
    if (totalBytes >= p.key.minMessageSize && totalBytes < p.key.maxMessageSize && inPlace == p.key.isInPlace) {
      plan = p.plan;
      break;
    }
  }

  if (plan == nullptr) return ncclBroadcastFallback(sendbuff, recvbuff, count, datatype, root, comm, stream);

  switch (datatype) {
    case ncclFloat16:
      comm->executor->execute(rank, (half*)sendbuff, (half*)recvbuff, bytes, bytes, mscclpp::DataType::FLOAT16, *plan,
                              stream);
      break;
    case ncclFloat32:
      comm->executor->execute(rank, (float*)sendbuff, (float*)recvbuff, bytes, bytes, mscclpp::DataType::FLOAT32, *plan,
                              stream);
      break;
    case ncclBfloat16:
      comm->executor->execute(rank, (__bfloat16*)sendbuff, (__bfloat16*)recvbuff, bytes, bytes,
                              mscclpp::DataType::BFLOAT16, *plan, stream);
      break;
    case ncclInt32:
    case ncclUint32:
      comm->executor->execute(rank, (int*)sendbuff, (int*)recvbuff, bytes, bytes, mscclpp::DataType::UINT32, *plan,
                              stream);
      break;
    default:
      WARN("datatype is invalid");
      return ncclInvalidArgument;
  }

  return ncclSuccess;
}

NCCL_API ncclResult_t ncclAllReduce(const void* sendbuff, void* recvbuff, size_t count, ncclDataType_t datatype,
                                    ncclRedOp_t reductionOperation, ncclComm_t comm, cudaStream_t stream) {
  // Checking if the parameters are valids
  if (sendbuff == nullptr || recvbuff == nullptr || count == 0 || ncclTypeSize(datatype) == 0 || comm == nullptr) {
    WARN(
        "One or more of the following conditions is met: sendbuff or recvbuff pointer is nullptr, count is 0, "
        "datatype is invalid, or comm is nullptr.");
    return ncclInvalidArgument;
  }

  const char* fallbackList = mscclpp::env()->forceNcclFallbackOperation.c_str();
  if (mscclppNcclDlopenSharedLib == true && mscclppNcclInFallbackList("allreduce", fallbackList)) {
    return mscclppNcclOps.AllReduce(sendbuff, recvbuff, count, datatype, reductionOperation,
                                    *reinterpret_cast<ncclComm_t*>(comm->mscclppNcclComm), stream);
  }

  // Declarating variables
  size_t bytes = count * ncclTypeSize(datatype);
  int rank = comm->comm->bootstrap()->getRank();

  std::vector<executionPlanInstance>& plans = comm->executionPlans["allreduce"];
  std::shared_ptr<mscclpp::ExecutionPlan> plan;
  bool inPlace = sendbuff == recvbuff;
  for (const auto& p : plans) {
    if (bytes >= p.key.minMessageSize && bytes < p.key.maxMessageSize && inPlace == p.key.isInPlace) {
      plan = p.plan;
      break;
    }
  }

  if (plan == nullptr)
    return ncclAllReduceFallback(sendbuff, recvbuff, count, datatype, reductionOperation, comm, stream);

  switch (datatype) {
    case ncclFloat16:
      comm->executor->execute(rank, (half*)sendbuff, (half*)recvbuff, bytes, bytes, mscclpp::DataType::FLOAT16, *plan,
                              stream, mscclpp::PacketType::LL8);
      break;
    case ncclFloat32:
      comm->executor->execute(rank, (float*)sendbuff, (float*)recvbuff, bytes, bytes, mscclpp::DataType::FLOAT32, *plan,
                              stream, mscclpp::PacketType::LL8);
      break;
    case ncclBfloat16:
      comm->executor->execute(rank, (__bfloat16*)sendbuff, (__bfloat16*)recvbuff, bytes, bytes,
                              mscclpp::DataType::BFLOAT16, *plan, stream, mscclpp::PacketType::LL8);
      break;
    case ncclInt32:
    case ncclUint32:
      comm->executor->execute(rank, (int*)sendbuff, (int*)recvbuff, bytes, bytes, mscclpp::DataType::UINT32, *plan,
                              stream, mscclpp::PacketType::LL8);
      break;
    default:
      WARN("datatype is invalid");
      return ncclInvalidArgument;
  }

  return ncclSuccess;
}

NCCL_API ncclResult_t ncclReduceScatter(const void* sendbuff, void* recvbuff, size_t recvcount, ncclDataType_t datatype,
                                        ncclRedOp_t op, ncclComm_t comm, cudaStream_t stream) {
  size_t bytes = recvcount * ncclTypeSize(datatype);
  if (sendbuff == nullptr || recvbuff == nullptr || bytes == 0 || comm == nullptr) {
    WARN(
        "One or more of the following conditions is met: sendbuff or recvbuff pointer is nullptr, bytes is 0, "
        "or comm is nullptr.");
    return ncclInvalidArgument;
  }

  const char* fallbackList = mscclpp::env()->forceNcclFallbackOperation.c_str();
  if (mscclppNcclDlopenSharedLib == true && mscclppNcclInFallbackList("reducescatter", fallbackList)) {
    return mscclppNcclOps.ReduceScatter(sendbuff, recvbuff, recvcount, datatype, op,
                                        *reinterpret_cast<ncclComm_t*>(comm->mscclppNcclComm), stream);
  }

  int rank = comm->comm->bootstrap()->getRank();
  int nRank = comm->comm->bootstrap()->getNranks();

  std::vector<executionPlanInstance>& plans = comm->executionPlans["reducescatter"];
  std::shared_ptr<mscclpp::ExecutionPlan> plan;
  void* basePtr = (char*)sendbuff + rank * bytes;
  bool inPlace = basePtr == recvbuff;
  const size_t totalBytes = bytes * nRank;
  for (const auto& p : plans) {
    if (totalBytes >= p.key.minMessageSize && totalBytes < p.key.maxMessageSize && inPlace == p.key.isInPlace) {
      plan = p.plan;
      break;
    }
  }
  // TODO: Fallback code for ReduceScatter
  if (plan == nullptr) {
    WARN("No FallBack code for ReduceScatter");
    return ncclInternalError;
  }

  switch (datatype) {
    case ncclFloat16:
      comm->executor->execute(rank, (half*)sendbuff, (half*)recvbuff, totalBytes, bytes, mscclpp::DataType::FLOAT16,
                              *plan, stream);
      break;
    case ncclFloat32:
      comm->executor->execute(rank, (float*)sendbuff, (float*)recvbuff, totalBytes, bytes, mscclpp::DataType::FLOAT32,
                              *plan, stream);
      break;
    case ncclBfloat16:
      comm->executor->execute(rank, (__bfloat16*)sendbuff, (__bfloat16*)recvbuff, totalBytes, bytes,
                              mscclpp::DataType::BFLOAT16, *plan, stream);
      break;
    case ncclInt32:
    case ncclUint32:
      comm->executor->execute(rank, (int*)sendbuff, (int*)recvbuff, totalBytes, bytes, mscclpp::DataType::UINT32, *plan,
                              stream);
      break;
    default:
      WARN("datatype is invalid");
      return ncclInvalidArgument;
  }

  return ncclSuccess;
}

NCCL_API ncclResult_t ncclAllGather(const void* sendbuff, void* recvbuff, size_t sendcount, ncclDataType_t datatype,
                                    ncclComm_t comm, cudaStream_t stream) {
  size_t bytes = sendcount * ncclTypeSize(datatype);
  if (sendbuff == nullptr || recvbuff == nullptr || bytes == 0 || comm == nullptr) {
    WARN(
        "One or more of the following conditions is met: sendbuff or recvbuff pointer is nullptr, bytes is 0, "
        "or comm is nullptr.");
    return ncclInvalidArgument;
  }

  const char* fallbackList = mscclpp::env()->forceNcclFallbackOperation.c_str();
  if (mscclppNcclDlopenSharedLib == true && mscclppNcclInFallbackList("allgather", fallbackList)) {
    return mscclppNcclOps.AllGather(sendbuff, recvbuff, sendcount, datatype,
                                    *reinterpret_cast<ncclComm_t*>(comm->mscclppNcclComm), stream);
  }

  int rank = comm->comm->bootstrap()->getRank();
  int nRank = comm->comm->bootstrap()->getNranks();

  std::vector<executionPlanInstance>& plans = comm->executionPlans["allgather"];
  std::shared_ptr<mscclpp::ExecutionPlan> plan;
  void* basePtr = (char*)sendbuff - rank * bytes;
  bool inPlace = basePtr == recvbuff;
  const size_t totalBytes = bytes * nRank;
  for (const auto& p : plans) {
    if (totalBytes >= p.key.minMessageSize && totalBytes < p.key.maxMessageSize && inPlace == p.key.isInPlace) {
      plan = p.plan;
      break;
    }
  }
  if (plan == nullptr) return ncclAllGatherFallback(sendbuff, recvbuff, sendcount, datatype, comm, stream);

  switch (datatype) {
    case ncclFloat16:
      comm->executor->execute(rank, (half*)sendbuff, (half*)recvbuff, bytes, bytes * nRank, mscclpp::DataType::FLOAT16,
                              *plan, stream);
      break;
    case ncclFloat32:
      comm->executor->execute(rank, (float*)sendbuff, (float*)recvbuff, bytes, bytes * nRank,
                              mscclpp::DataType::FLOAT32, *plan, stream);
      break;
    case ncclBfloat16:
      comm->executor->execute(rank, (__bfloat16*)sendbuff, (__bfloat16*)recvbuff, bytes, bytes * nRank,
                              mscclpp::DataType::BFLOAT16, *plan, stream);
      break;
    case ncclInt32:
    case ncclUint32:
      comm->executor->execute(rank, (int*)sendbuff, (int*)recvbuff, bytes, bytes * nRank, mscclpp::DataType::UINT32,
                              *plan, stream);
      break;
    default:
      WARN("datatype is invalid");
      return ncclInvalidArgument;
  }

  return ncclSuccess;
}

NCCL_API ncclResult_t ncclSend(const void*, size_t, ncclDataType_t, int, ncclComm_t, cudaStream_t) {
  // TODO: implement this function
  WARN("ncclSend is currently unavailable");
  return ncclInternalError;
}

NCCL_API ncclResult_t ncclRecv(void*, size_t, ncclDataType_t, int, ncclComm_t, cudaStream_t) {
  // TODO: implement this function
  WARN("ncclRecv is currently unavailable");
  return ncclInternalError;
}

NCCL_API ncclResult_t ncclAllToAll(const void*, void*, size_t, ncclDataType_t, ncclComm_t, cudaStream_t) {
  // TODO: implement this function
  WARN("ncclAllToAll is currently unavailable");
  return ncclInternalError;
}

NCCL_API ncclResult_t ncclGroupStart() {
  // Do nothing
  return ncclSuccess;
}

NCCL_API ncclResult_t ncclGroupEnd() {
  // Do nothing
  return ncclSuccess;
}

NCCL_API ncclResult_t ncclCommRegister(const ncclComm_t, void*, size_t, void**) {
  // TODO: Implementation
  return ncclSuccess;
}

NCCL_API ncclResult_t ncclCommDeregister(const ncclComm_t, void*) {
  // TODO: Implementation
  return ncclSuccess;
}

ncclResult_t ncclMemAlloc(void** ptr, size_t size) {
  if (ptr == nullptr || size == 0) {
    WARN("ptr is nullptr or size is 0");
    return ncclInvalidArgument;
  }
  std::shared_ptr<char> sharedPtr;
  try {
    sharedPtr = mscclpp::GpuBuffer(size).memory();
    if (sharedPtr == nullptr) {
      INFO(MSCCLPP_ALLOC, "Failed to allocate memory");
      return ncclSystemError;
    }
  } catch (const mscclpp::Error& e) {
    if (e.getErrorCode() == mscclpp::ErrorCode::InvalidUsage) {
      WARN("Invalid usage: %s", e.what());
      return ncclInvalidUsage;
    } else {
      WARN("Internal error: %s", e.what());
      return ncclInternalError;
    }
  } catch (const mscclpp::CudaError& e) {
    WARN("Cuda error: %s", e.what());
    return ncclUnhandledCudaError;
  } catch (const mscclpp::CuError& e) {
    WARN("Cu error: %s", e.what());
    return ncclUnhandledCudaError;
  } catch (const mscclpp::BaseError& e) {
    WARN("Base error: %s", e.what());
    return ncclInternalError;
  }
  ptrMap[sharedPtr.get()] = sharedPtr;

  // Return the pointer
  *ptr = sharedPtr.get();
  return ncclSuccess;
}

ncclResult_t ncclMemFree(void* ptr) {
  auto ptrIt = ptrMap.find(ptr);
  if (ptrIt != ptrMap.end()) {
    ptrMap.erase(ptrIt);
    return ncclSuccess;
  }

  // Pointer not found
  WARN("Pointer not found");
  return ncclInvalidUsage;
}<|MERGE_RESOLUTION|>--- conflicted
+++ resolved
@@ -597,19 +597,10 @@
 
 static void ncclCommInitRankFallbackSingleNode(ncclComm* commPtr, std::shared_ptr<mscclpp::Communicator> mscclppComm,
                                                int rank) {
-<<<<<<< HEAD
-=======
-  // workaround for current nvls connection setup failure
->>>>>>> febfc565
   if (mscclpp::isNvlsSupported()) {
     commPtr->nvlsConnections = setupNvlsConnections(commPtr, NVLS_BUFFER_SIZE);
     commPtr->nvlsConnectionsOut = setupNvlsConnections(commPtr, NVLS_BUFFER_SIZE);
   }
-<<<<<<< HEAD
-
-  std::vector<std::shared_future<std::shared_ptr<mscclpp::Connection>>> connectionFutures;
-=======
->>>>>>> febfc565
 
   std::vector<std::shared_future<std::shared_ptr<mscclpp::Connection>>> connectionFutures;
   for (int i = 0; i < mscclppComm->bootstrap()->getNranks(); i++) {
