--- conflicted
+++ resolved
@@ -480,11 +480,7 @@
                             mscclpp::DeviceHandle<mscclpp::MemoryChannel>*,
                             mscclpp::DeviceHandle<mscclpp::NvlsConnection::DeviceMulticastPointer>*,
                             mscclpp::DeviceHandle<mscclpp::NvlsConnection::DeviceMulticastPointer>*, size_t, size_t,
-<<<<<<< HEAD
-                            size_t, int, int, int, size_t, cudaStream_t)>
-=======
                             size_t, int, int, int, size_t, cudaStream_t, uint32_t*, uint32_t*, uint32_t*, int)>
->>>>>>> b6bd5c70
       allreduceFunc;
   if (reduceOp == SUM) {
     if (datatype == ncclFloat16) {
@@ -515,13 +511,9 @@
   }
   CUDACHECK(allreduceFunc(sendbuff, comm->scratchBuff.get(), recvbuff, memoryChannels, memoryOutChannels, nvlsChannels,
                           nvlsOutChannels, offsetIn, offsetOut, offsetScratch, comm->comm->bootstrap()->getRank(),
-<<<<<<< HEAD
-                          NRANKS_PER_NODE, comm->comm->bootstrap()->getNranks(), count, stream));
-=======
                           NRANKS_PER_NODE, comm->comm->bootstrap()->getNranks(), count, stream,
                           (uint32_t*)comm->deviceFlag7.get(), (uint32_t*)comm->deviceFlag28.get(),
                           (uint32_t*)comm->deviceFlag56.get(), comm->numScratchBuff));
->>>>>>> b6bd5c70
   return ncclSuccess;
 }
 
