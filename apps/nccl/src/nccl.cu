// Copyright (c) Microsoft Corporation.
// Licensed under the MIT license.

#include <algorithm>
#include <filesystem>
#include <functional>
#include <mscclpp/concurrency_device.hpp>
#include <mscclpp/core.hpp>
#include <mscclpp/env.hpp>
#include <mscclpp/executor.hpp>
#include <mscclpp/memory_channel.hpp>
#include <mscclpp/memory_channel_device.hpp>
#include <mscclpp/nvls.hpp>
#include <mscclpp/utils.hpp>
#include <queue>
#include <sstream>
#include <unordered_map>
#include <vector>
#if defined(ENABLE_NPKIT)
#include <mscclpp/npkit/npkit.hpp>
#endif
#include <dlfcn.h>

#include "allgather.hpp"
#include "allreduce.hpp"
#include "broadcast.hpp"
#include "debug.h"
#include "nccl.h"

#define NCCL_API extern "C" __attribute__((visibility("default")))

#define CUDACHECK(cmd)                                                                      \
  do {                                                                                      \
    cudaError_t e = cmd;                                                                    \
    if (e != cudaSuccess) {                                                                 \
      printf("Failed: Cuda error %s:%d '%s'\n", __FILE__, __LINE__, cudaGetErrorString(e)); \
      exit(EXIT_FAILURE);                                                                   \
    }                                                                                       \
  } while (0)

#define NUM_CHANNELS_PER_CONNECTION 64
static constexpr size_t NVLS_BUFFER_SIZE = (1 << 30);

typedef enum mscclppNcclDlopenErr {
  dlopenSuccess = 0,
  dlopenError = 1,
} mscclppNcclDlopenErr_t;

typedef struct _mscclppNcclOps_t {
  ncclResult_t (*CommInitRank)(ncclComm_t* comm, int nranks, ncclUniqueId commId, int rank);
  ncclResult_t (*GetUniqueId)(ncclUniqueId* uniqueId);
  ncclResult_t (*CommDestroy)(ncclComm_t comm);
  ncclResult_t (*CommUserRank)(const ncclComm_t, int* rank);
  ncclResult_t (*AllReduce)(const void* sendbuff, void* recvbuff, size_t count, ncclDataType_t datatype, ncclRedOp_t op,
                            ncclComm_t comm, cudaStream_t stream);
  ncclResult_t (*AllGather)(const void* sendbuff, void* recvbuff, size_t sendcount, ncclDataType_t datatype,
                            ncclComm_t comm, cudaStream_t stream);
  ncclResult_t (*Broadcast)(const void* sendbuff, void* recvbuff, size_t count, ncclDataType_t datatype, int root,
                            ncclComm_t comm, cudaStream_t stream);
  ncclResult_t (*ReduceScatter)(const void* sendbuff, void* recvbuff, size_t recvcount, ncclDataType_t datatype,
                                ncclRedOp_t op, ncclComm_t comm, cudaStream_t stream);
} mscclppNcclOps_t;

mscclppNcclOps_t mscclppNcclOps;
void* mscclppNcclDlHandle = NULL;
bool mscclppNcclDlopenSharedLib = false;

#define QUOTE(symbol) #symbol

#define NCCL_DLSYM(_struct_, _handle_, _prefix_, _function_, _type_)                               \
  do {                                                                                             \
    _struct_._function_ = (_type_)dlsym((_handle_), QUOTE(_prefix_##_function_));                  \
    if (_struct_._function_ == NULL) {                                                             \
      printf("Failed: dlsym error: Cannot open %s: %s\n", QUOTE(_prefix_##_function_), dlerror()); \
      exit(dlopenError);                                                                           \
    }                                                                                              \
  } while (0)

static inline int mscclppNcclDlopenInit() {
  const char* ncclLibPath = mscclpp::env()->ncclSharedLibPath.c_str();
  if (ncclLibPath != nullptr && ncclLibPath[0] != '\0') {
    if (std::filesystem::is_directory(ncclLibPath)) {
      WARN("The value of the environment variable %s is a directory", ncclLibPath);
      return dlopenError;
    }

    mscclppNcclDlHandle = dlopen(ncclLibPath, RTLD_LAZY | RTLD_NODELETE);
    if (!mscclppNcclDlHandle) {
      WARN("Cannot open the shared library specified by MSCCLPP_NCCL_LIB_PATH: %s\n", dlerror());
      return dlopenError;
    }
  } else {
    WARN("The value of MSCCLPP_NCCL_LIB_PATH is empty!\n");
    return dlopenError;
  }

  NCCL_DLSYM(mscclppNcclOps, mscclppNcclDlHandle, nccl, CommInitRank,
             ncclResult_t(*)(ncclComm_t*, int, ncclUniqueId, int));
  NCCL_DLSYM(mscclppNcclOps, mscclppNcclDlHandle, nccl, GetUniqueId, ncclResult_t(*)(ncclUniqueId*));
  NCCL_DLSYM(mscclppNcclOps, mscclppNcclDlHandle, nccl, CommDestroy, ncclResult_t(*)(ncclComm_t));
  NCCL_DLSYM(mscclppNcclOps, mscclppNcclDlHandle, nccl, CommUserRank, ncclResult_t(*)(ncclComm_t, int*));
  NCCL_DLSYM(mscclppNcclOps, mscclppNcclDlHandle, nccl, AllReduce,
             ncclResult_t(*)(const void*, void*, size_t, ncclDataType_t, ncclRedOp_t, ncclComm_t, cudaStream_t));
  NCCL_DLSYM(mscclppNcclOps, mscclppNcclDlHandle, nccl, AllGather,
             ncclResult_t(*)(const void*, void*, size_t, ncclDataType_t, ncclComm_t, cudaStream_t));
  NCCL_DLSYM(mscclppNcclOps, mscclppNcclDlHandle, nccl, Broadcast,
             ncclResult_t(*)(const void*, void*, size_t, ncclDataType_t, int, ncclComm_t, cudaStream_t));
  NCCL_DLSYM(mscclppNcclOps, mscclppNcclDlHandle, nccl, ReduceScatter,
             ncclResult_t(*)(const void*, void*, size_t, ncclDataType_t, ncclRedOp_t, ncclComm_t, cudaStream_t));

  return dlopenSuccess;
}

static inline void mscclppNcclDlopenFinalize() {
  if (mscclppNcclDlHandle) {
    dlclose(mscclppNcclDlHandle);
  }
}

static inline int mscclppNcclInFallbackList(const char* collOps, const char* fallbackList) {
  if (fallbackList == nullptr || fallbackList[0] == '\0' || strcmp(fallbackList, "all") == 0) {
    return 1;
  }

  char* fallbackListCopy = strdup(fallbackList);
  char* token = strtok(fallbackListCopy, ",");
  while (token != NULL) {
    if (strcmp(collOps, token) == 0) {
      free(fallbackListCopy);
      return 1;
    }
    token = strtok(NULL, ",");
  }

  free(fallbackListCopy);
  return 0;
}

// static const mscclpp::Transport IBs[] = {mscclpp::Transport::IB0, mscclpp::Transport::IB1, mscclpp::Transport::IB2,
//                             mscclpp::Transport::IB3, mscclpp::Transport::IB4, mscclpp::Transport::IB5,
//                             mscclpp::Transport::IB6, mscclpp::Transport::IB7};

// Declare the global map to store associations between raw pointer and shared pointer
static std::unordered_map<void*, std::shared_ptr<char>> ptrMap;

struct channelKey {
  const void* buff;
  size_t bytes;
  bool operator==(const channelKey& other) const { return buff == other.buff && bytes == other.bytes; }
};

struct planKey {
  size_t minMessageSize;
  size_t maxMessageSize;
  bool isInPlace;
};

struct executionPlanInstance {
  planKey key;
  std::shared_ptr<mscclpp::ExecutionPlan> plan;
};

namespace std {
template <>
struct hash<channelKey> {
  std::size_t operator()(const channelKey& k) const {
    return std::hash<const void*>()(k.buff) ^ std::hash<size_t>()(k.bytes);
  }
};
}  // namespace std

struct ChannelInfo {
  std::vector<mscclpp::MemoryChannel> memoryChannels;
  std::shared_ptr<mscclpp::DeviceHandle<mscclpp::MemoryChannel>> memoryChannelDeviceHandles;
};

struct NvlsChannelInfo {
  std::vector<mscclpp::NvlsConnection::DeviceMulticastPointer> nvlsChannels;
  std::shared_ptr<mscclpp::DeviceHandle<mscclpp::NvlsConnection::DeviceMulticastPointer>> nvlsChannelDeviceHandles;
};

struct splitCommInfo {
  int color;
  int key;
  int originalRank;
};

struct ncclComm {
  std::shared_ptr<mscclpp::Communicator> comm;
  std::vector<std::shared_ptr<mscclpp::Connection>> connections;
  std::vector<std::shared_ptr<mscclpp::NvlsConnection>> nvlsConnections;
  std::vector<std::shared_ptr<mscclpp::NvlsConnection>> nvlsConnectionsOut;
  std::vector<std::shared_ptr<mscclpp::MemoryDevice2DeviceSemaphore>> memorySemaphores;
  std::shared_ptr<mscclpp::Executor> executor;
  std::unordered_map<std::string, std::vector<executionPlanInstance>> executionPlans;

  std::unordered_map<channelKey, ChannelInfo> channelInInfos;
  std::unordered_map<channelKey, ChannelInfo> channelOutInfos;
  std::unordered_map<channelKey, ChannelInfo> channelScratchInfos;
  std::unordered_map<channelKey, NvlsChannelInfo> channelNvlsInfos;
  std::shared_ptr<char> scratchBuff;
  std::vector<mscclpp::RegisteredMemory> remoteScratchRegMemories;
  std::vector<ChannelInfo> channelInfos;

  uint32_t numScratchBuff;
  uint32_t buffFlag;

  void* mscclppNcclComm;
};

static size_t ncclTypeSize(ncclDataType_t type) {
  switch (type) {
    case ncclInt8:
    case ncclUint8:
      return 1;
    case ncclFloat16:
      return 2;
    case ncclInt32:
    case ncclUint32:
      return 4;
    case ncclInt64:
    case ncclUint64:
      return 8;
    case ncclFloat32:
      return 4;
    case ncclFloat64:
      return 8;
#if defined(__CUDA_BF16_TYPES_EXIST__)
    case ncclBfloat16:
      return 2;
#endif  // defined(__CUDA_BF16_TYPES_EXIST__)
#if defined(__CUDA_FP8_TYPES_EXIST__)
    case ncclFp8E4M3:
    case ncclFp8E5M2:
      return 1;
#endif  // defined(__CUDA_FP8_TYPES_EXIST__)
    case ncclNumTypes:
      return 0;
  }
  return 0;
}

static mscclpp::Transport getTransport(int, int) {
  // if (rank / nRanksPerNode == peerRank / nRanksPerNode) {
  //   return mscclpp::Transport::CudaIpc;
  // } else {
  //   return IBs[rank % nRanksPerNode];
  // }
  return mscclpp::Transport::CudaIpc;
}

static Op getReduceOp(ncclRedOp_t op) {
  switch (op) {
    case ncclSum:
      return SUM;
    case ncclMin:
      return MIN;
    default:
      WARN("op is invalid, op: %d", op);
      throw mscclpp::Error("Invalid operation", mscclpp::ErrorCode::InternalError);
  }
}

static std::vector<mscclpp::RegisteredMemory> setupRemoteMemories(std::shared_ptr<mscclpp::Communicator> comm, int rank,
                                                                  void* buff, size_t bytes,
                                                                  mscclpp::TransportFlags transport) {
  std::vector<mscclpp::RegisteredMemory> remoteMemories;
  mscclpp::RegisteredMemory memory = comm->registerMemory(buff, bytes, transport);
  std::vector<mscclpp::NonblockingFuture<mscclpp::RegisteredMemory>> remoteRegMemoryFutures;
  for (int i = 0; i < comm->bootstrap()->getNranks(); i++) {
    if (i == rank) continue;
    remoteRegMemoryFutures.push_back(comm->recvMemoryOnSetup(i, 0));
    comm->sendMemoryOnSetup(memory, i, 0);
  }
  comm->setup();
  std::transform(remoteRegMemoryFutures.begin(), remoteRegMemoryFutures.end(), std::back_inserter(remoteMemories),
                 [](const auto& future) { return future.get(); });
  return remoteMemories;
}

static std::vector<mscclpp::MemoryChannel> setupMemoryChannels(
    ncclComm_t comm, const std::vector<mscclpp::RegisteredMemory>& remoteMemories, void* src) {
  std::vector<mscclpp::MemoryChannel> channels;
  std::vector<std::shared_ptr<mscclpp::MemoryDevice2DeviceSemaphore>>& memorySemaphores = comm->memorySemaphores;
  size_t nConnections = comm->connections.size();
  for (size_t idx = 0; idx < NUM_CHANNELS_PER_CONNECTION; ++idx) {
    for (size_t cid = 0; cid < nConnections; ++cid) {
      if (comm->connections[cid]->transport() == mscclpp::Transport::CudaIpc) {
        channels.emplace_back(memorySemaphores[idx * nConnections + cid], remoteMemories[cid], src, nullptr);
      }
    }
  }
  return channels;
}

static std::vector<std::shared_ptr<mscclpp::NvlsConnection>> setupNvlsConnections(ncclComm_t comm, size_t size) {
  // for nvls connection
  std::vector<std::shared_ptr<mscclpp::NvlsConnection>> nvlsConnections;
  int nRanks = comm->comm->bootstrap()->getNranks();
  std::vector<int> ranks;
  for (int i = 0; i < nRanks; i++) {
    ranks.push_back(i);
  }
  for (int i = 0; i < NUM_NVLS_CONNECTION; i++) {
    std::shared_ptr<mscclpp::NvlsConnection> nvlsConnection = mscclpp::connectNvlsCollective(comm->comm, ranks, size);
    nvlsConnections.push_back(nvlsConnection);
  }
  return nvlsConnections;
}

static std::vector<mscclpp::NvlsConnection::DeviceMulticastPointer> setupNvlsChannels(
    std::vector<std::shared_ptr<mscclpp::NvlsConnection>> conns, void* buffer, size_t bufferSize) {
  std::vector<mscclpp::NvlsConnection::DeviceMulticastPointer> channels;

  for (size_t idx = 0; idx < NUM_NVLS_CONNECTION; ++idx) {
    std::shared_ptr<mscclpp::NvlsConnection> nvlsConnection = conns[idx];
    mscclpp::NvlsConnection::DeviceMulticastPointer deviceMulticastPointer =
        nvlsConnection->bindAllocatedMemory((CUdeviceptr)buffer, bufferSize);
    channels.push_back(deviceMulticastPointer);
  }
  return channels;
}

static std::pair<std::string, executionPlanInstance> loadExecutionPlan(const std::string& filename) {
  std::shared_ptr<mscclpp::ExecutionPlan> plan = std::make_shared<mscclpp::ExecutionPlan>(filename);
  std::string collective = plan->collective();
  planKey key{plan->minMessageSize(), plan->maxMessageSize(), plan->isInPlace()};
  return std::make_pair(collective, executionPlanInstance{key, plan});
}

static std::shared_ptr<mscclpp::DeviceHandle<mscclpp::MemoryChannel>> setupMemoryChannelDeviceHandles(
    const std::vector<mscclpp::MemoryChannel>& memoryChannels) {
  std::vector<mscclpp::DeviceHandle<mscclpp::MemoryChannel>> memoryChannelDeviceHandles;
  std::transform(memoryChannels.begin(), memoryChannels.end(), std::back_inserter(memoryChannelDeviceHandles),
                 [](const mscclpp::MemoryChannel& memoryChannel) { return mscclpp::deviceHandle(memoryChannel); });
  std::shared_ptr<mscclpp::DeviceHandle<mscclpp::MemoryChannel>> ptr =
      mscclpp::detail::gpuCallocShared<mscclpp::DeviceHandle<mscclpp::MemoryChannel>>(
          memoryChannelDeviceHandles.size());
  mscclpp::gpuMemcpy<mscclpp::DeviceHandle<mscclpp::MemoryChannel>>(
      ptr.get(), memoryChannelDeviceHandles.data(), memoryChannelDeviceHandles.size(), cudaMemcpyHostToDevice);
  return ptr;
}

static std::shared_ptr<mscclpp::DeviceHandle<mscclpp::NvlsConnection::DeviceMulticastPointer>>
setupNvlsChannelDeviceHandles(const std::vector<mscclpp::NvlsConnection::DeviceMulticastPointer>& nvlsChannels) {
  std::shared_ptr<mscclpp::DeviceHandle<mscclpp::NvlsConnection::DeviceMulticastPointer>> ptr =
      mscclpp::detail::gpuCallocShared<mscclpp::DeviceHandle<mscclpp::NvlsConnection::DeviceMulticastPointer>>(
          nvlsChannels.size());
  std::vector<mscclpp::DeviceHandle<mscclpp::NvlsConnection::DeviceMulticastPointer>> nvlsChannelDeviceHandles;
  std::transform(nvlsChannels.begin(), nvlsChannels.end(), std::back_inserter(nvlsChannelDeviceHandles),
                 [](const mscclpp::NvlsConnection::DeviceMulticastPointer& nvlsChannel) {
                   return mscclpp::deviceHandle(nvlsChannel);
                 });
  mscclpp::gpuMemcpy<mscclpp::DeviceHandle<mscclpp::NvlsConnection::DeviceMulticastPointer>>(
      ptr.get(), nvlsChannelDeviceHandles.data(), nvlsChannelDeviceHandles.size(), cudaMemcpyHostToDevice);
  return ptr;
}

static ncclResult_t ncclAllReduceFallback(const void* sendbuff, void* recvbuff, size_t count, ncclDataType_t datatype,
                                          ncclRedOp_t op, ncclComm_t comm, cudaStream_t stream) {
  // FallBack for single node
  if (comm->comm->bootstrap()->getNranks() != comm->comm->bootstrap()->getNranksPerNode()) {
    WARN("ncclAllReduceFallback is currently unavailable for multi-node");
    return ncclInvalidUsage;
  }

  // Checking if the parameters are valids
  if (sendbuff == nullptr || recvbuff == nullptr || count == 0 || ncclTypeSize(datatype) == 0 || comm == nullptr) {
    WARN(
        "One or more of the following conditions is met: sendbuff or recvbuff pointer is nullptr, count is 0, "
        "datatype is invalid, or comm is nullptr.");
    return ncclInvalidArgument;
  }

  // Declarating variables
  size_t sendBytes, recvBytes;
  CUdeviceptr sendBasePtr, recvBasePtr;
  MSCCLPP_CUTHROW(cuMemGetAddressRange(&sendBasePtr, &sendBytes, (CUdeviceptr)sendbuff));
  MSCCLPP_CUTHROW(cuMemGetAddressRange(&recvBasePtr, &recvBytes, (CUdeviceptr)recvbuff));
  size_t offsetIn = (char*)sendbuff - (char*)sendBasePtr;
  size_t offsetOut = (char*)recvbuff - (char*)recvBasePtr;
  uint32_t scratchBuffIdx = (++(comm->buffFlag)) % comm->numScratchBuff;
  size_t offsetScratch = (SCRATCH_SIZE / comm->numScratchBuff) * scratchBuffIdx;
  int rank = comm->comm->bootstrap()->getRank();
  channelKey sendKey{(void*)sendBasePtr, sendBytes};
  channelKey recvKey{(void*)recvBasePtr, recvBytes};
  mscclpp::DeviceHandle<mscclpp::MemoryChannel>* memoryChannels = nullptr;
  mscclpp::DeviceHandle<mscclpp::MemoryChannel>* memoryOutChannels = nullptr;
  mscclpp::DeviceHandle<mscclpp::NvlsConnection::DeviceMulticastPointer>* nvlsChannels = nullptr;
  mscclpp::DeviceHandle<mscclpp::NvlsConnection::DeviceMulticastPointer>* nvlsOutChannels = nullptr;
  size_t bytes = count * ncclTypeSize(datatype);
  bool useNvlsWithZeroCopy = mscclpp::isNvlsSupported() && !mscclppDisableChannelCache;
  bool useNvlsWithCopy = mscclpp::isNvlsSupported() && mscclppDisableChannelCache;

  // Creating the channels
  if (useNvlsWithZeroCopy) {
    auto nvlsIt = comm->channelNvlsInfos.find(sendKey);
    if (nvlsIt == comm->channelNvlsInfos.end()) {
      std::vector<mscclpp::NvlsConnection::DeviceMulticastPointer> channels =
          setupNvlsChannels(comm->nvlsConnections, (void*)sendBasePtr, sendBytes);
      NvlsChannelInfo channelInfo{channels, setupNvlsChannelDeviceHandles(channels)};
      nvlsIt = comm->channelNvlsInfos.emplace(sendKey, channelInfo).first;
    }
    nvlsChannels = nvlsIt->second.nvlsChannelDeviceHandles.get();
    if (recvbuff != sendbuff) {
      auto nvlsOutIt = comm->channelNvlsInfos.find(recvKey);
      if (nvlsOutIt == comm->channelNvlsInfos.end()) {
        std::vector<mscclpp::NvlsConnection::DeviceMulticastPointer> channels =
            setupNvlsChannels(comm->nvlsConnectionsOut, (void*)recvBasePtr, recvBytes);
        NvlsChannelInfo channelInfo{channels, setupNvlsChannelDeviceHandles(channels)};
        nvlsOutIt = comm->channelNvlsInfos.emplace(recvKey, channelInfo).first;
      }
      nvlsOutChannels = nvlsOutIt->second.nvlsChannelDeviceHandles.get();
    } else {
      nvlsOutChannels = nvlsChannels;
    }
  }

  if (useNvlsWithCopy) {
    channelKey sendKey{(void*)(comm->scratchBuff.get()), SCRATCH_SIZE};
    auto nvlsIt = comm->channelNvlsInfos.find(sendKey);
    if (nvlsIt == comm->channelNvlsInfos.end()) {
      std::vector<mscclpp::NvlsConnection::DeviceMulticastPointer> channels =
          setupNvlsChannels(comm->nvlsConnections, (void*)comm->scratchBuff.get(), SCRATCH_SIZE);
      NvlsChannelInfo channelInfo{channels, setupNvlsChannelDeviceHandles(channels)};
      nvlsIt = comm->channelNvlsInfos.emplace(sendKey, channelInfo).first;
    }
    nvlsChannels = nvlsIt->second.nvlsChannelDeviceHandles.get();
  }

  if (count * ncclTypeSize(datatype) <= (1 << 20) || mscclpp::isNvlsSupported()) {
    auto sendIt = comm->channelScratchInfos.find(sendKey);
    if (sendIt == comm->channelScratchInfos.end()) {
      std::vector<mscclpp::MemoryChannel> channels =
          setupMemoryChannels(comm, comm->remoteScratchRegMemories, const_cast<void*>((void*)sendBasePtr));
      ChannelInfo channelInfo{channels, setupMemoryChannelDeviceHandles(channels)};
      sendIt = comm->channelScratchInfos.emplace(sendKey, channelInfo).first;
    }

    memoryChannels = sendIt->second.memoryChannelDeviceHandles.get();
  } else {
    std::vector<mscclpp::RegisteredMemory> remoteMemories;

    auto sendIt = comm->channelInInfos.find(sendKey);
    if (sendIt == comm->channelInInfos.end()) {
      std::vector<mscclpp::MemoryChannel> channels =
          setupMemoryChannels(comm, comm->remoteScratchRegMemories, const_cast<void*>((void*)sendBasePtr));
      ChannelInfo channelInfo{channels, setupMemoryChannelDeviceHandles(channels)};
      sendIt = comm->channelInInfos.emplace(sendKey, channelInfo).first;
    }

    auto recvIt = comm->channelOutInfos.find(recvKey);
    if (mscclppDisableChannelCache == true || recvIt == comm->channelOutInfos.end()) {
      if (mscclppDisableChannelCache == true) {
        recvBytes = bytes;
        recvBasePtr = (CUdeviceptr)recvbuff;
        offsetOut = 0;
      }
      remoteMemories =
          setupRemoteMemories(comm->comm, rank, (void*)recvBasePtr, recvBytes, mscclpp::Transport::CudaIpc);
      std::vector<mscclpp::MemoryChannel> outChannels =
          setupMemoryChannels(comm, remoteMemories, const_cast<void*>((void*)recvBasePtr));
      ChannelInfo channelInfo{outChannels, setupMemoryChannelDeviceHandles(outChannels)};
      recvIt = comm->channelOutInfos.emplace(recvKey, channelInfo).first;
      if (mscclppDisableChannelCache == true) {
        comm->channelInfos.push_back(channelInfo);
      }
    }

    memoryChannels = sendIt->second.memoryChannelDeviceHandles.get();
    memoryOutChannels = mscclppDisableChannelCache == true ? comm->channelInfos.back().memoryChannelDeviceHandles.get()
                                                           : recvIt->second.memoryChannelDeviceHandles.get();
  }

  Op reduceOp = getReduceOp(op);
<<<<<<< HEAD
  switch (datatype) {
    case ncclFloat16:
      CUDACHECK(allreduce((half*)sendbuff, (half*)comm->scratchBuff.get(), (half*)recvbuff, memoryChannels,
                          memoryOutChannels, nvlsChannels, nvlsOutChannels, offsetIn, offsetOut, offsetScratch, rank,
                          NRANKS_PER_NODE, comm->comm->bootstrap()->getNranks(), reduceOp, count, stream));
      break;
    case ncclFloat32:
      CUDACHECK(allreduce((float*)sendbuff, (float*)comm->scratchBuff.get(), (float*)recvbuff, memoryChannels,
                          memoryOutChannels, nvlsChannels, nvlsOutChannels, offsetIn, offsetOut, offsetScratch,
                          comm->comm->bootstrap()->getRank(), NRANKS_PER_NODE, comm->comm->bootstrap()->getNranks(),
                          reduceOp, count, stream));
      break;
    case ncclBfloat16:
      CUDACHECK(allreduce((__bfloat16*)sendbuff, (__bfloat16*)comm->scratchBuff.get(), (__bfloat16*)recvbuff,
                          memoryChannels, memoryOutChannels, nvlsChannels, nvlsOutChannels, offsetIn, offsetOut,
                          offsetScratch, rank, NRANKS_PER_NODE, comm->comm->bootstrap()->getNranks(), reduceOp, count,
                          stream));
      break;
    case ncclInt32:
    case ncclUint32:
      CUDACHECK(allreduce((int*)sendbuff, (int*)comm->scratchBuff.get(), (int*)recvbuff, memoryChannels,
                          memoryOutChannels, nvlsChannels, nvlsOutChannels, offsetIn, offsetOut, offsetScratch,
                          comm->comm->bootstrap()->getRank(), NRANKS_PER_NODE, comm->comm->bootstrap()->getNranks(),
                          reduceOp, count, stream));
      break;
    default:
=======
  std::function<cudaError_t(const void*, void*, void*, mscclpp::DeviceHandle<mscclpp::MemoryChannel>*,
                            mscclpp::DeviceHandle<mscclpp::MemoryChannel>*, size_t, size_t, size_t, int, int, int,
                            size_t, cudaStream_t)>
      allreduceFunc;
  if (reduceOp == SUM) {
    if (datatype == ncclFloat16) {
      allreduceFunc = allreduce<SUM, half>;
    } else if (datatype == ncclFloat32) {
      allreduceFunc = allreduce<SUM, float>;
    } else if (datatype == ncclBfloat16) {
      allreduceFunc = allreduce<SUM, __bfloat16>;
    } else if (datatype == ncclInt32 || datatype == ncclUint32) {
      allreduceFunc = allreduce<SUM, int>;
    } else {
      WARN("datatype is invalid, datatype: %d", datatype);
      return ncclInvalidArgument;
    }
  } else if (reduceOp == MIN) {
    if (datatype == ncclFloat16) {
      allreduceFunc = allreduce<MIN, half>;
    } else if (datatype == ncclFloat32) {
      allreduceFunc = allreduce<MIN, float>;
    } else if (datatype == ncclBfloat16) {
      allreduceFunc = allreduce<MIN, __bfloat16>;
    } else if (datatype == ncclInt32 || datatype == ncclUint32) {
      allreduceFunc = allreduce<MIN, int>;
    } else {
>>>>>>> 474ef0b6
      WARN("datatype is invalid, datatype: %d", datatype);
      return ncclInvalidArgument;
    }
  }
  CUDACHECK(allreduceFunc(sendbuff, comm->scratchBuff.get(), recvbuff, memoryChannels, memoryOutChannels, offsetIn,
                          offsetOut, offsetScratch, comm->comm->bootstrap()->getRank(), NRANKS_PER_NODE,
                          comm->comm->bootstrap()->getNranks(), count, stream));
  return ncclSuccess;
}

static ncclResult_t ncclAllGatherFallback(const void* sendbuff, void* recvbuff, size_t sendcount,
                                          ncclDataType_t datatype, ncclComm_t comm, cudaStream_t stream) {
  // FallBack for single node
  if (comm->comm->bootstrap()->getNranks() != comm->comm->bootstrap()->getNranksPerNode()) {
    WARN("ncclAllGatherFallback is currently unavailable for multi-node");
    return ncclInvalidUsage;
  }

  // Checking if the parameters are valids
  size_t bytes = sendcount * ncclTypeSize(datatype);
  if (sendbuff == nullptr || recvbuff == nullptr || bytes == 0 || comm == nullptr) {
    WARN(
        "One or more of the following conditions is met: sendbuff or recvbuff pointer is nullptr, bytes is 0, "
        "or comm is nullptr.");
    return ncclInvalidArgument;
  }

  size_t sendBytes, recvBytes;
  CUdeviceptr sendBasePtr, recvBasePtr;
  MSCCLPP_CUTHROW(cuMemGetAddressRange(&recvBasePtr, &recvBytes, (CUdeviceptr)recvbuff));
  MSCCLPP_CUTHROW(cuMemGetAddressRange(&sendBasePtr, &sendBytes, (CUdeviceptr)sendbuff));
  size_t offsetOut = (char*)recvbuff - (char*)recvBasePtr;
  channelKey recvKey{(void*)recvBasePtr, recvBytes};
  [[maybe_unused]] channelKey sendKey{(void*)comm->scratchBuff.get(), SCRATCH_SIZE};
  int rank = comm->comm->bootstrap()->getRank();
  int nRank = comm->comm->bootstrap()->getNranks();
  mscclpp::DeviceHandle<mscclpp::MemoryChannel>* memoryChannels = nullptr;
  std::vector<mscclpp::RegisteredMemory> remoteMemories;

  auto setupOutputChan = [&]() {
    auto it = comm->channelOutInfos.find(recvKey);
    if (mscclppDisableChannelCache == true || it == comm->channelOutInfos.end()) {
      if (mscclppDisableChannelCache == true) {
        recvBytes = bytes;
        recvBasePtr = (CUdeviceptr)recvbuff;
        offsetOut = 0;
      }
      std::vector<mscclpp::RegisteredMemory> remoteMemories = setupRemoteMemories(
          comm->comm, rank, const_cast<void*>((void*)recvBasePtr), recvBytes, mscclpp::Transport::CudaIpc);
      std::vector<mscclpp::MemoryChannel> channels =
          setupMemoryChannels(comm, remoteMemories, const_cast<void*>((void*)recvBasePtr));
      std::vector<mscclpp::DeviceHandle<mscclpp::MemoryChannel>> memoryChannelDeviceHandles;
      std::transform(channels.begin(), channels.end(), std::back_inserter(memoryChannelDeviceHandles),
                     [](const mscclpp::MemoryChannel& memoryChannel) { return mscclpp::deviceHandle(memoryChannel); });
      ChannelInfo channelInfo{channels, setupMemoryChannelDeviceHandles(channels)};
      it = comm->channelOutInfos.emplace(recvKey, channelInfo).first;
      if (mscclppDisableChannelCache == true) {
        comm->channelInfos.push_back(channelInfo);
      }
    }
    memoryChannels = mscclppDisableChannelCache == true ? comm->channelInfos.back().memoryChannelDeviceHandles.get()
                                                        : it->second.memoryChannelDeviceHandles.get();
  };

  if (bytes <= 32 * (1 << 20)) {
    setupOutputChan();
  } else {
#if defined(__HIP_PLATFORM_AMD__)
    setupOutputChan();
#else
    auto sendIt = comm->channelInInfos.find(sendKey);
    if (sendIt == comm->channelInInfos.end()) {
      std::vector<mscclpp::MemoryChannel> channels =
          setupMemoryChannels(comm, comm->remoteScratchRegMemories, const_cast<void*>((void*)sendBasePtr));
      ChannelInfo channelInfo{channels, setupMemoryChannelDeviceHandles(channels)};
      sendIt = comm->channelInInfos.emplace(sendKey, channelInfo).first;
    }
    memoryChannels = sendIt->second.memoryChannelDeviceHandles.get();
#endif
  }

  if ((char*)sendbuff == (char*)recvbuff + rank * sendcount) {
    CUDACHECK(allgather<false>((int*)sendbuff, (int*)comm->scratchBuff.get(), (int*)recvbuff, memoryChannels, offsetOut,
                               rank, NRANKS_PER_NODE, nRank, bytes / sizeof(int), stream));
  } else {
    CUDACHECK(allgather<true>((int*)sendbuff, (int*)comm->scratchBuff.get(), (int*)recvbuff, memoryChannels, offsetOut,
                              rank, NRANKS_PER_NODE, nRank, bytes / sizeof(int), stream));
  }

  return ncclSuccess;
}

static void ncclCommInitRankFallbackSingleNode(ncclComm* commPtr, std::shared_ptr<mscclpp::Communicator> mscclppComm,
                                               int rank) {
  std::vector<mscclpp::NonblockingFuture<std::shared_ptr<mscclpp::Connection>>> connectionFutures;

  for (int i = 0; i < mscclppComm->bootstrap()->getNranks(); i++) {
    if (i == rank) continue;
    mscclpp::Transport transport = getTransport(rank, i);
    connectionFutures.push_back(mscclppComm->connectOnSetup(i, 0, transport));
  }
  mscclppComm->setup();

  std::vector<std::shared_ptr<mscclpp::Connection>> connections;
  std::transform(connectionFutures.begin(), connectionFutures.end(), std::back_inserter(connections),
                 [](const auto& future) { return future.get(); });

  std::vector<std::shared_ptr<mscclpp::MemoryDevice2DeviceSemaphore>> memorySemaphores;
  for (size_t idx = 0; idx < NUM_CHANNELS_PER_CONNECTION; ++idx) {
    for (size_t cid = 0; cid < connections.size(); ++cid) {
      if (connections[cid]->transport() == mscclpp::Transport::CudaIpc) {
        memorySemaphores.emplace_back(
            std::make_shared<mscclpp::MemoryDevice2DeviceSemaphore>(*(mscclppComm), connections[cid]));
      }
    }
  }

  mscclppComm->setup();
  commPtr->connections = std::move(connections);
  if (mscclpp::isNvlsSupported()) {
    commPtr->nvlsConnections = setupNvlsConnections(commPtr, NVLS_BUFFER_SIZE);
    commPtr->nvlsConnectionsOut = setupNvlsConnections(commPtr, NVLS_BUFFER_SIZE);
  }
  commPtr->memorySemaphores = std::move(memorySemaphores);
  commPtr->buffFlag = 0;
  commPtr->numScratchBuff = 2;
  commPtr->scratchBuff = mscclpp::GpuBuffer<char>(SCRATCH_SIZE).memory();
  commPtr->remoteScratchRegMemories =
      setupRemoteMemories(commPtr->comm, rank, commPtr->scratchBuff.get(), SCRATCH_SIZE, mscclpp::Transport::CudaIpc);
}

NCCL_API ncclResult_t ncclGetVersion(int* version) {
  if (version == nullptr) {
    WARN("version is nullptr");
    return ncclInvalidArgument;
  }
  *version = MSCCLPP_VERSION;
  return ncclSuccess;
}

NCCL_API ncclResult_t ncclGetUniqueId(ncclUniqueId* uniqueId) {
  if (uniqueId == nullptr) {
    WARN("uniqueId is nullptr");
    return ncclInvalidArgument;
  }
  if (MSCCLPP_UNIQUE_ID_BYTES != NCCL_UNIQUE_ID_BYTES) return ncclInternalError;
  mscclpp::UniqueId id = mscclpp::TcpBootstrap::createUniqueId();
  memcpy(uniqueId, &id, sizeof(ncclUniqueId));
  return ncclSuccess;
}

NCCL_API ncclResult_t ncclCommInitRankConfig(ncclComm_t* comm, int nranks, ncclUniqueId commId, int rank,
                                             ncclConfig_t*) {
  // TODO: implement config
  return ncclCommInitRank(comm, nranks, commId, rank);
}

NCCL_API ncclResult_t ncclCommInitRank(ncclComm_t* comm, int nranks, ncclUniqueId commId, int rank) {
  if (comm == nullptr) {
    WARN("comm is nullptr");
    return ncclInvalidArgument;
  }
  if (nranks < 0 || rank < 0 || rank >= nranks) {
    WARN("nranks is %d, rank is %d", nranks, rank);
    return ncclInvalidArgument;
  }
  std::shared_ptr<mscclpp::TcpBootstrap> bootstrap = std::make_shared<mscclpp::TcpBootstrap>(rank, nranks);
  mscclpp::UniqueId id;
  memcpy(id.data(), &commId, sizeof(ncclUniqueId));
  bootstrap->initialize(id);
  std::shared_ptr<mscclpp::Communicator> mscclppComm = std::make_shared<mscclpp::Communicator>(bootstrap);
  ncclComm* commPtr = new ncclComm();

  commPtr->comm = mscclppComm;
  commPtr->executor = std::make_shared<mscclpp::Executor>(mscclppComm);

  // FallBack for single node
  if (mscclppComm->bootstrap()->getNranks() == mscclppComm->bootstrap()->getNranksPerNode())
    ncclCommInitRankFallbackSingleNode(commPtr, mscclppComm, rank);

  const std::string& collectiveDir = mscclpp::env()->executionPlanDir;
  if (collectiveDir != "") {
    if (!std::filesystem::is_directory(collectiveDir)) {
      WARN("The value of the environment variable %s is not a directory", collectiveDir.c_str());
      return ncclInvalidArgument;
    }
    for (const auto& entry : std::filesystem::directory_iterator(collectiveDir)) {
      if (entry.is_regular_file()) {
        auto plan = loadExecutionPlan(entry.path());
        commPtr->executionPlans[plan.first].push_back(plan.second);
      }
    }
  }

  *comm = commPtr;
#if defined(ENABLE_NPKIT)
  if (mscclpp::env()->npkitDumpDir != "") {
    NpKit::Init(rank);
  }
#endif

  const bool mscclppEnableNcclFallback = mscclpp::env()->enableNcclFallback;
  if (mscclppEnableNcclFallback == true && mscclppNcclDlHandle == NULL) {
    int dlopenStatus = mscclppNcclDlopenInit();
    if (dlopenStatus == dlopenSuccess) {
      mscclppNcclDlopenSharedLib = true;
    } else {
      return ncclInternalError;
    }
  }

  if (mscclppNcclDlopenSharedLib == true) {
    ncclUniqueId mscclppNcclUniqueId;
    if (rank == 0) {
      mscclppNcclOps.GetUniqueId(&mscclppNcclUniqueId);
    }
    // After broadcast, mscclppNcclUniqueId on each rank has the same ncclUniqueId
    bootstrap->broadcast(&mscclppNcclUniqueId, sizeof(ncclUniqueId), 0);

    commPtr->mscclppNcclComm = new ncclComm_t();
    if (commPtr->mscclppNcclComm == nullptr) {
      WARN("Failed to allocate memory for mscclppNcclComm");
      return ncclInternalError;
    }
    mscclppNcclOps.CommInitRank(reinterpret_cast<ncclComm_t*>(commPtr->mscclppNcclComm), nranks, mscclppNcclUniqueId,
                                rank);
  }

  return ncclSuccess;
}

NCCL_API ncclResult_t ncclCommInitAll(ncclComm_t*, int, const int*) {
  // TODO: implement this function
  WARN("ncclCommInitAll is currently unavailable");
  return ncclInternalError;
}

NCCL_API ncclResult_t ncclCommFinalize(ncclComm_t comm) {
  comm->comm->bootstrap()->barrier();
  return ncclSuccess;
}

NCCL_API ncclResult_t ncclCommDestroy(ncclComm_t comm) {
  if (comm == nullptr) {
    WARN("comm is nullptr");
    return ncclInvalidArgument;
  }
#if defined(ENABLE_NPKIT)
  const std::string& npkitDumpDir = mscclpp::env()->npkitDumpDir;
  if (npkitDumpDir != "") {
    NpKit::Dump(npkitDumpDir);
    NpKit::Shutdown();
  }
#endif

  if (mscclppNcclDlopenSharedLib == true) {
    mscclppNcclOps.CommDestroy(*reinterpret_cast<ncclComm_t*>(comm->mscclppNcclComm));
    mscclppNcclDlopenFinalize();
    delete static_cast<ncclComm_t*>(comm->mscclppNcclComm);
  }

  delete comm;
  return ncclSuccess;
}

NCCL_API ncclResult_t ncclCommAbort(ncclComm_t) {
  // TODO: implement this function
  return ncclSuccess;
}

NCCL_API ncclResult_t ncclCommSplit(ncclComm_t comm, int color, int key, ncclComm_t* newcomm, ncclConfig_t*) {
  *newcomm = NCCL_COMM_NULL;
  int nRanks = comm->comm->bootstrap()->getNranks();
  int rank = comm->comm->bootstrap()->getRank();
  splitCommInfo info{color, key, comm->comm->bootstrap()->getRank()};
  std::vector<splitCommInfo> infos(nRanks);
  infos[rank] = info;
  comm->comm->bootstrap()->allGather(infos.data(), sizeof(splitCommInfo));
  comm->comm->bootstrap()->barrier();
  std::vector<splitCommInfo> group;
  std::copy_if(infos.begin(), infos.end(), std::back_inserter(group),
               [color](const splitCommInfo& info) { return info.color == color; });
  std::sort(group.begin(), group.end(), [](const splitCommInfo& a, const splitCommInfo& b) { return a.key < b.key; });
  int newRank = std::distance(group.begin(),
                              std::find_if(group.begin(), group.end(),
                                           [rank](const splitCommInfo& info) { return info.originalRank == rank; }));
  int groupSize = group.size();
  ncclUniqueId uniqueId;
  if (newRank == 0) {
    ncclGetUniqueId(&uniqueId);
  }
  std::vector<ncclUniqueId> uniqueIds(nRanks);
  uniqueIds[rank] = uniqueId;
  comm->comm->bootstrap()->allGather(uniqueIds.data(), sizeof(ncclUniqueId));
  comm->comm->bootstrap()->barrier();
  uniqueId = uniqueIds[group.front().originalRank];
  if (color == NCCL_SPLIT_NOCOLOR) {
    return ncclSuccess;
  }
  return ncclCommInitRankConfig(newcomm, groupSize, uniqueId, newRank, nullptr);
}

NCCL_API const char* ncclGetErrorString(ncclResult_t result) {
  switch (result) {
    case ncclSuccess:
      return "no error";
    case ncclUnhandledCudaError:
      return "unhandled cuda error (run with MSCCLPP_DEBUG=INFO for details)";
    case ncclSystemError:
      return "unhandled system error (run with MSCCLPP_DEBUG=INFO for details)";
    case ncclInternalError:
      return "internal error (run with MSCCLPP_DEBUG=WARN for details)";
    case ncclInvalidArgument:
      return "invalid argument (run with MSCCLPP_DEBUG=WARN for details)";
    case ncclInvalidUsage:
      return "invalid usage (run with MSCCLPP_DEBUG=WARN for details)";
    case ncclRemoteError:
      return "remote process exited or there was a network error";
    case ncclInProgress:
      return "NCCL operation in progress";
    default:
      return "unknown result code";
  }
}

NCCL_API const char* ncclGetLastError(ncclComm_t) {
  // TODO: implement this function
  return "";
}

NCCL_API ncclResult_t ncclCommGetAsyncError(ncclComm_t, ncclResult_t* asyncError) {
  if (asyncError == nullptr) {
    WARN("asyncError is nullptr");
    return ncclInvalidArgument;
  }
  *asyncError = ncclSuccess;
  return ncclSuccess;
}

NCCL_API ncclResult_t ncclCommCount(const ncclComm_t comm, int* count) {
  if (comm == nullptr || count == nullptr) {
    WARN("comm is nullptr or count is nullptr");
    return ncclInvalidArgument;
  }
  *count = comm->comm->bootstrap()->getNranks();
  return ncclSuccess;
}

NCCL_API ncclResult_t ncclCommCuDevice(const ncclComm_t comm, int* device) {
  if (comm == nullptr || device == nullptr) {
    WARN("comm is nullptr or device is nullptr");
    return ncclInvalidArgument;
  }
  *device = comm->comm->bootstrap()->getRank();
  return ncclSuccess;
}

NCCL_API ncclResult_t ncclCommUserRank(const ncclComm_t comm, int* rank) {
  if (comm == nullptr || rank == nullptr) {
    WARN("comm is nullptr or rank is nullptr");
    return ncclInvalidArgument;
  }

  if (mscclppNcclDlopenSharedLib == true) {
    return mscclppNcclOps.CommUserRank(*reinterpret_cast<ncclComm_t*>(comm->mscclppNcclComm), rank);
  }

  *rank = comm->comm->bootstrap()->getRank();
  return ncclSuccess;
}

NCCL_API ncclResult_t ncclRedOpCreatePreMulSum(ncclRedOp_t*, void*, ncclDataType_t, ncclScalarResidence_t, ncclComm_t) {
  // TODO: implement this function
  WARN("ncclRedOpCreatePreMulSum is currently unavailable");
  return ncclInternalError;
}

NCCL_API ncclResult_t ncclRedOpDestroy(ncclRedOp_t, ncclComm_t) {
  // TODO: implement this function
  WARN("ncclRedOpDestroy is currently unavailable");
  return ncclInternalError;
}

NCCL_API ncclResult_t ncclReduce(const void*, void*, size_t, ncclDataType_t, ncclRedOp_t, int, ncclComm_t,
                                 cudaStream_t) {
  // TODO: implement this function
  WARN("ncclReduce is currently unavailable");
  return ncclInternalError;
}

NCCL_API ncclResult_t ncclBcast(void* buff, size_t count, ncclDataType_t datatype, int root, ncclComm_t comm,
                                cudaStream_t stream) {
  return ncclBroadcast(buff, buff, count, datatype, root, comm, stream);
}

NCCL_API ncclResult_t ncclBroadcastFallback(const void* sendbuff, void* recvbuff, size_t sendcount,
                                            ncclDataType_t datatype, int root, ncclComm_t comm, cudaStream_t stream) {
  size_t bytes = sendcount * ncclTypeSize(datatype);
  if (sendbuff == nullptr || recvbuff == nullptr || bytes == 0 || comm == nullptr) {
    WARN(
        "One or more of the following conditions is met: sendbuff or recvbuff pointer is nullptr, bytes is 0, "
        "or comm is nullptr.");
    return ncclInvalidArgument;
  }

  // Declarating variables
  size_t recvBytes;
  CUdeviceptr recvBasePtr;
  MSCCLPP_CUTHROW(cuMemGetAddressRange(&recvBasePtr, &recvBytes, (CUdeviceptr)recvbuff));
  // size_t offsetOut = (char*)recvbuff - (char*)recvBasePtr;
  size_t offsetOut = 0;
  // channelKey recvKey{(void*)recvBasePtr, recvBytes};
  channelKey recvKey{(void*)0x0, 0};  // Just create the channel once.
  int rank = comm->comm->bootstrap()->getRank();
  int nRank = comm->comm->bootstrap()->getNranks();
  mscclpp::DeviceHandle<mscclpp::MemoryChannel>* memoryChannels = nullptr;

  auto it = comm->channelOutInfos.find(recvKey);
  if (it == comm->channelOutInfos.end()) {
    // std::vector<mscclpp::RegisteredMemory> remoteMemories = setupRemoteMemories(
    //     comm->comm, rank, const_cast<void*>((void*)recvBasePtr), recvBytes, mscclpp::Transport::CudaIpc);
    // std::vector<mscclpp::MemoryChannel> channels =
    //     setupMemoryChannels(comm, remoteMemories, const_cast<void*>((void*)recvBasePtr));
    std::vector<mscclpp::MemoryChannel> channels =
        setupMemoryChannels(comm, comm->remoteScratchRegMemories, const_cast<void*>((void*)recvBasePtr));
    std::vector<mscclpp::DeviceHandle<mscclpp::MemoryChannel>> memoryChannelDeviceHandles;
    std::transform(channels.begin(), channels.end(), std::back_inserter(memoryChannelDeviceHandles),
                   [](const mscclpp::MemoryChannel& memoryChannel) { return mscclpp::deviceHandle(memoryChannel); });
    ChannelInfo channelInfo{channels, setupMemoryChannelDeviceHandles(channels)};
    it = comm->channelOutInfos.emplace(recvKey, channelInfo).first;
  }

  memoryChannels = it->second.memoryChannelDeviceHandles.get();
  if ((char*)sendbuff == (char*)recvbuff) {
    CUDACHECK(broadcast<false>((int*)sendbuff, (int*)comm->scratchBuff.get(), (int*)recvbuff, memoryChannels, offsetOut,
                               rank, NRANKS_PER_NODE, root, nRank, bytes / sizeof(int), stream));
  } else {
    CUDACHECK(broadcast<true>((int*)sendbuff, (int*)comm->scratchBuff.get(), (int*)recvbuff, memoryChannels, offsetOut,
                              rank, NRANKS_PER_NODE, root, nRank, bytes / sizeof(int), stream));
  }

  return ncclSuccess;
}

NCCL_API ncclResult_t ncclBroadcast(const void* sendbuff, void* recvbuff, size_t count, ncclDataType_t datatype,
                                    int root, ncclComm_t comm, cudaStream_t stream) {
  size_t bytes = count * ncclTypeSize(datatype);
  if (sendbuff == nullptr || recvbuff == nullptr || bytes == 0 || comm == nullptr) {
    WARN(
        "One or more of the following conditions is met: sendbuff or recvbuff pointer is nullptr, bytes is 0, "
        "or comm is nullptr.");
    return ncclInvalidArgument;
  }

  const char* fallbackList = mscclpp::env()->forceNcclFallbackOperation.c_str();
  if (mscclppNcclDlopenSharedLib == true && mscclppNcclInFallbackList("broadcast", fallbackList)) {
    return mscclppNcclOps.Broadcast(sendbuff, recvbuff, count, datatype, root,
                                    *reinterpret_cast<ncclComm_t*>(comm->mscclppNcclComm), stream);
  }

  int rank = comm->comm->bootstrap()->getRank();

  std::vector<executionPlanInstance>& plans = comm->executionPlans["broadcast"];
  std::shared_ptr<mscclpp::ExecutionPlan> plan;
  void* basePtr = (char*)sendbuff;
  bool inPlace = basePtr == recvbuff;
  const size_t totalBytes = bytes;
  for (const auto& p : plans) {
    if (totalBytes >= p.key.minMessageSize && totalBytes < p.key.maxMessageSize && inPlace == p.key.isInPlace) {
      plan = p.plan;
      break;
    }
  }

  if (plan == nullptr) return ncclBroadcastFallback(sendbuff, recvbuff, count, datatype, root, comm, stream);

  switch (datatype) {
    case ncclFloat16:
      comm->executor->execute(rank, (half*)sendbuff, (half*)recvbuff, bytes, bytes, mscclpp::DataType::FLOAT16, *plan,
                              stream);
      break;
    case ncclFloat32:
      comm->executor->execute(rank, (float*)sendbuff, (float*)recvbuff, bytes, bytes, mscclpp::DataType::FLOAT32, *plan,
                              stream);
      break;
    case ncclBfloat16:
      comm->executor->execute(rank, (__bfloat16*)sendbuff, (__bfloat16*)recvbuff, bytes, bytes,
                              mscclpp::DataType::BFLOAT16, *plan, stream);
      break;
    case ncclInt32:
    case ncclUint32:
      comm->executor->execute(rank, (int*)sendbuff, (int*)recvbuff, bytes, bytes, mscclpp::DataType::UINT32, *plan,
                              stream);
      break;
    default:
      WARN("datatype is invalid");
      return ncclInvalidArgument;
  }

  return ncclSuccess;
}

NCCL_API ncclResult_t ncclAllReduce(const void* sendbuff, void* recvbuff, size_t count, ncclDataType_t datatype,
                                    ncclRedOp_t reductionOperation, ncclComm_t comm, cudaStream_t stream) {
  // Checking if the parameters are valids
  if (sendbuff == nullptr || recvbuff == nullptr || count == 0 || ncclTypeSize(datatype) == 0 || comm == nullptr) {
    WARN(
        "One or more of the following conditions is met: sendbuff or recvbuff pointer is nullptr, count is 0, "
        "datatype is invalid, or comm is nullptr.");
    return ncclInvalidArgument;
  }

  const char* fallbackList = mscclpp::env()->forceNcclFallbackOperation.c_str();
  if (mscclppNcclDlopenSharedLib == true && mscclppNcclInFallbackList("allreduce", fallbackList)) {
    return mscclppNcclOps.AllReduce(sendbuff, recvbuff, count, datatype, reductionOperation,
                                    *reinterpret_cast<ncclComm_t*>(comm->mscclppNcclComm), stream);
  }

  // Declarating variables
  size_t bytes = count * ncclTypeSize(datatype);
  int rank = comm->comm->bootstrap()->getRank();

  std::vector<executionPlanInstance>& plans = comm->executionPlans["allreduce"];
  std::shared_ptr<mscclpp::ExecutionPlan> plan;
  bool inPlace = sendbuff == recvbuff;
  for (const auto& p : plans) {
    if (bytes >= p.key.minMessageSize && bytes < p.key.maxMessageSize && inPlace == p.key.isInPlace) {
      plan = p.plan;
      break;
    }
  }

  if (plan == nullptr)
    return ncclAllReduceFallback(sendbuff, recvbuff, count, datatype, reductionOperation, comm, stream);

  switch (datatype) {
    case ncclFloat16:
      comm->executor->execute(rank, (half*)sendbuff, (half*)recvbuff, bytes, bytes, mscclpp::DataType::FLOAT16, *plan,
                              stream, mscclpp::PacketType::LL8);
      break;
    case ncclFloat32:
      comm->executor->execute(rank, (float*)sendbuff, (float*)recvbuff, bytes, bytes, mscclpp::DataType::FLOAT32, *plan,
                              stream, mscclpp::PacketType::LL8);
      break;
    case ncclBfloat16:
      comm->executor->execute(rank, (__bfloat16*)sendbuff, (__bfloat16*)recvbuff, bytes, bytes,
                              mscclpp::DataType::BFLOAT16, *plan, stream, mscclpp::PacketType::LL8);
      break;
    case ncclInt32:
    case ncclUint32:
      comm->executor->execute(rank, (int*)sendbuff, (int*)recvbuff, bytes, bytes, mscclpp::DataType::UINT32, *plan,
                              stream, mscclpp::PacketType::LL8);
      break;
    default:
      WARN("datatype is invalid");
      return ncclInvalidArgument;
  }

  return ncclSuccess;
}

NCCL_API ncclResult_t ncclReduceScatter(const void* sendbuff, void* recvbuff, size_t recvcount, ncclDataType_t datatype,
                                        ncclRedOp_t op, ncclComm_t comm, cudaStream_t stream) {
  size_t bytes = recvcount * ncclTypeSize(datatype);
  if (sendbuff == nullptr || recvbuff == nullptr || bytes == 0 || comm == nullptr) {
    WARN(
        "One or more of the following conditions is met: sendbuff or recvbuff pointer is nullptr, bytes is 0, "
        "or comm is nullptr.");
    return ncclInvalidArgument;
  }

  const char* fallbackList = mscclpp::env()->forceNcclFallbackOperation.c_str();
  if (mscclppNcclDlopenSharedLib == true && mscclppNcclInFallbackList("reducescatter", fallbackList)) {
    return mscclppNcclOps.ReduceScatter(sendbuff, recvbuff, recvcount, datatype, op,
                                        *reinterpret_cast<ncclComm_t*>(comm->mscclppNcclComm), stream);
  }

  int rank = comm->comm->bootstrap()->getRank();
  int nRank = comm->comm->bootstrap()->getNranks();

  std::vector<executionPlanInstance>& plans = comm->executionPlans["reducescatter"];
  std::shared_ptr<mscclpp::ExecutionPlan> plan;
  void* basePtr = (char*)sendbuff + rank * bytes;
  bool inPlace = basePtr == recvbuff;
  const size_t totalBytes = bytes * nRank;
  for (const auto& p : plans) {
    if (totalBytes >= p.key.minMessageSize && totalBytes < p.key.maxMessageSize && inPlace == p.key.isInPlace) {
      plan = p.plan;
      break;
    }
  }
  // TODO: Fallback code for ReduceScatter
  if (plan == nullptr) {
    WARN("No FallBack code for ReduceScatter");
    return ncclInternalError;
  }

  switch (datatype) {
    case ncclFloat16:
      comm->executor->execute(rank, (half*)sendbuff, (half*)recvbuff, totalBytes, bytes, mscclpp::DataType::FLOAT16,
                              *plan, stream);
      break;
    case ncclFloat32:
      comm->executor->execute(rank, (float*)sendbuff, (float*)recvbuff, totalBytes, bytes, mscclpp::DataType::FLOAT32,
                              *plan, stream);
      break;
    case ncclBfloat16:
      comm->executor->execute(rank, (__bfloat16*)sendbuff, (__bfloat16*)recvbuff, totalBytes, bytes,
                              mscclpp::DataType::BFLOAT16, *plan, stream);
      break;
    case ncclInt32:
    case ncclUint32:
      comm->executor->execute(rank, (int*)sendbuff, (int*)recvbuff, totalBytes, bytes, mscclpp::DataType::UINT32, *plan,
                              stream);
      break;
    default:
      WARN("datatype is invalid");
      return ncclInvalidArgument;
  }

  return ncclSuccess;
}

NCCL_API ncclResult_t ncclAllGather(const void* sendbuff, void* recvbuff, size_t sendcount, ncclDataType_t datatype,
                                    ncclComm_t comm, cudaStream_t stream) {
  size_t bytes = sendcount * ncclTypeSize(datatype);
  if (sendbuff == nullptr || recvbuff == nullptr || bytes == 0 || comm == nullptr) {
    WARN(
        "One or more of the following conditions is met: sendbuff or recvbuff pointer is nullptr, bytes is 0, "
        "or comm is nullptr.");
    return ncclInvalidArgument;
  }

  const char* fallbackList = mscclpp::env()->forceNcclFallbackOperation.c_str();
  if (mscclppNcclDlopenSharedLib == true && mscclppNcclInFallbackList("allgather", fallbackList)) {
    return mscclppNcclOps.AllGather(sendbuff, recvbuff, sendcount, datatype,
                                    *reinterpret_cast<ncclComm_t*>(comm->mscclppNcclComm), stream);
  }

  int rank = comm->comm->bootstrap()->getRank();
  int nRank = comm->comm->bootstrap()->getNranks();

  std::vector<executionPlanInstance>& plans = comm->executionPlans["allgather"];
  std::shared_ptr<mscclpp::ExecutionPlan> plan;
  void* basePtr = (char*)sendbuff - rank * bytes;
  bool inPlace = basePtr == recvbuff;
  const size_t totalBytes = bytes * nRank;
  for (const auto& p : plans) {
    if (totalBytes >= p.key.minMessageSize && totalBytes < p.key.maxMessageSize && inPlace == p.key.isInPlace) {
      plan = p.plan;
      break;
    }
  }
  if (plan == nullptr) return ncclAllGatherFallback(sendbuff, recvbuff, sendcount, datatype, comm, stream);

  switch (datatype) {
    case ncclFloat16:
      comm->executor->execute(rank, (half*)sendbuff, (half*)recvbuff, bytes, bytes * nRank, mscclpp::DataType::FLOAT16,
                              *plan, stream);
      break;
    case ncclFloat32:
      comm->executor->execute(rank, (float*)sendbuff, (float*)recvbuff, bytes, bytes * nRank,
                              mscclpp::DataType::FLOAT32, *plan, stream);
      break;
    case ncclBfloat16:
      comm->executor->execute(rank, (__bfloat16*)sendbuff, (__bfloat16*)recvbuff, bytes, bytes * nRank,
                              mscclpp::DataType::BFLOAT16, *plan, stream);
      break;
    case ncclInt32:
    case ncclUint32:
      comm->executor->execute(rank, (int*)sendbuff, (int*)recvbuff, bytes, bytes * nRank, mscclpp::DataType::UINT32,
                              *plan, stream);
      break;
    default:
      WARN("datatype is invalid");
      return ncclInvalidArgument;
  }

  return ncclSuccess;
}

NCCL_API ncclResult_t ncclSend(const void*, size_t, ncclDataType_t, int, ncclComm_t, cudaStream_t) {
  // TODO: implement this function
  WARN("ncclSend is currently unavailable");
  return ncclInternalError;
}

NCCL_API ncclResult_t ncclRecv(void*, size_t, ncclDataType_t, int, ncclComm_t, cudaStream_t) {
  // TODO: implement this function
  WARN("ncclRecv is currently unavailable");
  return ncclInternalError;
}

NCCL_API ncclResult_t ncclAllToAll(const void*, void*, size_t, ncclDataType_t, ncclComm_t, cudaStream_t) {
  // TODO: implement this function
  WARN("ncclAllToAll is currently unavailable");
  return ncclInternalError;
}

NCCL_API ncclResult_t ncclGroupStart() {
  // Do nothing
  return ncclSuccess;
}

NCCL_API ncclResult_t ncclGroupEnd() {
  // Do nothing
  return ncclSuccess;
}

NCCL_API ncclResult_t ncclCommRegister(const ncclComm_t, void*, size_t, void**) {
  // TODO: Implementation
  return ncclSuccess;
}

NCCL_API ncclResult_t ncclCommDeregister(const ncclComm_t, void*) {
  // TODO: Implementation
  return ncclSuccess;
}

ncclResult_t ncclMemAlloc(void** ptr, size_t size) {
  if (ptr == nullptr || size == 0) {
    WARN("ptr is nullptr or size is 0");
    return ncclInvalidArgument;
  }
  std::shared_ptr<char> sharedPtr;
  try {
    sharedPtr = mscclpp::GpuBuffer(size).memory();
    if (sharedPtr == nullptr) {
      INFO(MSCCLPP_ALLOC, "Failed to allocate memory");
      return ncclSystemError;
    }
  } catch (const mscclpp::Error& e) {
    if (e.getErrorCode() == mscclpp::ErrorCode::InvalidUsage) {
      WARN("Invalid usage: %s", e.what());
      return ncclInvalidUsage;
    } else {
      WARN("Internal error: %s", e.what());
      return ncclInternalError;
    }
  } catch (const mscclpp::CudaError& e) {
    WARN("Cuda error: %s", e.what());
    return ncclUnhandledCudaError;
  } catch (const mscclpp::CuError& e) {
    WARN("Cu error: %s", e.what());
    return ncclUnhandledCudaError;
  } catch (const mscclpp::BaseError& e) {
    WARN("Base error: %s", e.what());
    return ncclInternalError;
  }
  ptrMap[sharedPtr.get()] = sharedPtr;

  // Return the pointer
  *ptr = sharedPtr.get();
  return ncclSuccess;
}

ncclResult_t ncclMemFree(void* ptr) {
  auto ptrIt = ptrMap.find(ptr);
  if (ptrIt != ptrMap.end()) {
    ptrMap.erase(ptrIt);
    return ncclSuccess;
  }

  // Pointer not found
  WARN("Pointer not found");
  return ncclInvalidUsage;
}<|MERGE_RESOLUTION|>--- conflicted
+++ resolved
@@ -473,37 +473,11 @@
   }
 
   Op reduceOp = getReduceOp(op);
-<<<<<<< HEAD
-  switch (datatype) {
-    case ncclFloat16:
-      CUDACHECK(allreduce((half*)sendbuff, (half*)comm->scratchBuff.get(), (half*)recvbuff, memoryChannels,
-                          memoryOutChannels, nvlsChannels, nvlsOutChannels, offsetIn, offsetOut, offsetScratch, rank,
-                          NRANKS_PER_NODE, comm->comm->bootstrap()->getNranks(), reduceOp, count, stream));
-      break;
-    case ncclFloat32:
-      CUDACHECK(allreduce((float*)sendbuff, (float*)comm->scratchBuff.get(), (float*)recvbuff, memoryChannels,
-                          memoryOutChannels, nvlsChannels, nvlsOutChannels, offsetIn, offsetOut, offsetScratch,
-                          comm->comm->bootstrap()->getRank(), NRANKS_PER_NODE, comm->comm->bootstrap()->getNranks(),
-                          reduceOp, count, stream));
-      break;
-    case ncclBfloat16:
-      CUDACHECK(allreduce((__bfloat16*)sendbuff, (__bfloat16*)comm->scratchBuff.get(), (__bfloat16*)recvbuff,
-                          memoryChannels, memoryOutChannels, nvlsChannels, nvlsOutChannels, offsetIn, offsetOut,
-                          offsetScratch, rank, NRANKS_PER_NODE, comm->comm->bootstrap()->getNranks(), reduceOp, count,
-                          stream));
-      break;
-    case ncclInt32:
-    case ncclUint32:
-      CUDACHECK(allreduce((int*)sendbuff, (int*)comm->scratchBuff.get(), (int*)recvbuff, memoryChannels,
-                          memoryOutChannels, nvlsChannels, nvlsOutChannels, offsetIn, offsetOut, offsetScratch,
-                          comm->comm->bootstrap()->getRank(), NRANKS_PER_NODE, comm->comm->bootstrap()->getNranks(),
-                          reduceOp, count, stream));
-      break;
-    default:
-=======
   std::function<cudaError_t(const void*, void*, void*, mscclpp::DeviceHandle<mscclpp::MemoryChannel>*,
-                            mscclpp::DeviceHandle<mscclpp::MemoryChannel>*, size_t, size_t, size_t, int, int, int,
-                            size_t, cudaStream_t)>
+                            mscclpp::DeviceHandle<mscclpp::MemoryChannel>*,
+                            mscclpp::DeviceHandle<mscclpp::NvlsConnection::DeviceMulticastPointer>*,
+                            mscclpp::DeviceHandle<mscclpp::NvlsConnection::DeviceMulticastPointer>*, size_t, size_t,
+                            size_t, int, int, int, size_t, cudaStream_t)>
       allreduceFunc;
   if (reduceOp == SUM) {
     if (datatype == ncclFloat16) {
@@ -528,14 +502,13 @@
     } else if (datatype == ncclInt32 || datatype == ncclUint32) {
       allreduceFunc = allreduce<MIN, int>;
     } else {
->>>>>>> 474ef0b6
       WARN("datatype is invalid, datatype: %d", datatype);
       return ncclInvalidArgument;
     }
   }
-  CUDACHECK(allreduceFunc(sendbuff, comm->scratchBuff.get(), recvbuff, memoryChannels, memoryOutChannels, offsetIn,
-                          offsetOut, offsetScratch, comm->comm->bootstrap()->getRank(), NRANKS_PER_NODE,
-                          comm->comm->bootstrap()->getNranks(), count, stream));
+  CUDACHECK(allreduceFunc(sendbuff, comm->scratchBuff.get(), recvbuff, memoryChannels, memoryOutChannels, nvlsChannels,
+                          nvlsOutChannels, offsetIn, offsetOut, offsetScratch, comm->comm->bootstrap()->getRank(),
+                          NRANKS_PER_NODE, comm->comm->bootstrap()->getNranks(), count, stream));
   return ncclSuccess;
 }
 
