--- conflicted
+++ resolved
@@ -293,12 +293,8 @@
   return ncclSuccess;
 }
 
-<<<<<<< HEAD
-NCCL_API ncclResult_t ncclCommInitRankConfig(ncclComm_t* comm, int nranks, ncclUniqueId commId, int rank, ncclConfig_t*) {
-=======
 NCCL_API ncclResult_t ncclCommInitRankConfig(ncclComm_t* comm, int nranks, ncclUniqueId commId, int rank,
                                              ncclConfig_t*) {
->>>>>>> e9294357
   // TODO: implement config
   return ncclCommInitRank(comm, nranks, commId, rank);
 }
