--- conflicted
+++ resolved
@@ -450,8 +450,10 @@
 }
 
 NCCL_API ncclResult_t ncclCommDestroy(ncclComm_t comm) {
-<<<<<<< HEAD
-  if (comm == nullptr) return ncclInvalidArgument;
+  if (comm == nullptr) {
+    WARN("comm is nullptr");
+    return ncclInvalidArgument;
+  }
 #if defined(ENABLE_NPKIT)
   const char* npkitDumpDir = getenv("NPKIT_DUMP_DIR");
   if (npkitDumpDir != nullptr) {
@@ -459,12 +461,6 @@
     NpKit::Shutdown();
   }
 #endif
-=======
-  if (comm == nullptr) {
-    WARN("comm is nullptr");
-    return ncclInvalidArgument;
-  }
->>>>>>> ba0d0d68
   delete comm;
   return ncclSuccess;
 }
