// Copyright (c) Microsoft Corporation.
// Licensed under the MIT license.

#include <algorithm>
#include <filesystem>
#include <functional>
#include <mscclpp/concurrency_device.hpp>
#include <mscclpp/core.hpp>
#include <mscclpp/env.hpp>
#include <mscclpp/executor.hpp>
#include <mscclpp/memory_channel.hpp>
#include <mscclpp/memory_channel_device.hpp>
#include <mscclpp/nvls.hpp>
#include <mscclpp/utils.hpp>
#include <queue>
#include <sstream>
#include <unordered_map>
#include <vector>
#if defined(ENABLE_NPKIT)
#include <mscclpp/npkit/npkit.hpp>
#endif
#include <dlfcn.h>

#include "allgather.hpp"
#include "allreduce.hpp"
#include "broadcast.hpp"
#include "debug.h"
#include "nccl.h"

#define NCCL_API extern "C" __attribute__((visibility("default")))

#define CUDACHECK(cmd)                                                                      \
  do {                                                                                      \
    cudaError_t e = cmd;                                                                    \
    if (e != cudaSuccess) {                                                                 \
      printf("Failed: Cuda error %s:%d '%s'\n", __FILE__, __LINE__, cudaGetErrorString(e)); \
      exit(EXIT_FAILURE);                                                                   \
    }                                                                                       \
  } while (0)

#define NUM_CHANNELS_PER_CONNECTION 64
static constexpr size_t NVLS_BUFFER_SIZE = (1 << 30);

typedef enum mscclppNcclDlopenErr {
  dlopenSuccess = 0,
  dlopenError = 1,
} mscclppNcclDlopenErr_t;

typedef struct _mscclppNcclOps_t {
  ncclResult_t (*CommInitRank)(ncclComm_t* comm, int nranks, ncclUniqueId commId, int rank);
  ncclResult_t (*GetUniqueId)(ncclUniqueId* uniqueId);
  ncclResult_t (*CommDestroy)(ncclComm_t comm);
  ncclResult_t (*CommUserRank)(const ncclComm_t, int* rank);
  ncclResult_t (*AllReduce)(const void* sendbuff, void* recvbuff, size_t count, ncclDataType_t datatype, ncclRedOp_t op,
                            ncclComm_t comm, cudaStream_t stream);
  ncclResult_t (*AllGather)(const void* sendbuff, void* recvbuff, size_t sendcount, ncclDataType_t datatype,
                            ncclComm_t comm, cudaStream_t stream);
  ncclResult_t (*Broadcast)(const void* sendbuff, void* recvbuff, size_t count, ncclDataType_t datatype, int root,
                            ncclComm_t comm, cudaStream_t stream);
  ncclResult_t (*ReduceScatter)(const void* sendbuff, void* recvbuff, size_t recvcount, ncclDataType_t datatype,
                                ncclRedOp_t op, ncclComm_t comm, cudaStream_t stream);
} mscclppNcclOps_t;

mscclppNcclOps_t mscclppNcclOps;
void* mscclppNcclDlHandle = NULL;
bool mscclppNcclDlopenSharedLib = false;

#define QUOTE(symbol) #symbol

#define NCCL_DLSYM(_struct_, _handle_, _prefix_, _function_, _type_)                               \
  do {                                                                                             \
    _struct_._function_ = (_type_)dlsym((_handle_), QUOTE(_prefix_##_function_));                  \
    if (_struct_._function_ == NULL) {                                                             \
      printf("Failed: dlsym error: Cannot open %s: %s\n", QUOTE(_prefix_##_function_), dlerror()); \
      exit(dlopenError);                                                                           \
    }                                                                                              \
  } while (0)

static inline int mscclppNcclDlopenInit() {
  const char* ncclLibPath = mscclpp::env()->ncclSharedLibPath.c_str();
  if (ncclLibPath != nullptr && ncclLibPath[0] != '\0') {
    if (std::filesystem::is_directory(ncclLibPath)) {
      WARN("The value of the environment variable %s is a directory", ncclLibPath);
      return dlopenError;
    }

    mscclppNcclDlHandle = dlopen(ncclLibPath, RTLD_LAZY | RTLD_NODELETE);
    if (!mscclppNcclDlHandle) {
      WARN("Cannot open the shared library specified by MSCCLPP_NCCL_LIB_PATH: %s\n", dlerror());
      return dlopenError;
    }
  } else {
    WARN("The value of MSCCLPP_NCCL_LIB_PATH is empty!\n");
    return dlopenError;
  }

  NCCL_DLSYM(mscclppNcclOps, mscclppNcclDlHandle, nccl, CommInitRank,
             ncclResult_t(*)(ncclComm_t*, int, ncclUniqueId, int));
  NCCL_DLSYM(mscclppNcclOps, mscclppNcclDlHandle, nccl, GetUniqueId, ncclResult_t(*)(ncclUniqueId*));
  NCCL_DLSYM(mscclppNcclOps, mscclppNcclDlHandle, nccl, CommDestroy, ncclResult_t(*)(ncclComm_t));
  NCCL_DLSYM(mscclppNcclOps, mscclppNcclDlHandle, nccl, CommUserRank, ncclResult_t(*)(ncclComm_t, int*));
  NCCL_DLSYM(mscclppNcclOps, mscclppNcclDlHandle, nccl, AllReduce,
             ncclResult_t(*)(const void*, void*, size_t, ncclDataType_t, ncclRedOp_t, ncclComm_t, cudaStream_t));
  NCCL_DLSYM(mscclppNcclOps, mscclppNcclDlHandle, nccl, AllGather,
             ncclResult_t(*)(const void*, void*, size_t, ncclDataType_t, ncclComm_t, cudaStream_t));
  NCCL_DLSYM(mscclppNcclOps, mscclppNcclDlHandle, nccl, Broadcast,
             ncclResult_t(*)(const void*, void*, size_t, ncclDataType_t, int, ncclComm_t, cudaStream_t));
  NCCL_DLSYM(mscclppNcclOps, mscclppNcclDlHandle, nccl, ReduceScatter,
             ncclResult_t(*)(const void*, void*, size_t, ncclDataType_t, ncclRedOp_t, ncclComm_t, cudaStream_t));

  return dlopenSuccess;
}

static inline void mscclppNcclDlopenFinalize() {
  if (mscclppNcclDlHandle) {
    dlclose(mscclppNcclDlHandle);
  }
}

static inline int mscclppNcclInFallbackList(const char* collOps, const char* fallbackList) {
  if (fallbackList == nullptr || fallbackList[0] == '\0' || strcmp(fallbackList, "all") == 0) {
    return 1;
  }

  char* fallbackListCopy = strdup(fallbackList);
  char* token = strtok(fallbackListCopy, ",");
  while (token != NULL) {
    if (strcmp(collOps, token) == 0) {
      free(fallbackListCopy);
      return 1;
    }
    token = strtok(NULL, ",");
  }

  free(fallbackListCopy);
  return 0;
}

// static const mscclpp::Transport IBs[] = {mscclpp::Transport::IB0, mscclpp::Transport::IB1, mscclpp::Transport::IB2,
//                             mscclpp::Transport::IB3, mscclpp::Transport::IB4, mscclpp::Transport::IB5,
//                             mscclpp::Transport::IB6, mscclpp::Transport::IB7};

// Declare the global map to store associations between raw pointer and shared pointer
static std::unordered_map<void*, std::shared_ptr<char>> ptrMap;

struct channelKey {
  const void* buff;
  size_t bytes;
  bool operator==(const channelKey& other) const { return buff == other.buff && bytes == other.bytes; }
};

struct planKey {
  size_t minMessageSize;
  size_t maxMessageSize;
  bool isInPlace;
};

struct executionPlanInstance {
  planKey key;
  std::shared_ptr<mscclpp::ExecutionPlan> plan;
};

namespace std {
template <>
struct hash<channelKey> {
  std::size_t operator()(const channelKey& k) const {
    return std::hash<const void*>()(k.buff) ^ std::hash<size_t>()(k.bytes);
  }
};
}  // namespace std

struct ChannelInfo {
  std::vector<mscclpp::MemoryChannel> memoryChannels;
  std::shared_ptr<mscclpp::DeviceHandle<mscclpp::MemoryChannel>> memoryChannelDeviceHandles;
};

struct NvlsChannelInfo {
  std::vector<mscclpp::NvlsConnection::DeviceMulticastPointer> nvlsChannels;
  std::shared_ptr<mscclpp::DeviceHandle<mscclpp::NvlsConnection::DeviceMulticastPointer>> nvlsChannelDeviceHandles;
};

struct splitCommInfo {
  int color;
  int key;
  int originalRank;
};

struct ncclComm {
  std::shared_ptr<mscclpp::Communicator> comm;
  std::vector<std::shared_ptr<mscclpp::Connection>> connections;
  std::vector<std::shared_ptr<mscclpp::NvlsConnection>> nvlsConnections;
  std::vector<std::shared_ptr<mscclpp::NvlsConnection>> nvlsConnectionsOut;
  std::vector<std::shared_ptr<mscclpp::MemoryDevice2DeviceSemaphore>> memorySemaphores;
  std::shared_ptr<mscclpp::Executor> executor;
  std::unordered_map<std::string, std::vector<executionPlanInstance>> executionPlans;

  std::unordered_map<channelKey, ChannelInfo> channelInInfos;
  std::unordered_map<channelKey, ChannelInfo> channelOutInfos;
  std::unordered_map<channelKey, ChannelInfo> channelScratchInfos;
  std::unordered_map<channelKey, NvlsChannelInfo> channelNvlsInfos;
  std::shared_ptr<char> scratchBuff;
  std::vector<mscclpp::RegisteredMemory> remoteScratchRegMemories;
  std::vector<ChannelInfo> channelInfos;

  uint32_t numScratchBuff;
  uint32_t buffFlag;

  std::shared_ptr<uint32_t> deviceFlag7;
  std::shared_ptr<uint32_t> deviceFlag28;
  std::shared_ptr<uint32_t> deviceFlag56;

  void* mscclppNcclComm;
};

static size_t ncclTypeSize(ncclDataType_t type) {
  switch (type) {
    case ncclInt8:
    case ncclUint8:
      return 1;
    case ncclFloat16:
      return 2;
    case ncclInt32:
    case ncclUint32:
      return 4;
    case ncclInt64:
    case ncclUint64:
      return 8;
    case ncclFloat32:
      return 4;
    case ncclFloat64:
      return 8;
#if defined(__CUDA_BF16_TYPES_EXIST__)
    case ncclBfloat16:
      return 2;
#endif  // defined(__CUDA_BF16_TYPES_EXIST__)
#if defined(__CUDA_FP8_TYPES_EXIST__)
    case ncclFp8E4M3:
    case ncclFp8E5M2:
      return 1;
#endif  // defined(__CUDA_FP8_TYPES_EXIST__)
    case ncclNumTypes:
      return 0;
  }
  return 0;
}

static mscclpp::Transport getTransport(int, int) {
  // if (rank / nRanksPerNode == peerRank / nRanksPerNode) {
  //   return mscclpp::Transport::CudaIpc;
  // } else {
  //   return IBs[rank % nRanksPerNode];
  // }
  return mscclpp::Transport::CudaIpc;
}

static Op getReduceOp(ncclRedOp_t op) {
  switch (op) {
    case ncclSum:
      return SUM;
    case ncclMin:
      return MIN;
    default:
      WARN("op is invalid, op: %d", op);
      throw mscclpp::Error("Invalid operation", mscclpp::ErrorCode::InternalError);
  }
}

static std::vector<mscclpp::RegisteredMemory> setupRemoteMemories(std::shared_ptr<mscclpp::Communicator> comm, int rank,
                                                                  void* buff, size_t bytes,
                                                                  mscclpp::TransportFlags transport) {
  std::vector<mscclpp::RegisteredMemory> remoteMemories;
  mscclpp::RegisteredMemory memory = comm->registerMemory(buff, bytes, transport);
  std::vector<mscclpp::NonblockingFuture<mscclpp::RegisteredMemory>> remoteRegMemoryFutures;
  for (int i = 0; i < comm->bootstrap()->getNranks(); i++) {
    if (i == rank) continue;
    remoteRegMemoryFutures.push_back(comm->recvMemoryOnSetup(i, 0));
    comm->sendMemoryOnSetup(memory, i, 0);
  }
  comm->setup();
  std::transform(remoteRegMemoryFutures.begin(), remoteRegMemoryFutures.end(), std::back_inserter(remoteMemories),
                 [](const auto& future) { return future.get(); });
  return remoteMemories;
}

static std::vector<mscclpp::MemoryChannel> setupMemoryChannels(
    ncclComm_t comm, const std::vector<mscclpp::RegisteredMemory>& remoteMemories, void* src) {
  std::vector<mscclpp::MemoryChannel> channels;
  std::vector<std::shared_ptr<mscclpp::MemoryDevice2DeviceSemaphore>>& memorySemaphores = comm->memorySemaphores;
  size_t nConnections = comm->connections.size();
  for (size_t idx = 0; idx < NUM_CHANNELS_PER_CONNECTION; ++idx) {
    for (size_t cid = 0; cid < nConnections; ++cid) {
      if (comm->connections[cid]->transport() == mscclpp::Transport::CudaIpc) {
        channels.emplace_back(memorySemaphores[idx * nConnections + cid], remoteMemories[cid], src, nullptr);
      }
    }
  }
  return channels;
}

static std::vector<std::shared_ptr<mscclpp::NvlsConnection>> setupNvlsConnections(ncclComm_t comm, size_t size) {
  // for nvls connection
  std::vector<std::shared_ptr<mscclpp::NvlsConnection>> nvlsConnections;
  int nRanks = comm->comm->bootstrap()->getNranks();
  std::vector<int> ranks;
  for (int i = 0; i < nRanks; i++) {
    ranks.push_back(i);
  }
  for (int i = 0; i < NUM_NVLS_CONNECTION; i++) {
    std::shared_ptr<mscclpp::NvlsConnection> nvlsConnection = mscclpp::connectNvlsCollective(comm->comm, ranks, size);
    nvlsConnections.push_back(nvlsConnection);
  }
  return nvlsConnections;
}

static std::vector<mscclpp::NvlsConnection::DeviceMulticastPointer> setupNvlsChannels(
    std::vector<std::shared_ptr<mscclpp::NvlsConnection>> conns, void* buffer, size_t bufferSize) {
  std::vector<mscclpp::NvlsConnection::DeviceMulticastPointer> channels;

  for (size_t idx = 0; idx < NUM_NVLS_CONNECTION; ++idx) {
    std::shared_ptr<mscclpp::NvlsConnection> nvlsConnection = conns[idx];
    mscclpp::NvlsConnection::DeviceMulticastPointer deviceMulticastPointer =
        nvlsConnection->bindAllocatedMemory((CUdeviceptr)buffer, bufferSize);
    channels.push_back(deviceMulticastPointer);
  }
  return channels;
}

static std::pair<std::string, executionPlanInstance> loadExecutionPlan(const std::string& filename) {
  std::shared_ptr<mscclpp::ExecutionPlan> plan = std::make_shared<mscclpp::ExecutionPlan>(filename);
  std::string collective = plan->collective();
  planKey key{plan->minMessageSize(), plan->maxMessageSize(), plan->isInPlace()};
  return std::make_pair(collective, executionPlanInstance{key, plan});
}

static std::shared_ptr<mscclpp::DeviceHandle<mscclpp::MemoryChannel>> setupMemoryChannelDeviceHandles(
    const std::vector<mscclpp::MemoryChannel>& memoryChannels) {
  std::vector<mscclpp::DeviceHandle<mscclpp::MemoryChannel>> memoryChannelDeviceHandles;
  std::transform(memoryChannels.begin(), memoryChannels.end(), std::back_inserter(memoryChannelDeviceHandles),
                 [](const mscclpp::MemoryChannel& memoryChannel) { return mscclpp::deviceHandle(memoryChannel); });
  std::shared_ptr<mscclpp::DeviceHandle<mscclpp::MemoryChannel>> ptr =
      mscclpp::detail::gpuCallocShared<mscclpp::DeviceHandle<mscclpp::MemoryChannel>>(
          memoryChannelDeviceHandles.size());
  mscclpp::gpuMemcpy<mscclpp::DeviceHandle<mscclpp::MemoryChannel>>(
      ptr.get(), memoryChannelDeviceHandles.data(), memoryChannelDeviceHandles.size(), cudaMemcpyHostToDevice);
  return ptr;
}

static std::shared_ptr<mscclpp::DeviceHandle<mscclpp::NvlsConnection::DeviceMulticastPointer>>
setupNvlsChannelDeviceHandles(const std::vector<mscclpp::NvlsConnection::DeviceMulticastPointer>& nvlsChannels) {
  std::shared_ptr<mscclpp::DeviceHandle<mscclpp::NvlsConnection::DeviceMulticastPointer>> ptr =
      mscclpp::detail::gpuCallocShared<mscclpp::DeviceHandle<mscclpp::NvlsConnection::DeviceMulticastPointer>>(
          nvlsChannels.size());
  std::vector<mscclpp::DeviceHandle<mscclpp::NvlsConnection::DeviceMulticastPointer>> nvlsChannelDeviceHandles;
  std::transform(nvlsChannels.begin(), nvlsChannels.end(), std::back_inserter(nvlsChannelDeviceHandles),
                 [](const mscclpp::NvlsConnection::DeviceMulticastPointer& nvlsChannel) {
                   return mscclpp::deviceHandle(nvlsChannel);
                 });
  mscclpp::gpuMemcpy<mscclpp::DeviceHandle<mscclpp::NvlsConnection::DeviceMulticastPointer>>(
      ptr.get(), nvlsChannelDeviceHandles.data(), nvlsChannelDeviceHandles.size(), cudaMemcpyHostToDevice);
  return ptr;
}

static ncclResult_t ncclAllReduceFallback(const void* sendbuff, void* recvbuff, size_t count, ncclDataType_t datatype,
                                          ncclRedOp_t op, ncclComm_t comm, cudaStream_t stream) {
  // FallBack for single node
  if (comm->comm->bootstrap()->getNranks() != comm->comm->bootstrap()->getNranksPerNode()) {
    WARN("ncclAllReduceFallback is currently unavailable for multi-node");
    return ncclInvalidUsage;
  }

  // Checking if the parameters are valids
  if (sendbuff == nullptr || recvbuff == nullptr || count == 0 || ncclTypeSize(datatype) == 0 || comm == nullptr) {
    WARN(
        "One or more of the following conditions is met: sendbuff or recvbuff pointer is nullptr, count is 0, "
        "datatype is invalid, or comm is nullptr.");
    return ncclInvalidArgument;
  }

  // Declarating variables
  size_t sendBytes, recvBytes;
  CUdeviceptr sendBasePtr, recvBasePtr;
  MSCCLPP_CUTHROW(cuMemGetAddressRange(&sendBasePtr, &sendBytes, (CUdeviceptr)sendbuff));
  MSCCLPP_CUTHROW(cuMemGetAddressRange(&recvBasePtr, &recvBytes, (CUdeviceptr)recvbuff));
  size_t offsetIn = (char*)sendbuff - (char*)sendBasePtr;
  size_t offsetOut = (char*)recvbuff - (char*)recvBasePtr;
  uint32_t scratchBuffIdx = (++(comm->buffFlag)) % comm->numScratchBuff;
  size_t offsetScratch = (SCRATCH_SIZE / comm->numScratchBuff) * scratchBuffIdx;
  int rank = comm->comm->bootstrap()->getRank();
  channelKey sendKey{(void*)sendBasePtr, sendBytes};
  channelKey recvKey{(void*)recvBasePtr, recvBytes};
  mscclpp::DeviceHandle<mscclpp::MemoryChannel>* memoryChannels = nullptr;
  mscclpp::DeviceHandle<mscclpp::MemoryChannel>* memoryOutChannels = nullptr;
  mscclpp::DeviceHandle<mscclpp::NvlsConnection::DeviceMulticastPointer>* nvlsChannels = nullptr;
  mscclpp::DeviceHandle<mscclpp::NvlsConnection::DeviceMulticastPointer>* nvlsOutChannels = nullptr;
  size_t bytes = count * ncclTypeSize(datatype);
  bool useNvlsWithZeroCopy = mscclpp::isNvlsSupported() && !mscclppDisableChannelCache;
  bool useNvlsWithCopy = mscclpp::isNvlsSupported() && mscclppDisableChannelCache;

  // Creating the channels
  if (useNvlsWithZeroCopy) {
    auto nvlsIt = comm->channelNvlsInfos.find(sendKey);
    if (nvlsIt == comm->channelNvlsInfos.end()) {
      std::vector<mscclpp::NvlsConnection::DeviceMulticastPointer> channels =
          setupNvlsChannels(comm->nvlsConnections, (void*)sendBasePtr, sendBytes);
      NvlsChannelInfo channelInfo{channels, setupNvlsChannelDeviceHandles(channels)};
      nvlsIt = comm->channelNvlsInfos.emplace(sendKey, channelInfo).first;
    }
    nvlsChannels = nvlsIt->second.nvlsChannelDeviceHandles.get();
    if (recvbuff != sendbuff) {
      auto nvlsOutIt = comm->channelNvlsInfos.find(recvKey);
      if (nvlsOutIt == comm->channelNvlsInfos.end()) {
        std::vector<mscclpp::NvlsConnection::DeviceMulticastPointer> channels =
            setupNvlsChannels(comm->nvlsConnectionsOut, (void*)recvBasePtr, recvBytes);
        NvlsChannelInfo channelInfo{channels, setupNvlsChannelDeviceHandles(channels)};
        nvlsOutIt = comm->channelNvlsInfos.emplace(recvKey, channelInfo).first;
      }
      nvlsOutChannels = nvlsOutIt->second.nvlsChannelDeviceHandles.get();
    } else {
      nvlsOutChannels = nvlsChannels;
    }
  }

  if (useNvlsWithCopy) {
    channelKey sendKey{(void*)(comm->scratchBuff.get()), SCRATCH_SIZE};
    auto nvlsIt = comm->channelNvlsInfos.find(sendKey);
    if (nvlsIt == comm->channelNvlsInfos.end()) {
      std::vector<mscclpp::NvlsConnection::DeviceMulticastPointer> channels =
          setupNvlsChannels(comm->nvlsConnections, (void*)comm->scratchBuff.get(), SCRATCH_SIZE);
      NvlsChannelInfo channelInfo{channels, setupNvlsChannelDeviceHandles(channels)};
      nvlsIt = comm->channelNvlsInfos.emplace(sendKey, channelInfo).first;
    }
    nvlsChannels = nvlsIt->second.nvlsChannelDeviceHandles.get();
  }

  if (count * ncclTypeSize(datatype) <= (1 << 20) || mscclpp::isNvlsSupported()) {
    auto sendIt = comm->channelScratchInfos.find(sendKey);
    if (sendIt == comm->channelScratchInfos.end()) {
      std::vector<mscclpp::MemoryChannel> channels =
          setupMemoryChannels(comm, comm->remoteScratchRegMemories, const_cast<void*>((void*)sendBasePtr));
      ChannelInfo channelInfo{channels, setupMemoryChannelDeviceHandles(channels)};
      sendIt = comm->channelScratchInfos.emplace(sendKey, channelInfo).first;
    }

    memoryChannels = sendIt->second.memoryChannelDeviceHandles.get();
  } else {
    std::vector<mscclpp::RegisteredMemory> remoteMemories;

    auto sendIt = comm->channelInInfos.find(sendKey);
    if (sendIt == comm->channelInInfos.end()) {
      std::vector<mscclpp::MemoryChannel> channels =
          setupMemoryChannels(comm, comm->remoteScratchRegMemories, const_cast<void*>((void*)sendBasePtr));
      ChannelInfo channelInfo{channels, setupMemoryChannelDeviceHandles(channels)};
      sendIt = comm->channelInInfos.emplace(sendKey, channelInfo).first;
    }

    auto recvIt = comm->channelOutInfos.find(recvKey);
    if (mscclppDisableChannelCache == true || recvIt == comm->channelOutInfos.end()) {
      if (mscclppDisableChannelCache == true) {
        recvBytes = bytes;
        recvBasePtr = (CUdeviceptr)recvbuff;
        offsetOut = 0;
      }
      remoteMemories =
          setupRemoteMemories(comm->comm, rank, (void*)recvBasePtr, recvBytes, mscclpp::Transport::CudaIpc);
      std::vector<mscclpp::MemoryChannel> outChannels =
          setupMemoryChannels(comm, remoteMemories, const_cast<void*>((void*)recvBasePtr));
      ChannelInfo channelInfo{outChannels, setupMemoryChannelDeviceHandles(outChannels)};
      recvIt = comm->channelOutInfos.emplace(recvKey, channelInfo).first;
      if (mscclppDisableChannelCache == true) {
        comm->channelInfos.push_back(channelInfo);
      }
    }

    memoryChannels = sendIt->second.memoryChannelDeviceHandles.get();
    memoryOutChannels = mscclppDisableChannelCache == true ? comm->channelInfos.back().memoryChannelDeviceHandles.get()
                                                           : recvIt->second.memoryChannelDeviceHandles.get();
  }

  Op reduceOp = getReduceOp(op);
  std::function<cudaError_t(const void*, void*, void*, mscclpp::DeviceHandle<mscclpp::MemoryChannel>*,
<<<<<<< HEAD
                            mscclpp::DeviceHandle<mscclpp::MemoryChannel>*,
                            mscclpp::DeviceHandle<mscclpp::NvlsConnection::DeviceMulticastPointer>*,
                            mscclpp::DeviceHandle<mscclpp::NvlsConnection::DeviceMulticastPointer>*, size_t, size_t,
                            size_t, int, int, int, size_t, cudaStream_t)>
=======
                            mscclpp::DeviceHandle<mscclpp::MemoryChannel>*, size_t, size_t, size_t, int, int, int,
                            size_t, cudaStream_t, uint32_t*, uint32_t*, uint32_t*, int)>
>>>>>>> 710f6686
      allreduceFunc;
  if (reduceOp == SUM) {
    if (datatype == ncclFloat16) {
      allreduceFunc = allreduce<SUM, half>;
    } else if (datatype == ncclFloat32) {
      allreduceFunc = allreduce<SUM, float>;
    } else if (datatype == ncclBfloat16) {
      allreduceFunc = allreduce<SUM, __bfloat16>;
    } else if (datatype == ncclInt32 || datatype == ncclUint32) {
      allreduceFunc = allreduce<SUM, int>;
    } else {
      WARN("datatype is invalid, datatype: %d", datatype);
      return ncclInvalidArgument;
    }
  } else if (reduceOp == MIN) {
    if (datatype == ncclFloat16) {
      allreduceFunc = allreduce<MIN, half>;
    } else if (datatype == ncclFloat32) {
      allreduceFunc = allreduce<MIN, float>;
    } else if (datatype == ncclBfloat16) {
      allreduceFunc = allreduce<MIN, __bfloat16>;
    } else if (datatype == ncclInt32 || datatype == ncclUint32) {
      allreduceFunc = allreduce<MIN, int>;
    } else {
      WARN("datatype is invalid, datatype: %d", datatype);
      return ncclInvalidArgument;
    }
  }
<<<<<<< HEAD
  CUDACHECK(allreduceFunc(sendbuff, comm->scratchBuff.get(), recvbuff, memoryChannels, memoryOutChannels, nvlsChannels,
                          nvlsOutChannels, offsetIn, offsetOut, offsetScratch, comm->comm->bootstrap()->getRank(),
                          NRANKS_PER_NODE, comm->comm->bootstrap()->getNranks(), count, stream));
=======
  CUDACHECK(allreduceFunc(sendbuff, comm->scratchBuff.get(), recvbuff, memoryChannels, memoryOutChannels, offsetIn,
                          offsetOut, offsetScratch, comm->comm->bootstrap()->getRank(), NRANKS_PER_NODE,
                          comm->comm->bootstrap()->getNranks(), count, stream, (uint32_t*)comm->deviceFlag7.get(),
                          (uint32_t*)comm->deviceFlag28.get(), (uint32_t*)comm->deviceFlag56.get(),
                          comm->numScratchBuff));
>>>>>>> 710f6686
  return ncclSuccess;
}

static ncclResult_t ncclAllGatherFallback(const void* sendbuff, void* recvbuff, size_t sendcount,
                                          ncclDataType_t datatype, ncclComm_t comm, cudaStream_t stream) {
  // FallBack for single node
  if (comm->comm->bootstrap()->getNranks() != comm->comm->bootstrap()->getNranksPerNode()) {
    WARN("ncclAllGatherFallback is currently unavailable for multi-node");
    return ncclInvalidUsage;
  }

  // Checking if the parameters are valids
  size_t bytes = sendcount * ncclTypeSize(datatype);
  if (sendbuff == nullptr || recvbuff == nullptr || bytes == 0 || comm == nullptr) {
    WARN(
        "One or more of the following conditions is met: sendbuff or recvbuff pointer is nullptr, bytes is 0, "
        "or comm is nullptr.");
    return ncclInvalidArgument;
  }

  size_t sendBytes, recvBytes;
  CUdeviceptr sendBasePtr, recvBasePtr;
  MSCCLPP_CUTHROW(cuMemGetAddressRange(&recvBasePtr, &recvBytes, (CUdeviceptr)recvbuff));
  MSCCLPP_CUTHROW(cuMemGetAddressRange(&sendBasePtr, &sendBytes, (CUdeviceptr)sendbuff));
  size_t offsetOut = (char*)recvbuff - (char*)recvBasePtr;
  channelKey recvKey{(void*)recvBasePtr, recvBytes};
  [[maybe_unused]] channelKey sendKey{(void*)comm->scratchBuff.get(), SCRATCH_SIZE};
  int rank = comm->comm->bootstrap()->getRank();
  int nRank = comm->comm->bootstrap()->getNranks();
  mscclpp::DeviceHandle<mscclpp::MemoryChannel>* memoryChannels = nullptr;
  std::vector<mscclpp::RegisteredMemory> remoteMemories;

  auto setupOutputChan = [&]() {
    auto it = comm->channelOutInfos.find(recvKey);
    if (mscclppDisableChannelCache == true || it == comm->channelOutInfos.end()) {
      if (mscclppDisableChannelCache == true) {
        recvBytes = bytes;
        recvBasePtr = (CUdeviceptr)recvbuff;
        offsetOut = 0;
      }
      std::vector<mscclpp::RegisteredMemory> remoteMemories = setupRemoteMemories(
          comm->comm, rank, const_cast<void*>((void*)recvBasePtr), recvBytes, mscclpp::Transport::CudaIpc);
      std::vector<mscclpp::MemoryChannel> channels =
          setupMemoryChannels(comm, remoteMemories, const_cast<void*>((void*)recvBasePtr));
      std::vector<mscclpp::DeviceHandle<mscclpp::MemoryChannel>> memoryChannelDeviceHandles;
      std::transform(channels.begin(), channels.end(), std::back_inserter(memoryChannelDeviceHandles),
                     [](const mscclpp::MemoryChannel& memoryChannel) { return mscclpp::deviceHandle(memoryChannel); });
      ChannelInfo channelInfo{channels, setupMemoryChannelDeviceHandles(channels)};
      it = comm->channelOutInfos.emplace(recvKey, channelInfo).first;
      if (mscclppDisableChannelCache == true) {
        comm->channelInfos.push_back(channelInfo);
      }
    }
    memoryChannels = mscclppDisableChannelCache == true ? comm->channelInfos.back().memoryChannelDeviceHandles.get()
                                                        : it->second.memoryChannelDeviceHandles.get();
  };

  if (bytes <= 32 * (1 << 20)) {
    setupOutputChan();
  } else {
#if defined(__HIP_PLATFORM_AMD__)
    setupOutputChan();
#else
    auto sendIt = comm->channelInInfos.find(sendKey);
    if (sendIt == comm->channelInInfos.end()) {
      std::vector<mscclpp::MemoryChannel> channels =
          setupMemoryChannels(comm, comm->remoteScratchRegMemories, const_cast<void*>((void*)sendBasePtr));
      ChannelInfo channelInfo{channels, setupMemoryChannelDeviceHandles(channels)};
      sendIt = comm->channelInInfos.emplace(sendKey, channelInfo).first;
    }
    memoryChannels = sendIt->second.memoryChannelDeviceHandles.get();
#endif
  }

  if ((char*)sendbuff == (char*)recvbuff + rank * sendcount) {
    CUDACHECK(allgather<false>((int*)sendbuff, (int*)comm->scratchBuff.get(), (int*)recvbuff, memoryChannels, offsetOut,
                               rank, NRANKS_PER_NODE, nRank, bytes / sizeof(int), stream));
  } else {
    CUDACHECK(allgather<true>((int*)sendbuff, (int*)comm->scratchBuff.get(), (int*)recvbuff, memoryChannels, offsetOut,
                              rank, NRANKS_PER_NODE, nRank, bytes / sizeof(int), stream));
  }

  return ncclSuccess;
}

static void ncclCommInitRankFallbackSingleNode(ncclComm* commPtr, std::shared_ptr<mscclpp::Communicator> mscclppComm,
                                               int rank) {
  std::vector<mscclpp::NonblockingFuture<std::shared_ptr<mscclpp::Connection>>> connectionFutures;

  for (int i = 0; i < mscclppComm->bootstrap()->getNranks(); i++) {
    if (i == rank) continue;
    mscclpp::Transport transport = getTransport(rank, i);
    connectionFutures.push_back(mscclppComm->connectOnSetup(i, 0, transport));
  }
  mscclppComm->setup();

  std::vector<std::shared_ptr<mscclpp::Connection>> connections;
  std::transform(connectionFutures.begin(), connectionFutures.end(), std::back_inserter(connections),
                 [](const auto& future) { return future.get(); });

  std::vector<std::shared_ptr<mscclpp::MemoryDevice2DeviceSemaphore>> memorySemaphores;
  for (size_t idx = 0; idx < NUM_CHANNELS_PER_CONNECTION; ++idx) {
    for (size_t cid = 0; cid < connections.size(); ++cid) {
      if (connections[cid]->transport() == mscclpp::Transport::CudaIpc) {
        memorySemaphores.emplace_back(
            std::make_shared<mscclpp::MemoryDevice2DeviceSemaphore>(*(mscclppComm), connections[cid]));
      }
    }
  }

  mscclppComm->setup();
  commPtr->connections = std::move(connections);
  if (mscclpp::isNvlsSupported()) {
    commPtr->nvlsConnections = setupNvlsConnections(commPtr, NVLS_BUFFER_SIZE);
    commPtr->nvlsConnectionsOut = setupNvlsConnections(commPtr, NVLS_BUFFER_SIZE);
  }
  commPtr->memorySemaphores = std::move(memorySemaphores);
  commPtr->buffFlag = 0;
  commPtr->numScratchBuff = 2;
  commPtr->scratchBuff = mscclpp::GpuBuffer<char>(SCRATCH_SIZE).memory();
  commPtr->remoteScratchRegMemories =
      setupRemoteMemories(commPtr->comm, rank, commPtr->scratchBuff.get(), SCRATCH_SIZE, mscclpp::Transport::CudaIpc);

  commPtr->deviceFlag7 = mscclpp::detail::gpuCallocShared<uint32_t>(7);
  commPtr->deviceFlag28 = mscclpp::detail::gpuCallocShared<uint32_t>(28);
  commPtr->deviceFlag56 = mscclpp::detail::gpuCallocShared<uint32_t>(56);

  std::vector<uint32_t> initFlag(56);
  for (int i = 0; i < 56; ++i) {
    initFlag[i] = 1;
  }

  mscclpp::gpuMemcpy<uint32_t>(commPtr->deviceFlag7.get(), initFlag.data(), 7, cudaMemcpyHostToDevice);
  mscclpp::gpuMemcpy<uint32_t>(commPtr->deviceFlag28.get(), initFlag.data(), 28, cudaMemcpyHostToDevice);
  mscclpp::gpuMemcpy<uint32_t>(commPtr->deviceFlag56.get(), initFlag.data(), 56, cudaMemcpyHostToDevice);
}

NCCL_API ncclResult_t ncclGetVersion(int* version) {
  if (version == nullptr) {
    WARN("version is nullptr");
    return ncclInvalidArgument;
  }
  *version = MSCCLPP_VERSION;
  return ncclSuccess;
}

NCCL_API ncclResult_t ncclGetUniqueId(ncclUniqueId* uniqueId) {
  if (uniqueId == nullptr) {
    WARN("uniqueId is nullptr");
    return ncclInvalidArgument;
  }
  if (MSCCLPP_UNIQUE_ID_BYTES != NCCL_UNIQUE_ID_BYTES) return ncclInternalError;
  mscclpp::UniqueId id = mscclpp::TcpBootstrap::createUniqueId();
  memcpy(uniqueId, &id, sizeof(ncclUniqueId));
  return ncclSuccess;
}

NCCL_API ncclResult_t ncclCommInitRankConfig(ncclComm_t* comm, int nranks, ncclUniqueId commId, int rank,
                                             ncclConfig_t*) {
  // TODO: implement config
  return ncclCommInitRank(comm, nranks, commId, rank);
}

NCCL_API ncclResult_t ncclCommInitRank(ncclComm_t* comm, int nranks, ncclUniqueId commId, int rank) {
  if (comm == nullptr) {
    WARN("comm is nullptr");
    return ncclInvalidArgument;
  }
  if (nranks < 0 || rank < 0 || rank >= nranks) {
    WARN("nranks is %d, rank is %d", nranks, rank);
    return ncclInvalidArgument;
  }
  std::shared_ptr<mscclpp::TcpBootstrap> bootstrap = std::make_shared<mscclpp::TcpBootstrap>(rank, nranks);
  mscclpp::UniqueId id;
  memcpy(id.data(), &commId, sizeof(ncclUniqueId));
  bootstrap->initialize(id);
  std::shared_ptr<mscclpp::Communicator> mscclppComm = std::make_shared<mscclpp::Communicator>(bootstrap);
  ncclComm* commPtr = new ncclComm();

  commPtr->comm = mscclppComm;
  commPtr->executor = std::make_shared<mscclpp::Executor>(mscclppComm);

  // FallBack for single node
  if (mscclppComm->bootstrap()->getNranks() == mscclppComm->bootstrap()->getNranksPerNode())
    ncclCommInitRankFallbackSingleNode(commPtr, mscclppComm, rank);

  const std::string& collectiveDir = mscclpp::env()->executionPlanDir;
  if (collectiveDir != "") {
    if (!std::filesystem::is_directory(collectiveDir)) {
      WARN("The value of the environment variable %s is not a directory", collectiveDir.c_str());
      return ncclInvalidArgument;
    }
    for (const auto& entry : std::filesystem::directory_iterator(collectiveDir)) {
      if (entry.is_regular_file()) {
        auto plan = loadExecutionPlan(entry.path());
        commPtr->executionPlans[plan.first].push_back(plan.second);
      }
    }
  }

  *comm = commPtr;
#if defined(ENABLE_NPKIT)
  if (mscclpp::env()->npkitDumpDir != "") {
    NpKit::Init(rank);
  }
#endif

  const bool mscclppEnableNcclFallback = mscclpp::env()->enableNcclFallback;
  if (mscclppEnableNcclFallback == true && mscclppNcclDlHandle == NULL) {
    int dlopenStatus = mscclppNcclDlopenInit();
    if (dlopenStatus == dlopenSuccess) {
      mscclppNcclDlopenSharedLib = true;
    } else {
      return ncclInternalError;
    }
  }

  if (mscclppNcclDlopenSharedLib == true) {
    ncclUniqueId mscclppNcclUniqueId;
    if (rank == 0) {
      mscclppNcclOps.GetUniqueId(&mscclppNcclUniqueId);
    }
    // After broadcast, mscclppNcclUniqueId on each rank has the same ncclUniqueId
    bootstrap->broadcast(&mscclppNcclUniqueId, sizeof(ncclUniqueId), 0);

    commPtr->mscclppNcclComm = new ncclComm_t();
    if (commPtr->mscclppNcclComm == nullptr) {
      WARN("Failed to allocate memory for mscclppNcclComm");
      return ncclInternalError;
    }
    mscclppNcclOps.CommInitRank(reinterpret_cast<ncclComm_t*>(commPtr->mscclppNcclComm), nranks, mscclppNcclUniqueId,
                                rank);
  }

  return ncclSuccess;
}

NCCL_API ncclResult_t ncclCommInitAll(ncclComm_t*, int, const int*) {
  // TODO: implement this function
  WARN("ncclCommInitAll is currently unavailable");
  return ncclInternalError;
}

NCCL_API ncclResult_t ncclCommFinalize(ncclComm_t comm) {
  comm->comm->bootstrap()->barrier();
  return ncclSuccess;
}

NCCL_API ncclResult_t ncclCommDestroy(ncclComm_t comm) {
  if (comm == nullptr) {
    WARN("comm is nullptr");
    return ncclInvalidArgument;
  }
#if defined(ENABLE_NPKIT)
  const std::string& npkitDumpDir = mscclpp::env()->npkitDumpDir;
  if (npkitDumpDir != "") {
    NpKit::Dump(npkitDumpDir);
    NpKit::Shutdown();
  }
#endif

  if (mscclppNcclDlopenSharedLib == true) {
    mscclppNcclOps.CommDestroy(*reinterpret_cast<ncclComm_t*>(comm->mscclppNcclComm));
    mscclppNcclDlopenFinalize();
    delete static_cast<ncclComm_t*>(comm->mscclppNcclComm);
  }

  delete comm;
  return ncclSuccess;
}

NCCL_API ncclResult_t ncclCommAbort(ncclComm_t) {
  // TODO: implement this function
  return ncclSuccess;
}

NCCL_API ncclResult_t ncclCommSplit(ncclComm_t comm, int color, int key, ncclComm_t* newcomm, ncclConfig_t*) {
  *newcomm = NCCL_COMM_NULL;
  int nRanks = comm->comm->bootstrap()->getNranks();
  int rank = comm->comm->bootstrap()->getRank();
  splitCommInfo info{color, key, comm->comm->bootstrap()->getRank()};
  std::vector<splitCommInfo> infos(nRanks);
  infos[rank] = info;
  comm->comm->bootstrap()->allGather(infos.data(), sizeof(splitCommInfo));
  comm->comm->bootstrap()->barrier();
  std::vector<splitCommInfo> group;
  std::copy_if(infos.begin(), infos.end(), std::back_inserter(group),
               [color](const splitCommInfo& info) { return info.color == color; });
  std::sort(group.begin(), group.end(), [](const splitCommInfo& a, const splitCommInfo& b) { return a.key < b.key; });
  int newRank = std::distance(group.begin(),
                              std::find_if(group.begin(), group.end(),
                                           [rank](const splitCommInfo& info) { return info.originalRank == rank; }));
  int groupSize = group.size();
  ncclUniqueId uniqueId;
  if (newRank == 0) {
    ncclGetUniqueId(&uniqueId);
  }
  std::vector<ncclUniqueId> uniqueIds(nRanks);
  uniqueIds[rank] = uniqueId;
  comm->comm->bootstrap()->allGather(uniqueIds.data(), sizeof(ncclUniqueId));
  comm->comm->bootstrap()->barrier();
  uniqueId = uniqueIds[group.front().originalRank];
  if (color == NCCL_SPLIT_NOCOLOR) {
    return ncclSuccess;
  }
  return ncclCommInitRankConfig(newcomm, groupSize, uniqueId, newRank, nullptr);
}

NCCL_API const char* ncclGetErrorString(ncclResult_t result) {
  switch (result) {
    case ncclSuccess:
      return "no error";
    case ncclUnhandledCudaError:
      return "unhandled cuda error (run with MSCCLPP_DEBUG=INFO for details)";
    case ncclSystemError:
      return "unhandled system error (run with MSCCLPP_DEBUG=INFO for details)";
    case ncclInternalError:
      return "internal error (run with MSCCLPP_DEBUG=WARN for details)";
    case ncclInvalidArgument:
      return "invalid argument (run with MSCCLPP_DEBUG=WARN for details)";
    case ncclInvalidUsage:
      return "invalid usage (run with MSCCLPP_DEBUG=WARN for details)";
    case ncclRemoteError:
      return "remote process exited or there was a network error";
    case ncclInProgress:
      return "NCCL operation in progress";
    default:
      return "unknown result code";
  }
}

NCCL_API const char* ncclGetLastError(ncclComm_t) {
  // TODO: implement this function
  return "";
}

NCCL_API ncclResult_t ncclCommGetAsyncError(ncclComm_t, ncclResult_t* asyncError) {
  if (asyncError == nullptr) {
    WARN("asyncError is nullptr");
    return ncclInvalidArgument;
  }
  *asyncError = ncclSuccess;
  return ncclSuccess;
}

NCCL_API ncclResult_t ncclCommCount(const ncclComm_t comm, int* count) {
  if (comm == nullptr || count == nullptr) {
    WARN("comm is nullptr or count is nullptr");
    return ncclInvalidArgument;
  }
  *count = comm->comm->bootstrap()->getNranks();
  return ncclSuccess;
}

NCCL_API ncclResult_t ncclCommCuDevice(const ncclComm_t comm, int* device) {
  if (comm == nullptr || device == nullptr) {
    WARN("comm is nullptr or device is nullptr");
    return ncclInvalidArgument;
  }
  *device = comm->comm->bootstrap()->getRank();
  return ncclSuccess;
}

NCCL_API ncclResult_t ncclCommUserRank(const ncclComm_t comm, int* rank) {
  if (comm == nullptr || rank == nullptr) {
    WARN("comm is nullptr or rank is nullptr");
    return ncclInvalidArgument;
  }

  if (mscclppNcclDlopenSharedLib == true) {
    return mscclppNcclOps.CommUserRank(*reinterpret_cast<ncclComm_t*>(comm->mscclppNcclComm), rank);
  }

  *rank = comm->comm->bootstrap()->getRank();
  return ncclSuccess;
}

NCCL_API ncclResult_t ncclRedOpCreatePreMulSum(ncclRedOp_t*, void*, ncclDataType_t, ncclScalarResidence_t, ncclComm_t) {
  // TODO: implement this function
  WARN("ncclRedOpCreatePreMulSum is currently unavailable");
  return ncclInternalError;
}

NCCL_API ncclResult_t ncclRedOpDestroy(ncclRedOp_t, ncclComm_t) {
  // TODO: implement this function
  WARN("ncclRedOpDestroy is currently unavailable");
  return ncclInternalError;
}

NCCL_API ncclResult_t ncclReduce(const void*, void*, size_t, ncclDataType_t, ncclRedOp_t, int, ncclComm_t,
                                 cudaStream_t) {
  // TODO: implement this function
  WARN("ncclReduce is currently unavailable");
  return ncclInternalError;
}

NCCL_API ncclResult_t ncclBcast(void* buff, size_t count, ncclDataType_t datatype, int root, ncclComm_t comm,
                                cudaStream_t stream) {
  return ncclBroadcast(buff, buff, count, datatype, root, comm, stream);
}

NCCL_API ncclResult_t ncclBroadcastFallback(const void* sendbuff, void* recvbuff, size_t sendcount,
                                            ncclDataType_t datatype, int root, ncclComm_t comm, cudaStream_t stream) {
  size_t bytes = sendcount * ncclTypeSize(datatype);
  if (sendbuff == nullptr || recvbuff == nullptr || bytes == 0 || comm == nullptr) {
    WARN(
        "One or more of the following conditions is met: sendbuff or recvbuff pointer is nullptr, bytes is 0, "
        "or comm is nullptr.");
    return ncclInvalidArgument;
  }

  // Declarating variables
  size_t recvBytes;
  CUdeviceptr recvBasePtr;
  MSCCLPP_CUTHROW(cuMemGetAddressRange(&recvBasePtr, &recvBytes, (CUdeviceptr)recvbuff));
  // size_t offsetOut = (char*)recvbuff - (char*)recvBasePtr;
  size_t offsetOut = 0;
  // channelKey recvKey{(void*)recvBasePtr, recvBytes};
  channelKey recvKey{(void*)0x0, 0};  // Just create the channel once.
  int rank = comm->comm->bootstrap()->getRank();
  int nRank = comm->comm->bootstrap()->getNranks();
  mscclpp::DeviceHandle<mscclpp::MemoryChannel>* memoryChannels = nullptr;

  auto it = comm->channelOutInfos.find(recvKey);
  if (it == comm->channelOutInfos.end()) {
    // std::vector<mscclpp::RegisteredMemory> remoteMemories = setupRemoteMemories(
    //     comm->comm, rank, const_cast<void*>((void*)recvBasePtr), recvBytes, mscclpp::Transport::CudaIpc);
    // std::vector<mscclpp::MemoryChannel> channels =
    //     setupMemoryChannels(comm, remoteMemories, const_cast<void*>((void*)recvBasePtr));
    std::vector<mscclpp::MemoryChannel> channels =
        setupMemoryChannels(comm, comm->remoteScratchRegMemories, const_cast<void*>((void*)recvBasePtr));
    std::vector<mscclpp::DeviceHandle<mscclpp::MemoryChannel>> memoryChannelDeviceHandles;
    std::transform(channels.begin(), channels.end(), std::back_inserter(memoryChannelDeviceHandles),
                   [](const mscclpp::MemoryChannel& memoryChannel) { return mscclpp::deviceHandle(memoryChannel); });
    ChannelInfo channelInfo{channels, setupMemoryChannelDeviceHandles(channels)};
    it = comm->channelOutInfos.emplace(recvKey, channelInfo).first;
  }

  memoryChannels = it->second.memoryChannelDeviceHandles.get();
  if ((char*)sendbuff == (char*)recvbuff) {
    CUDACHECK(broadcast<false>((int*)sendbuff, (int*)comm->scratchBuff.get(), (int*)recvbuff, memoryChannels, offsetOut,
                               rank, NRANKS_PER_NODE, root, nRank, bytes / sizeof(int), stream));
  } else {
    CUDACHECK(broadcast<true>((int*)sendbuff, (int*)comm->scratchBuff.get(), (int*)recvbuff, memoryChannels, offsetOut,
                              rank, NRANKS_PER_NODE, root, nRank, bytes / sizeof(int), stream));
  }

  return ncclSuccess;
}

NCCL_API ncclResult_t ncclBroadcast(const void* sendbuff, void* recvbuff, size_t count, ncclDataType_t datatype,
                                    int root, ncclComm_t comm, cudaStream_t stream) {
  size_t bytes = count * ncclTypeSize(datatype);
  if (sendbuff == nullptr || recvbuff == nullptr || bytes == 0 || comm == nullptr) {
    WARN(
        "One or more of the following conditions is met: sendbuff or recvbuff pointer is nullptr, bytes is 0, "
        "or comm is nullptr.");
    return ncclInvalidArgument;
  }

  const char* fallbackList = mscclpp::env()->forceNcclFallbackOperation.c_str();
  if (mscclppNcclDlopenSharedLib == true && mscclppNcclInFallbackList("broadcast", fallbackList)) {
    return mscclppNcclOps.Broadcast(sendbuff, recvbuff, count, datatype, root,
                                    *reinterpret_cast<ncclComm_t*>(comm->mscclppNcclComm), stream);
  }

  int rank = comm->comm->bootstrap()->getRank();

  std::vector<executionPlanInstance>& plans = comm->executionPlans["broadcast"];
  std::shared_ptr<mscclpp::ExecutionPlan> plan;
  void* basePtr = (char*)sendbuff;
  bool inPlace = basePtr == recvbuff;
  const size_t totalBytes = bytes;
  for (const auto& p : plans) {
    if (totalBytes >= p.key.minMessageSize && totalBytes < p.key.maxMessageSize && inPlace == p.key.isInPlace) {
      plan = p.plan;
      break;
    }
  }

  if (plan == nullptr) return ncclBroadcastFallback(sendbuff, recvbuff, count, datatype, root, comm, stream);

  switch (datatype) {
    case ncclFloat16:
      comm->executor->execute(rank, (half*)sendbuff, (half*)recvbuff, bytes, bytes, mscclpp::DataType::FLOAT16, *plan,
                              stream);
      break;
    case ncclFloat32:
      comm->executor->execute(rank, (float*)sendbuff, (float*)recvbuff, bytes, bytes, mscclpp::DataType::FLOAT32, *plan,
                              stream);
      break;
    case ncclBfloat16:
      comm->executor->execute(rank, (__bfloat16*)sendbuff, (__bfloat16*)recvbuff, bytes, bytes,
                              mscclpp::DataType::BFLOAT16, *plan, stream);
      break;
    case ncclInt32:
    case ncclUint32:
      comm->executor->execute(rank, (int*)sendbuff, (int*)recvbuff, bytes, bytes, mscclpp::DataType::UINT32, *plan,
                              stream);
      break;
    default:
      WARN("datatype is invalid");
      return ncclInvalidArgument;
  }

  return ncclSuccess;
}

NCCL_API ncclResult_t ncclAllReduce(const void* sendbuff, void* recvbuff, size_t count, ncclDataType_t datatype,
                                    ncclRedOp_t reductionOperation, ncclComm_t comm, cudaStream_t stream) {
  // Checking if the parameters are valids
  if (sendbuff == nullptr || recvbuff == nullptr || count == 0 || ncclTypeSize(datatype) == 0 || comm == nullptr) {
    WARN(
        "One or more of the following conditions is met: sendbuff or recvbuff pointer is nullptr, count is 0, "
        "datatype is invalid, or comm is nullptr.");
    return ncclInvalidArgument;
  }

  const char* fallbackList = mscclpp::env()->forceNcclFallbackOperation.c_str();
  if (mscclppNcclDlopenSharedLib == true && mscclppNcclInFallbackList("allreduce", fallbackList)) {
    return mscclppNcclOps.AllReduce(sendbuff, recvbuff, count, datatype, reductionOperation,
                                    *reinterpret_cast<ncclComm_t*>(comm->mscclppNcclComm), stream);
  }

  // Declarating variables
  size_t bytes = count * ncclTypeSize(datatype);
  int rank = comm->comm->bootstrap()->getRank();

  std::vector<executionPlanInstance>& plans = comm->executionPlans["allreduce"];
  std::shared_ptr<mscclpp::ExecutionPlan> plan;
  bool inPlace = sendbuff == recvbuff;
  for (const auto& p : plans) {
    if (bytes >= p.key.minMessageSize && bytes < p.key.maxMessageSize && inPlace == p.key.isInPlace) {
      plan = p.plan;
      break;
    }
  }

  if (plan == nullptr)
    return ncclAllReduceFallback(sendbuff, recvbuff, count, datatype, reductionOperation, comm, stream);

  switch (datatype) {
    case ncclFloat16:
      comm->executor->execute(rank, (half*)sendbuff, (half*)recvbuff, bytes, bytes, mscclpp::DataType::FLOAT16, *plan,
                              stream, mscclpp::PacketType::LL8);
      break;
    case ncclFloat32:
      comm->executor->execute(rank, (float*)sendbuff, (float*)recvbuff, bytes, bytes, mscclpp::DataType::FLOAT32, *plan,
                              stream, mscclpp::PacketType::LL8);
      break;
    case ncclBfloat16:
      comm->executor->execute(rank, (__bfloat16*)sendbuff, (__bfloat16*)recvbuff, bytes, bytes,
                              mscclpp::DataType::BFLOAT16, *plan, stream, mscclpp::PacketType::LL8);
      break;
    case ncclInt32:
    case ncclUint32:
      comm->executor->execute(rank, (int*)sendbuff, (int*)recvbuff, bytes, bytes, mscclpp::DataType::UINT32, *plan,
                              stream, mscclpp::PacketType::LL8);
      break;
    default:
      WARN("datatype is invalid");
      return ncclInvalidArgument;
  }

  return ncclSuccess;
}

NCCL_API ncclResult_t ncclReduceScatter(const void* sendbuff, void* recvbuff, size_t recvcount, ncclDataType_t datatype,
                                        ncclRedOp_t op, ncclComm_t comm, cudaStream_t stream) {
  size_t bytes = recvcount * ncclTypeSize(datatype);
  if (sendbuff == nullptr || recvbuff == nullptr || bytes == 0 || comm == nullptr) {
    WARN(
        "One or more of the following conditions is met: sendbuff or recvbuff pointer is nullptr, bytes is 0, "
        "or comm is nullptr.");
    return ncclInvalidArgument;
  }

  const char* fallbackList = mscclpp::env()->forceNcclFallbackOperation.c_str();
  if (mscclppNcclDlopenSharedLib == true && mscclppNcclInFallbackList("reducescatter", fallbackList)) {
    return mscclppNcclOps.ReduceScatter(sendbuff, recvbuff, recvcount, datatype, op,
                                        *reinterpret_cast<ncclComm_t*>(comm->mscclppNcclComm), stream);
  }

  int rank = comm->comm->bootstrap()->getRank();
  int nRank = comm->comm->bootstrap()->getNranks();

  std::vector<executionPlanInstance>& plans = comm->executionPlans["reducescatter"];
  std::shared_ptr<mscclpp::ExecutionPlan> plan;
  void* basePtr = (char*)sendbuff + rank * bytes;
  bool inPlace = basePtr == recvbuff;
  const size_t totalBytes = bytes * nRank;
  for (const auto& p : plans) {
    if (totalBytes >= p.key.minMessageSize && totalBytes < p.key.maxMessageSize && inPlace == p.key.isInPlace) {
      plan = p.plan;
      break;
    }
  }
  // TODO: Fallback code for ReduceScatter
  if (plan == nullptr) {
    WARN("No FallBack code for ReduceScatter");
    return ncclInternalError;
  }

  switch (datatype) {
    case ncclFloat16:
      comm->executor->execute(rank, (half*)sendbuff, (half*)recvbuff, totalBytes, bytes, mscclpp::DataType::FLOAT16,
                              *plan, stream);
      break;
    case ncclFloat32:
      comm->executor->execute(rank, (float*)sendbuff, (float*)recvbuff, totalBytes, bytes, mscclpp::DataType::FLOAT32,
                              *plan, stream);
      break;
    case ncclBfloat16:
      comm->executor->execute(rank, (__bfloat16*)sendbuff, (__bfloat16*)recvbuff, totalBytes, bytes,
                              mscclpp::DataType::BFLOAT16, *plan, stream);
      break;
    case ncclInt32:
    case ncclUint32:
      comm->executor->execute(rank, (int*)sendbuff, (int*)recvbuff, totalBytes, bytes, mscclpp::DataType::UINT32, *plan,
                              stream);
      break;
    default:
      WARN("datatype is invalid");
      return ncclInvalidArgument;
  }

  return ncclSuccess;
}

NCCL_API ncclResult_t ncclAllGather(const void* sendbuff, void* recvbuff, size_t sendcount, ncclDataType_t datatype,
                                    ncclComm_t comm, cudaStream_t stream) {
  size_t bytes = sendcount * ncclTypeSize(datatype);
  if (sendbuff == nullptr || recvbuff == nullptr || bytes == 0 || comm == nullptr) {
    WARN(
        "One or more of the following conditions is met: sendbuff or recvbuff pointer is nullptr, bytes is 0, "
        "or comm is nullptr.");
    return ncclInvalidArgument;
  }

  const char* fallbackList = mscclpp::env()->forceNcclFallbackOperation.c_str();
  if (mscclppNcclDlopenSharedLib == true && mscclppNcclInFallbackList("allgather", fallbackList)) {
    return mscclppNcclOps.AllGather(sendbuff, recvbuff, sendcount, datatype,
                                    *reinterpret_cast<ncclComm_t*>(comm->mscclppNcclComm), stream);
  }

  int rank = comm->comm->bootstrap()->getRank();
  int nRank = comm->comm->bootstrap()->getNranks();

  std::vector<executionPlanInstance>& plans = comm->executionPlans["allgather"];
  std::shared_ptr<mscclpp::ExecutionPlan> plan;
  void* basePtr = (char*)sendbuff - rank * bytes;
  bool inPlace = basePtr == recvbuff;
  const size_t totalBytes = bytes * nRank;
  for (const auto& p : plans) {
    if (totalBytes >= p.key.minMessageSize && totalBytes < p.key.maxMessageSize && inPlace == p.key.isInPlace) {
      plan = p.plan;
      break;
    }
  }
  if (plan == nullptr) return ncclAllGatherFallback(sendbuff, recvbuff, sendcount, datatype, comm, stream);

  switch (datatype) {
    case ncclFloat16:
      comm->executor->execute(rank, (half*)sendbuff, (half*)recvbuff, bytes, bytes * nRank, mscclpp::DataType::FLOAT16,
                              *plan, stream);
      break;
    case ncclFloat32:
      comm->executor->execute(rank, (float*)sendbuff, (float*)recvbuff, bytes, bytes * nRank,
                              mscclpp::DataType::FLOAT32, *plan, stream);
      break;
    case ncclBfloat16:
      comm->executor->execute(rank, (__bfloat16*)sendbuff, (__bfloat16*)recvbuff, bytes, bytes * nRank,
                              mscclpp::DataType::BFLOAT16, *plan, stream);
      break;
    case ncclInt32:
    case ncclUint32:
      comm->executor->execute(rank, (int*)sendbuff, (int*)recvbuff, bytes, bytes * nRank, mscclpp::DataType::UINT32,
                              *plan, stream);
      break;
    default:
      WARN("datatype is invalid");
      return ncclInvalidArgument;
  }

  return ncclSuccess;
}

NCCL_API ncclResult_t ncclSend(const void*, size_t, ncclDataType_t, int, ncclComm_t, cudaStream_t) {
  // TODO: implement this function
  WARN("ncclSend is currently unavailable");
  return ncclInternalError;
}

NCCL_API ncclResult_t ncclRecv(void*, size_t, ncclDataType_t, int, ncclComm_t, cudaStream_t) {
  // TODO: implement this function
  WARN("ncclRecv is currently unavailable");
  return ncclInternalError;
}

NCCL_API ncclResult_t ncclAllToAll(const void*, void*, size_t, ncclDataType_t, ncclComm_t, cudaStream_t) {
  // TODO: implement this function
  WARN("ncclAllToAll is currently unavailable");
  return ncclInternalError;
}

NCCL_API ncclResult_t ncclGroupStart() {
  // Do nothing
  return ncclSuccess;
}

NCCL_API ncclResult_t ncclGroupEnd() {
  // Do nothing
  return ncclSuccess;
}

NCCL_API ncclResult_t ncclCommRegister(const ncclComm_t, void*, size_t, void**) {
  // TODO: Implementation
  return ncclSuccess;
}

NCCL_API ncclResult_t ncclCommDeregister(const ncclComm_t, void*) {
  // TODO: Implementation
  return ncclSuccess;
}

ncclResult_t ncclMemAlloc(void** ptr, size_t size) {
  if (ptr == nullptr || size == 0) {
    WARN("ptr is nullptr or size is 0");
    return ncclInvalidArgument;
  }
  std::shared_ptr<char> sharedPtr;
  try {
    sharedPtr = mscclpp::GpuBuffer(size).memory();
    if (sharedPtr == nullptr) {
      INFO(MSCCLPP_ALLOC, "Failed to allocate memory");
      return ncclSystemError;
    }
  } catch (const mscclpp::Error& e) {
    if (e.getErrorCode() == mscclpp::ErrorCode::InvalidUsage) {
      WARN("Invalid usage: %s", e.what());
      return ncclInvalidUsage;
    } else {
      WARN("Internal error: %s", e.what());
      return ncclInternalError;
    }
  } catch (const mscclpp::CudaError& e) {
    WARN("Cuda error: %s", e.what());
    return ncclUnhandledCudaError;
  } catch (const mscclpp::CuError& e) {
    WARN("Cu error: %s", e.what());
    return ncclUnhandledCudaError;
  } catch (const mscclpp::BaseError& e) {
    WARN("Base error: %s", e.what());
    return ncclInternalError;
  }
  ptrMap[sharedPtr.get()] = sharedPtr;

  // Return the pointer
  *ptr = sharedPtr.get();
  return ncclSuccess;
}

ncclResult_t ncclMemFree(void* ptr) {
  auto ptrIt = ptrMap.find(ptr);
  if (ptrIt != ptrMap.end()) {
    ptrMap.erase(ptrIt);
    return ncclSuccess;
  }

  // Pointer not found
  WARN("Pointer not found");
  return ncclInvalidUsage;
}<|MERGE_RESOLUTION|>--- conflicted
+++ resolved
@@ -478,15 +478,10 @@
 
   Op reduceOp = getReduceOp(op);
   std::function<cudaError_t(const void*, void*, void*, mscclpp::DeviceHandle<mscclpp::MemoryChannel>*,
-<<<<<<< HEAD
                             mscclpp::DeviceHandle<mscclpp::MemoryChannel>*,
                             mscclpp::DeviceHandle<mscclpp::NvlsConnection::DeviceMulticastPointer>*,
                             mscclpp::DeviceHandle<mscclpp::NvlsConnection::DeviceMulticastPointer>*, size_t, size_t,
-                            size_t, int, int, int, size_t, cudaStream_t)>
-=======
-                            mscclpp::DeviceHandle<mscclpp::MemoryChannel>*, size_t, size_t, size_t, int, int, int,
-                            size_t, cudaStream_t, uint32_t*, uint32_t*, uint32_t*, int)>
->>>>>>> 710f6686
+                            size_t, int, int, int, size_t, cudaStream_t, uint32_t*, uint32_t*, uint32_t*, int)>
       allreduceFunc;
   if (reduceOp == SUM) {
     if (datatype == ncclFloat16) {
@@ -515,17 +510,11 @@
       return ncclInvalidArgument;
     }
   }
-<<<<<<< HEAD
   CUDACHECK(allreduceFunc(sendbuff, comm->scratchBuff.get(), recvbuff, memoryChannels, memoryOutChannels, nvlsChannels,
                           nvlsOutChannels, offsetIn, offsetOut, offsetScratch, comm->comm->bootstrap()->getRank(),
-                          NRANKS_PER_NODE, comm->comm->bootstrap()->getNranks(), count, stream));
-=======
-  CUDACHECK(allreduceFunc(sendbuff, comm->scratchBuff.get(), recvbuff, memoryChannels, memoryOutChannels, offsetIn,
-                          offsetOut, offsetScratch, comm->comm->bootstrap()->getRank(), NRANKS_PER_NODE,
-                          comm->comm->bootstrap()->getNranks(), count, stream, (uint32_t*)comm->deviceFlag7.get(),
+                          NRANKS_PER_NODE, comm->comm->bootstrap()->getNranks(), count, stream, (uint32_t*)comm->deviceFlag7.get(),
                           (uint32_t*)comm->deviceFlag28.get(), (uint32_t*)comm->deviceFlag56.get(),
                           comm->numScratchBuff));
->>>>>>> 710f6686
   return ncclSuccess;
 }
 
