// Copyright (c) Microsoft Corporation.
// Licensed under the MIT license.

#include <algorithm>
#include <filesystem>
#include <functional>
#include <mscclpp/concurrency_device.hpp>
#include <mscclpp/core.hpp>
#include <mscclpp/env.hpp>
#include <mscclpp/executor.hpp>
#include <mscclpp/memory_channel.hpp>
#include <mscclpp/memory_channel_device.hpp>
#include <mscclpp/nvls.hpp>
#include <mscclpp/utils.hpp>
#include <queue>
#include <sstream>
#include <unordered_map>
#include <vector>
#if defined(ENABLE_NPKIT)
#include <mscclpp/npkit/npkit.hpp>
#endif
#include <dlfcn.h>
#include <mscclpp/nccl.h>

#include "allgather.hpp"
#include "allreduce.hpp"
#include "broadcast.hpp"
#include "debug.h"

#define NCCL_API extern "C" __attribute__((visibility("default")))

#define CUDACHECK(cmd)                                                                      \
  do {                                                                                      \
    cudaError_t e = cmd;                                                                    \
    if (e != cudaSuccess) {                                                                 \
      printf("Failed: Cuda error %s:%d '%s'\n", __FILE__, __LINE__, cudaGetErrorString(e)); \
      exit(EXIT_FAILURE);                                                                   \
    }                                                                                       \
  } while (0)

#define NUM_CHANNELS_PER_CONNECTION 64
static constexpr size_t NVLS_BUFFER_SIZE = (1 << 30);

typedef enum mscclppNcclDlopenErr {
  dlopenSuccess = 0,
  dlopenError = 1,
} mscclppNcclDlopenErr_t;

typedef struct _mscclppNcclOps_t {
  ncclResult_t (*CommInitRank)(ncclComm_t* comm, int nranks, ncclUniqueId commId, int rank);
  ncclResult_t (*GetUniqueId)(ncclUniqueId* uniqueId);
  ncclResult_t (*CommDestroy)(ncclComm_t comm);
  ncclResult_t (*CommUserRank)(const ncclComm_t, int* rank);
  ncclResult_t (*AllReduce)(const void* sendbuff, void* recvbuff, size_t count, ncclDataType_t datatype, ncclRedOp_t op,
                            ncclComm_t comm, cudaStream_t stream);
  ncclResult_t (*AllGather)(const void* sendbuff, void* recvbuff, size_t sendcount, ncclDataType_t datatype,
                            ncclComm_t comm, cudaStream_t stream);
  ncclResult_t (*Broadcast)(const void* sendbuff, void* recvbuff, size_t count, ncclDataType_t datatype, int root,
                            ncclComm_t comm, cudaStream_t stream);
  ncclResult_t (*ReduceScatter)(const void* sendbuff, void* recvbuff, size_t recvcount, ncclDataType_t datatype,
                                ncclRedOp_t op, ncclComm_t comm, cudaStream_t stream);
} mscclppNcclOps_t;

mscclppNcclOps_t mscclppNcclOps;
void* mscclppNcclDlHandle = NULL;
bool mscclppNcclDlopenSharedLib = false;

#define QUOTE(symbol) #symbol

#define NCCL_DLSYM(_struct_, _handle_, _prefix_, _function_, _type_)                               \
  do {                                                                                             \
    _struct_._function_ = (_type_)dlsym((_handle_), QUOTE(_prefix_##_function_));                  \
    if (_struct_._function_ == NULL) {                                                             \
      printf("Failed: dlsym error: Cannot open %s: %s\n", QUOTE(_prefix_##_function_), dlerror()); \
      exit(dlopenError);                                                                           \
    }                                                                                              \
  } while (0)

static inline int mscclppNcclDlopenInit() {
  const char* ncclLibPath = mscclpp::env()->ncclSharedLibPath.c_str();
  if (ncclLibPath != nullptr && ncclLibPath[0] != '\0') {
    if (std::filesystem::is_directory(ncclLibPath)) {
      WARN("The value of the environment variable %s is a directory", ncclLibPath);
      return dlopenError;
    }

    mscclppNcclDlHandle = dlopen(ncclLibPath, RTLD_LAZY | RTLD_NODELETE);
    if (!mscclppNcclDlHandle) {
      WARN("Cannot open the shared library specified by MSCCLPP_NCCL_LIB_PATH: %s\n", dlerror());
      return dlopenError;
    }
  } else {
    WARN("The value of MSCCLPP_NCCL_LIB_PATH is empty!\n");
    return dlopenError;
  }

  NCCL_DLSYM(mscclppNcclOps, mscclppNcclDlHandle, nccl, CommInitRank,
             ncclResult_t(*)(ncclComm_t*, int, ncclUniqueId, int));
  NCCL_DLSYM(mscclppNcclOps, mscclppNcclDlHandle, nccl, GetUniqueId, ncclResult_t(*)(ncclUniqueId*));
  NCCL_DLSYM(mscclppNcclOps, mscclppNcclDlHandle, nccl, CommDestroy, ncclResult_t(*)(ncclComm_t));
  NCCL_DLSYM(mscclppNcclOps, mscclppNcclDlHandle, nccl, CommUserRank, ncclResult_t(*)(ncclComm_t, int*));
  NCCL_DLSYM(mscclppNcclOps, mscclppNcclDlHandle, nccl, AllReduce,
             ncclResult_t(*)(const void*, void*, size_t, ncclDataType_t, ncclRedOp_t, ncclComm_t, cudaStream_t));
  NCCL_DLSYM(mscclppNcclOps, mscclppNcclDlHandle, nccl, AllGather,
             ncclResult_t(*)(const void*, void*, size_t, ncclDataType_t, ncclComm_t, cudaStream_t));
  NCCL_DLSYM(mscclppNcclOps, mscclppNcclDlHandle, nccl, Broadcast,
             ncclResult_t(*)(const void*, void*, size_t, ncclDataType_t, int, ncclComm_t, cudaStream_t));
  NCCL_DLSYM(mscclppNcclOps, mscclppNcclDlHandle, nccl, ReduceScatter,
             ncclResult_t(*)(const void*, void*, size_t, ncclDataType_t, ncclRedOp_t, ncclComm_t, cudaStream_t));

  return dlopenSuccess;
}

static inline void mscclppNcclDlopenFinalize() {
  if (mscclppNcclDlHandle) {
    dlclose(mscclppNcclDlHandle);
  }
}

static inline int mscclppNcclInFallbackList(const char* collOps, const char* fallbackList) {
  if (fallbackList == nullptr || fallbackList[0] == '\0' || strcmp(fallbackList, "all") == 0) {
    return 1;
  }

  char* fallbackListCopy = strdup(fallbackList);
  char* token = strtok(fallbackListCopy, ",");
  while (token != NULL) {
    if (strcmp(collOps, token) == 0) {
      free(fallbackListCopy);
      return 1;
    }
    token = strtok(NULL, ",");
  }

  free(fallbackListCopy);
  return 0;
}

// static const mscclpp::Transport IBs[] = {mscclpp::Transport::IB0, mscclpp::Transport::IB1, mscclpp::Transport::IB2,
//                             mscclpp::Transport::IB3, mscclpp::Transport::IB4, mscclpp::Transport::IB5,
//                             mscclpp::Transport::IB6, mscclpp::Transport::IB7};

// Declare the global map to store associations between raw pointer and shared pointer
static std::unordered_map<void*, std::shared_ptr<char>> ptrMap;

struct channelKey {
  const void* buff;
  size_t bytes;
  bool operator==(const channelKey& other) const { return buff == other.buff && bytes == other.bytes; }
};

struct planKey {
  size_t minMessageSize;
  size_t maxMessageSize;
  bool isInPlace;
};

struct executionPlanInstance {
  planKey key;
  std::shared_ptr<mscclpp::ExecutionPlan> plan;
};

namespace std {
template <>
struct hash<channelKey> {
  std::size_t operator()(const channelKey& k) const {
    return std::hash<const void*>()(k.buff) ^ std::hash<size_t>()(k.bytes);
  }
};
}  // namespace std

struct ChannelInfo {
  std::vector<mscclpp::MemoryChannel> memoryChannels;
  std::shared_ptr<mscclpp::DeviceHandle<mscclpp::MemoryChannel>> memoryChannelDeviceHandles;
};

struct NvlsChannelInfo {
  std::vector<mscclpp::SwitchChannel> nvlsChannels;
  std::shared_ptr<mscclpp::DeviceHandle<mscclpp::SwitchChannel>> nvlsChannelDeviceHandles;
};

struct splitCommInfo {
  int color;
  int key;
  int originalRank;
};

struct ncclComm {
  std::shared_ptr<mscclpp::Communicator> comm;
  std::vector<std::shared_ptr<mscclpp::Connection>> connections;
  std::vector<std::shared_ptr<mscclpp::NvlsConnection>> nvlsConnections;
  std::vector<std::shared_ptr<mscclpp::NvlsConnection>> nvlsConnectionsOut;
  std::vector<std::shared_ptr<mscclpp::MemoryDevice2DeviceSemaphore>> memorySemaphores;
  std::shared_ptr<mscclpp::Executor> executor;
  std::unordered_map<std::string, std::vector<executionPlanInstance>> executionPlans;

  std::unordered_map<channelKey, ChannelInfo> channelInInfos;
  std::unordered_map<channelKey, ChannelInfo> channelOutInfos;
  std::unordered_map<channelKey, ChannelInfo> channelScratchInfos;
  std::unordered_map<channelKey, NvlsChannelInfo> channelNvlsInfos;
  std::shared_ptr<char> scratchBuff;
  mscclpp::RegisteredMemory registeredScratchMemory;
  std::vector<mscclpp::RegisteredMemory> remoteScratchRegMemories;
  std::vector<ChannelInfo> channelInfos;

  uint32_t numScratchBuff;
  uint32_t buffFlag;

  int nRanksPerNode;

  std::shared_ptr<uint32_t> deviceFlag7;
  std::shared_ptr<uint32_t> deviceFlag28;
  std::shared_ptr<uint32_t> deviceFlag56;

  void* mscclppNcclComm;
};

static size_t ncclTypeSize(ncclDataType_t type) {
  switch (type) {
    case ncclInt8:
    case ncclUint8:
      return 1;
    case ncclFloat16:
      return 2;
    case ncclInt32:
    case ncclUint32:
      return 4;
    case ncclInt64:
    case ncclUint64:
      return 8;
    case ncclFloat32:
      return 4;
    case ncclFloat64:
      return 8;
#if defined(__CUDA_BF16_TYPES_EXIST__)
    case ncclBfloat16:
      return 2;
#endif  // defined(__CUDA_BF16_TYPES_EXIST__)
#if defined(__CUDA_FP8_TYPES_EXIST__)
    case ncclFp8E4M3:
    case ncclFp8E5M2:
      return 1;
#endif  // defined(__CUDA_FP8_TYPES_EXIST__)
    case ncclNumTypes:
      return 0;
  }
  return 0;
}

static mscclpp::Transport getTransport(int, int) {
  // if (rank / nRanksPerNode == peerRank / nRanksPerNode) {
  //   return mscclpp::Transport::CudaIpc;
  // } else {
  //   return IBs[rank % nRanksPerNode];
  // }
  return mscclpp::Transport::CudaIpc;
}

static Op getReduceOp(ncclRedOp_t op) {
  switch (op) {
    case ncclSum:
      return SUM;
    case ncclMin:
      return MIN;
    default:
      WARN("op is invalid, op: %d", op);
      throw mscclpp::Error("Invalid operation", mscclpp::ErrorCode::InternalError);
  }
}

static std::vector<mscclpp::RegisteredMemory> setupRemoteMemories(std::shared_ptr<mscclpp::Communicator> comm, int rank,
                                                                  mscclpp::RegisteredMemory localMemory) {
  std::vector<mscclpp::RegisteredMemory> remoteMemories;
  std::vector<std::shared_future<mscclpp::RegisteredMemory>> remoteRegMemoryFutures;
  for (int i = 0; i < comm->bootstrap()->getNranks(); i++) {
    if (i == rank) continue;
    remoteRegMemoryFutures.push_back(comm->recvMemory(i));
    comm->sendMemory(localMemory, i);
  }
  std::transform(remoteRegMemoryFutures.begin(), remoteRegMemoryFutures.end(), std::back_inserter(remoteMemories),
                 [](const auto& future) { return future.get(); });
  return remoteMemories;
}

static std::vector<mscclpp::MemoryChannel> setupMemoryChannels(
    ncclComm_t comm, const std::vector<mscclpp::RegisteredMemory>& remoteMemories,
    mscclpp::RegisteredMemory localMemory) {
  std::vector<mscclpp::MemoryChannel> channels;
  std::vector<std::shared_ptr<mscclpp::MemoryDevice2DeviceSemaphore>>& memorySemaphores = comm->memorySemaphores;
  size_t nConnections = comm->connections.size();
  for (size_t idx = 0; idx < NUM_CHANNELS_PER_CONNECTION; ++idx) {
    for (size_t cid = 0; cid < nConnections; ++cid) {
      if (comm->connections[cid]->transport() == mscclpp::Transport::CudaIpc) {
        channels.emplace_back(memorySemaphores[idx * nConnections + cid], remoteMemories[cid], localMemory, nullptr);
      }
    }
  }
  return channels;
}

static std::vector<std::shared_ptr<mscclpp::NvlsConnection>> setupNvlsConnections(ncclComm_t comm, size_t size) {
  // for nvls connection
  std::vector<std::shared_ptr<mscclpp::NvlsConnection>> nvlsConnections;
  int nRanks = comm->comm->bootstrap()->getNranks();
  std::vector<int> ranks;
  for (int i = 0; i < nRanks; i++) {
    ranks.push_back(i);
  }
  for (int i = 0; i < NUM_NVLS_CONNECTION; i++) {
    std::shared_ptr<mscclpp::NvlsConnection> nvlsConnection = mscclpp::connectNvlsCollective(comm->comm, ranks, size);
    nvlsConnections.push_back(nvlsConnection);
  }
  return nvlsConnections;
}

static std::vector<mscclpp::SwitchChannel> setupNvlsChannels(
    std::vector<std::shared_ptr<mscclpp::NvlsConnection>> conns, void* buffer, size_t bufferSize) {
  std::vector<mscclpp::SwitchChannel> channels;

  for (size_t idx = 0; idx < NUM_NVLS_CONNECTION; ++idx) {
    std::shared_ptr<mscclpp::NvlsConnection> nvlsConnection = conns[idx];
    mscclpp::SwitchChannel SwitchChannel = nvlsConnection->bindAllocatedMemory((CUdeviceptr)buffer, bufferSize);
    channels.push_back(SwitchChannel);
  }
  return channels;
}

static std::pair<std::string, executionPlanInstance> loadExecutionPlan(const std::string& filename, int rank) {
  std::shared_ptr<mscclpp::ExecutionPlan> plan = std::make_shared<mscclpp::ExecutionPlan>(filename, rank);
  std::string collective = plan->collective();
  planKey key{plan->minMessageSize(), plan->maxMessageSize(), plan->isInPlace()};
  return std::make_pair(collective, executionPlanInstance{key, plan});
}

static std::shared_ptr<mscclpp::DeviceHandle<mscclpp::MemoryChannel>> setupMemoryChannelDeviceHandles(
    const std::vector<mscclpp::MemoryChannel>& memoryChannels) {
  std::vector<mscclpp::DeviceHandle<mscclpp::MemoryChannel>> memoryChannelDeviceHandles;
  std::transform(memoryChannels.begin(), memoryChannels.end(), std::back_inserter(memoryChannelDeviceHandles),
                 [](const mscclpp::MemoryChannel& memoryChannel) { return mscclpp::deviceHandle(memoryChannel); });
  std::shared_ptr<mscclpp::DeviceHandle<mscclpp::MemoryChannel>> ptr =
      mscclpp::detail::gpuCallocShared<mscclpp::DeviceHandle<mscclpp::MemoryChannel>>(
          memoryChannelDeviceHandles.size());
  mscclpp::gpuMemcpy<mscclpp::DeviceHandle<mscclpp::MemoryChannel>>(
      ptr.get(), memoryChannelDeviceHandles.data(), memoryChannelDeviceHandles.size(), cudaMemcpyHostToDevice);
  return ptr;
}

static std::shared_ptr<mscclpp::DeviceHandle<mscclpp::SwitchChannel>> setupNvlsChannelDeviceHandles(
    const std::vector<mscclpp::SwitchChannel>& nvlsChannels) {
  std::shared_ptr<mscclpp::DeviceHandle<mscclpp::SwitchChannel>> ptr =
      mscclpp::detail::gpuCallocShared<mscclpp::DeviceHandle<mscclpp::SwitchChannel>>(nvlsChannels.size());
  std::vector<mscclpp::DeviceHandle<mscclpp::SwitchChannel>> nvlsChannelDeviceHandles;
  std::transform(nvlsChannels.begin(), nvlsChannels.end(), std::back_inserter(nvlsChannelDeviceHandles),
                 [](const mscclpp::SwitchChannel& nvlsChannel) { return mscclpp::deviceHandle(nvlsChannel); });
  mscclpp::gpuMemcpy<mscclpp::DeviceHandle<mscclpp::SwitchChannel>>(
      ptr.get(), nvlsChannelDeviceHandles.data(), nvlsChannelDeviceHandles.size(), cudaMemcpyHostToDevice);
  return ptr;
}

static ncclResult_t ncclAllReduceFallback(const void* sendbuff, void* recvbuff, size_t count, ncclDataType_t datatype,
                                          ncclRedOp_t op, ncclComm_t comm, cudaStream_t stream) {
  // FallBack for single node
  if (comm->comm->bootstrap()->getNranks() != comm->comm->bootstrap()->getNranksPerNode()) {
    WARN("ncclAllReduceFallback is currently unavailable for multi-node");
    return ncclInvalidUsage;
  }

  // Checking if the parameters are valids
  if (sendbuff == nullptr || recvbuff == nullptr || count == 0 || ncclTypeSize(datatype) == 0 || comm == nullptr) {
    WARN(
        "One or more of the following conditions is met: sendbuff or recvbuff pointer is nullptr, count is 0, "
        "datatype is invalid, or comm is nullptr.");
    return ncclInvalidArgument;
  }

  // Declarating variables
  size_t sendBytes, recvBytes;
  CUdeviceptr sendBasePtr, recvBasePtr;
  MSCCLPP_CUTHROW(cuMemGetAddressRange(&sendBasePtr, &sendBytes, (CUdeviceptr)sendbuff));
  MSCCLPP_CUTHROW(cuMemGetAddressRange(&recvBasePtr, &recvBytes, (CUdeviceptr)recvbuff));
  size_t offsetIn = (char*)sendbuff - (char*)sendBasePtr;
  size_t offsetOut = (char*)recvbuff - (char*)recvBasePtr;
  uint32_t scratchBuffIdx = (++(comm->buffFlag)) % comm->numScratchBuff;
  size_t offsetScratch = (SCRATCH_SIZE / comm->numScratchBuff) * scratchBuffIdx;
  int rank = comm->comm->bootstrap()->getRank();
  channelKey sendKey{(void*)sendBasePtr, sendBytes};
  channelKey recvKey{(void*)recvBasePtr, recvBytes};
  mscclpp::DeviceHandle<mscclpp::MemoryChannel>* memoryChannels = nullptr;
  mscclpp::DeviceHandle<mscclpp::MemoryChannel>* memoryOutChannels = nullptr;
  mscclpp::DeviceHandle<mscclpp::SwitchChannel>* nvlsChannels = nullptr;
  mscclpp::DeviceHandle<mscclpp::SwitchChannel>* nvlsOutChannels = nullptr;
  size_t bytes = count * ncclTypeSize(datatype);
  bool isCuMemMapAllocated =
      mscclpp::isCuMemMapAllocated((void*)sendBasePtr) && mscclpp::isCuMemMapAllocated((void*)recvBasePtr);
  bool useNvlsWithZeroCopy = mscclpp::isNvlsSupported() && !mscclppDisableChannelCache && isCuMemMapAllocated;
  bool useNvlsWithCopy = mscclpp::isNvlsSupported() && mscclppDisableChannelCache;

  // Creating the channels
  if (useNvlsWithZeroCopy) {
    auto nvlsIt = comm->channelNvlsInfos.find(sendKey);
    if (nvlsIt == comm->channelNvlsInfos.end()) {
      std::vector<mscclpp::SwitchChannel> channels =
          setupNvlsChannels(comm->nvlsConnections, (void*)sendBasePtr, sendBytes);
      NvlsChannelInfo channelInfo{channels, setupNvlsChannelDeviceHandles(channels)};
      nvlsIt = comm->channelNvlsInfos.emplace(sendKey, channelInfo).first;
    }
    nvlsChannels = nvlsIt->second.nvlsChannelDeviceHandles.get();
    if (recvbuff != sendbuff) {
      auto nvlsOutIt = comm->channelNvlsInfos.find(recvKey);
      if (nvlsOutIt == comm->channelNvlsInfos.end()) {
        std::vector<mscclpp::SwitchChannel> channels =
            setupNvlsChannels(comm->nvlsConnectionsOut, (void*)recvBasePtr, recvBytes);
        NvlsChannelInfo channelInfo{channels, setupNvlsChannelDeviceHandles(channels)};
        nvlsOutIt = comm->channelNvlsInfos.emplace(recvKey, channelInfo).first;
      }
      nvlsOutChannels = nvlsOutIt->second.nvlsChannelDeviceHandles.get();
    } else {
      nvlsOutChannels = nvlsChannels;
    }
  }

  if (useNvlsWithCopy) {
    channelKey sendKey{(void*)(comm->scratchBuff.get()), SCRATCH_SIZE};
    auto nvlsIt = comm->channelNvlsInfos.find(sendKey);
    if (nvlsIt == comm->channelNvlsInfos.end()) {
      std::vector<mscclpp::SwitchChannel> channels =
          setupNvlsChannels(comm->nvlsConnections, (void*)comm->scratchBuff.get(), SCRATCH_SIZE);
      NvlsChannelInfo channelInfo{channels, setupNvlsChannelDeviceHandles(channels)};
      nvlsIt = comm->channelNvlsInfos.emplace(sendKey, channelInfo).first;
    }
    nvlsChannels = nvlsIt->second.nvlsChannelDeviceHandles.get();
  }

  if (count * ncclTypeSize(datatype) <= (1 << 20) || mscclpp::isNvlsSupported()) {
    auto sendIt = comm->channelScratchInfos.find(sendKey);
    if (sendIt == comm->channelScratchInfos.end()) {
      mscclpp::RegisteredMemory localMemory =
          comm->comm->registerMemory((void*)sendBasePtr, sendBytes, mscclpp::Transport::CudaIpc);
      std::vector<mscclpp::MemoryChannel> channels =
          setupMemoryChannels(comm, comm->remoteScratchRegMemories, localMemory);
      ChannelInfo channelInfo{channels, setupMemoryChannelDeviceHandles(channels)};
      sendIt = comm->channelScratchInfos.emplace(sendKey, channelInfo).first;
    }

    memoryChannels = sendIt->second.memoryChannelDeviceHandles.get();
  } else {
    std::vector<mscclpp::RegisteredMemory> remoteMemories;

    auto sendIt = comm->channelInInfos.find(sendKey);
    if (sendIt == comm->channelInInfos.end()) {
      mscclpp::RegisteredMemory localMemory =
          comm->comm->registerMemory((void*)sendBasePtr, sendBytes, mscclpp::Transport::CudaIpc);
      std::vector<mscclpp::MemoryChannel> channels =
          setupMemoryChannels(comm, comm->remoteScratchRegMemories, localMemory);
      ChannelInfo channelInfo{channels, setupMemoryChannelDeviceHandles(channels)};
      sendIt = comm->channelInInfos.emplace(sendKey, channelInfo).first;
    }

    auto recvIt = comm->channelOutInfos.find(recvKey);
    if (mscclppDisableChannelCache == true || recvIt == comm->channelOutInfos.end()) {
      if (mscclppDisableChannelCache == true) {
        recvBytes = bytes;
        recvBasePtr = (CUdeviceptr)recvbuff;
        offsetOut = 0;
      }
      mscclpp::RegisteredMemory localMemory =
          comm->comm->registerMemory((void*)recvBasePtr, recvBytes, mscclpp::Transport::CudaIpc);
      remoteMemories = setupRemoteMemories(comm->comm, rank, localMemory);
      std::vector<mscclpp::MemoryChannel> outChannels = setupMemoryChannels(comm, remoteMemories, localMemory);
      ChannelInfo channelInfo{outChannels, setupMemoryChannelDeviceHandles(outChannels)};
      recvIt = comm->channelOutInfos.emplace(recvKey, channelInfo).first;
      if (mscclppDisableChannelCache == true) {
        comm->channelInfos.push_back(channelInfo);
      }
    }

    memoryChannels = sendIt->second.memoryChannelDeviceHandles.get();
    memoryOutChannels = mscclppDisableChannelCache == true ? comm->channelInfos.back().memoryChannelDeviceHandles.get()
                                                           : recvIt->second.memoryChannelDeviceHandles.get();
  }

  Op reduceOp = getReduceOp(op);
  std::function<cudaError_t(const void*, void*, void*, mscclpp::DeviceHandle<mscclpp::MemoryChannel>*,
                            mscclpp::DeviceHandle<mscclpp::MemoryChannel>*,
                            mscclpp::DeviceHandle<mscclpp::SwitchChannel>*,
                            mscclpp::DeviceHandle<mscclpp::SwitchChannel>*, size_t, size_t, size_t, int, int, int,
                            size_t, cudaStream_t, uint32_t*, uint32_t*, uint32_t*, int)>
      allreduceFunc;
  if (reduceOp == SUM) {
    if (datatype == ncclFloat16) {
      allreduceFunc = allreduce<SUM, half>;
    } else if (datatype == ncclFloat32) {
      allreduceFunc = allreduce<SUM, float>;
    } else if (datatype == ncclBfloat16) {
      allreduceFunc = allreduce<SUM, __bfloat16>;
    } else if (datatype == ncclInt32 || datatype == ncclUint32) {
      allreduceFunc = allreduce<SUM, int32_t>;
    } else {
      WARN("datatype is invalid, datatype: %d", datatype);
      return ncclInvalidArgument;
    }
  } else if (reduceOp == MIN) {
    if (datatype == ncclFloat16) {
      allreduceFunc = allreduce<MIN, half>;
    } else if (datatype == ncclFloat32) {
      allreduceFunc = allreduce<MIN, float>;
    } else if (datatype == ncclBfloat16) {
      allreduceFunc = allreduce<MIN, __bfloat16>;
    } else if (datatype == ncclInt32 || datatype == ncclUint32) {
      allreduceFunc = allreduce<MIN, int32_t>;
    } else {
      WARN("datatype is invalid, datatype: %d", datatype);
      return ncclInvalidArgument;
    }
  }
  CUDACHECK(allreduceFunc(sendbuff, comm->scratchBuff.get(), recvbuff, memoryChannels, memoryOutChannels, nvlsChannels,
                          nvlsOutChannels, offsetIn, offsetOut, offsetScratch, comm->comm->bootstrap()->getRank(),
                          comm->nRanksPerNode, comm->comm->bootstrap()->getNranks(), count, stream,
                          (uint32_t*)comm->deviceFlag7.get(), (uint32_t*)comm->deviceFlag28.get(),
                          (uint32_t*)comm->deviceFlag56.get(), comm->numScratchBuff));
  return ncclSuccess;
}

static ncclResult_t ncclAllGatherFallback(const void* sendbuff, void* recvbuff, size_t sendcount,
                                          ncclDataType_t datatype, ncclComm_t comm, cudaStream_t stream) {
  // FallBack for single node
  if (comm->comm->bootstrap()->getNranks() != comm->comm->bootstrap()->getNranksPerNode()) {
    WARN("ncclAllGatherFallback is currently unavailable for multi-node");
    return ncclInvalidUsage;
  }

  // Checking if the parameters are valids
  size_t bytes = sendcount * ncclTypeSize(datatype);
  if (sendbuff == nullptr || recvbuff == nullptr || bytes == 0 || comm == nullptr) {
    WARN(
        "One or more of the following conditions is met: sendbuff or recvbuff pointer is nullptr, bytes is 0, "
        "or comm is nullptr.");
    return ncclInvalidArgument;
  }

  size_t sendBytes, recvBytes;
  CUdeviceptr sendBasePtr, recvBasePtr;
  MSCCLPP_CUTHROW(cuMemGetAddressRange(&recvBasePtr, &recvBytes, (CUdeviceptr)recvbuff));
  MSCCLPP_CUTHROW(cuMemGetAddressRange(&sendBasePtr, &sendBytes, (CUdeviceptr)sendbuff));
  size_t offsetOut = (char*)recvbuff - (char*)recvBasePtr;
  channelKey recvKey{(void*)recvBasePtr, recvBytes};
  [[maybe_unused]] channelKey sendKey{(void*)comm->scratchBuff.get(), SCRATCH_SIZE};
  int rank = comm->comm->bootstrap()->getRank();
  int nRank = comm->comm->bootstrap()->getNranks();
  mscclpp::DeviceHandle<mscclpp::MemoryChannel>* memoryChannels = nullptr;
  std::vector<mscclpp::RegisteredMemory> remoteMemories;

  auto setupOutputChan = [&]() {
    auto it = comm->channelOutInfos.find(recvKey);
    if (mscclppDisableChannelCache == true || it == comm->channelOutInfos.end()) {
      if (mscclppDisableChannelCache == true) {
        recvBytes = bytes;
        recvBasePtr = (CUdeviceptr)recvbuff;
        offsetOut = 0;
      }
      mscclpp::RegisteredMemory localMemory =
          comm->comm->registerMemory((void*)recvBasePtr, recvBytes, mscclpp::Transport::CudaIpc);
      std::vector<mscclpp::RegisteredMemory> remoteMemories = setupRemoteMemories(comm->comm, rank, localMemory);
      std::vector<mscclpp::MemoryChannel> channels = setupMemoryChannels(comm, remoteMemories, localMemory);
      std::vector<mscclpp::DeviceHandle<mscclpp::MemoryChannel>> memoryChannelDeviceHandles;
      std::transform(channels.begin(), channels.end(), std::back_inserter(memoryChannelDeviceHandles),
                     [](const mscclpp::MemoryChannel& memoryChannel) { return mscclpp::deviceHandle(memoryChannel); });
      ChannelInfo channelInfo{channels, setupMemoryChannelDeviceHandles(channels)};
      it = comm->channelOutInfos.emplace(recvKey, channelInfo).first;
      if (mscclppDisableChannelCache == true) {
        comm->channelInfos.push_back(channelInfo);
      }
    }
    memoryChannels = mscclppDisableChannelCache == true ? comm->channelInfos.back().memoryChannelDeviceHandles.get()
                                                        : it->second.memoryChannelDeviceHandles.get();
  };

  if (bytes <= 32 * (1 << 20)) {
    setupOutputChan();
  } else {
#if defined(__HIP_PLATFORM_AMD__)
    setupOutputChan();
#else
    auto sendIt = comm->channelInInfos.find(sendKey);
    if (sendIt == comm->channelInInfos.end()) {
      mscclpp::RegisteredMemory localMemory =
          comm->comm->registerMemory((void*)sendBasePtr, sendBytes, mscclpp::Transport::CudaIpc);
      std::vector<mscclpp::MemoryChannel> channels =
          setupMemoryChannels(comm, comm->remoteScratchRegMemories, localMemory);
      ChannelInfo channelInfo{channels, setupMemoryChannelDeviceHandles(channels)};
      sendIt = comm->channelInInfos.emplace(sendKey, channelInfo).first;
    }
    memoryChannels = sendIt->second.memoryChannelDeviceHandles.get();
#endif
  }

  if ((char*)sendbuff == (char*)recvbuff + rank * sendcount) {
    CUDACHECK(allgather<false>((int*)sendbuff, (int*)comm->scratchBuff.get(), (int*)recvbuff, memoryChannels, offsetOut,
                               rank, comm->nRanksPerNode, nRank, bytes / sizeof(int), stream));
  } else {
    CUDACHECK(allgather<true>((int*)sendbuff, (int*)comm->scratchBuff.get(), (int*)recvbuff, memoryChannels, offsetOut,
                              rank, comm->nRanksPerNode, nRank, bytes / sizeof(int), stream));
  }

  return ncclSuccess;
}

static void ncclCommInitRankFallbackSingleNode(ncclComm* commPtr, std::shared_ptr<mscclpp::Communicator> mscclppComm,
                                               int rank) {
  INFO(MSCCLPP_NCCL, "Initializing fallback single node for rank %d, world_size=%d", rank,
       mscclppComm->bootstrap()->getNranks());
  if (mscclpp::isNvlsSupported()) {
    commPtr->nvlsConnections = setupNvlsConnections(commPtr, NVLS_BUFFER_SIZE);
    commPtr->nvlsConnectionsOut = setupNvlsConnections(commPtr, NVLS_BUFFER_SIZE);
  }

  std::vector<std::shared_future<std::shared_ptr<mscclpp::Connection>>> connectionFutures;
  for (int i = 0; i < mscclppComm->bootstrap()->getNranks(); i++) {
    if (i == rank) continue;
    mscclpp::Transport transport = getTransport(rank, i);
    connectionFutures.push_back(mscclppComm->connect(transport, i));
  }
  std::vector<std::shared_ptr<mscclpp::Connection>> connections;
  std::transform(connectionFutures.begin(), connectionFutures.end(), std::back_inserter(connections),
                 [](const auto& future) { return future.get(); });

  std::vector<std::shared_ptr<mscclpp::MemoryDevice2DeviceSemaphore>> memorySemaphores;
  for (size_t idx = 0; idx < NUM_CHANNELS_PER_CONNECTION; ++idx) {
    for (size_t cid = 0; cid < connections.size(); ++cid) {
      if (connections[cid]->transport() == mscclpp::Transport::CudaIpc) {
        memorySemaphores.emplace_back(
            std::make_shared<mscclpp::MemoryDevice2DeviceSemaphore>(*(mscclppComm), connections[cid]));
      }
    }
  }

  commPtr->connections = std::move(connections);
  commPtr->memorySemaphores = std::move(memorySemaphores);
  commPtr->buffFlag = 0;
  commPtr->numScratchBuff = 2;
  commPtr->scratchBuff = mscclpp::GpuBuffer<char>(SCRATCH_SIZE).memory();
  commPtr->registeredScratchMemory =
      commPtr->comm->registerMemory(commPtr->scratchBuff.get(), SCRATCH_SIZE, mscclpp::Transport::CudaIpc);
  commPtr->remoteScratchRegMemories = setupRemoteMemories(commPtr->comm, rank, commPtr->registeredScratchMemory);

  commPtr->deviceFlag7 = mscclpp::detail::gpuCallocShared<uint32_t>(7);
  commPtr->deviceFlag28 = mscclpp::detail::gpuCallocShared<uint32_t>(28);
  commPtr->deviceFlag56 = mscclpp::detail::gpuCallocShared<uint32_t>(56);

  std::vector<uint32_t> initFlag(56);
  for (int i = 0; i < 56; ++i) {
    initFlag[i] = 1;
  }

  mscclpp::gpuMemcpy<uint32_t>(commPtr->deviceFlag7.get(), initFlag.data(), 7, cudaMemcpyHostToDevice);
  mscclpp::gpuMemcpy<uint32_t>(commPtr->deviceFlag28.get(), initFlag.data(), 28, cudaMemcpyHostToDevice);
  mscclpp::gpuMemcpy<uint32_t>(commPtr->deviceFlag56.get(), initFlag.data(), 56, cudaMemcpyHostToDevice);
}

NCCL_API ncclResult_t ncclGetVersion(int* version) {
  if (version == nullptr) {
    WARN("version is nullptr");
    return ncclInvalidArgument;
  }
  *version = MSCCLPP_VERSION;
  return ncclSuccess;
}

NCCL_API ncclResult_t ncclGetUniqueId(ncclUniqueId* uniqueId) {
  if (uniqueId == nullptr) {
    WARN("uniqueId is nullptr");
    return ncclInvalidArgument;
  }
  if (mscclpp::UniqueIdBytes != NCCL_UNIQUE_ID_BYTES) return ncclInternalError;
  mscclpp::UniqueId id = mscclpp::TcpBootstrap::createUniqueId();
  memcpy(uniqueId, &id, sizeof(ncclUniqueId));
  return ncclSuccess;
}

NCCL_API ncclResult_t ncclCommInitRankConfig(ncclComm_t* comm, int nranks, ncclUniqueId commId, int rank,
                                             ncclConfig_t*) {
  // TODO: implement config
  return ncclCommInitRank(comm, nranks, commId, rank);
}

NCCL_API ncclResult_t ncclCommInitRank(ncclComm_t* comm, int nranks, ncclUniqueId commId, int rank) {
  INFO(MSCCLPP_NCCL, "Initializing NCCL communicator for rank %d, world_size=%d", rank, nranks);
  if (comm == nullptr) {
    WARN("comm is nullptr");
    return ncclInvalidArgument;
  }
  if (nranks < 0 || rank < 0 || rank >= nranks) {
    WARN("nranks is %d, rank is %d", nranks, rank);
    return ncclInvalidArgument;
  }
  std::shared_ptr<mscclpp::TcpBootstrap> bootstrap = std::make_shared<mscclpp::TcpBootstrap>(rank, nranks);
  mscclpp::UniqueId id;
  memcpy(id.data(), &commId, sizeof(ncclUniqueId));
  bootstrap->initialize(id);
  std::shared_ptr<mscclpp::Communicator> mscclppComm = std::make_shared<mscclpp::Communicator>(bootstrap);
  ncclComm* commPtr = new ncclComm();

  commPtr->comm = mscclppComm;
  commPtr->executor = std::make_shared<mscclpp::Executor>(mscclppComm);
  commPtr->nRanksPerNode = mscclppComm->bootstrap()->getNranksPerNode();

  // FallBack for single node
  if (mscclppComm->bootstrap()->getNranks() == mscclppComm->bootstrap()->getNranksPerNode())
    ncclCommInitRankFallbackSingleNode(commPtr, mscclppComm, rank);

  const std::string& collectiveDir = mscclpp::env()->executionPlanDir;
  if (collectiveDir != "") {
    if (!std::filesystem::is_directory(collectiveDir)) {
      WARN("The value of the environment variable %s is not a directory", collectiveDir.c_str());
      return ncclInvalidArgument;
    }
    for (const auto& entry : std::filesystem::directory_iterator(collectiveDir)) {
      if (entry.is_regular_file()) {
        auto plan = loadExecutionPlan(entry.path(), rank);
        commPtr->executionPlans[plan.first].push_back(plan.second);
      }
    }
  }

  *comm = commPtr;
#if defined(ENABLE_NPKIT)
  if (mscclpp::env()->npkitDumpDir != "") {
    NpKit::Init(rank);
  }
#endif

  const bool mscclppEnableNcclFallback = mscclpp::env()->enableNcclFallback;
  if (mscclppEnableNcclFallback == true && mscclppNcclDlHandle == NULL) {
    int dlopenStatus = mscclppNcclDlopenInit();
    if (dlopenStatus == dlopenSuccess) {
      mscclppNcclDlopenSharedLib = true;
    } else {
      return ncclInternalError;
    }
  }

  if (mscclppNcclDlopenSharedLib == true) {
    ncclUniqueId mscclppNcclUniqueId;
    if (rank == 0) {
      mscclppNcclOps.GetUniqueId(&mscclppNcclUniqueId);
    }
    // After broadcast, mscclppNcclUniqueId on each rank has the same ncclUniqueId
    bootstrap->broadcast(&mscclppNcclUniqueId, sizeof(ncclUniqueId), 0);

    commPtr->mscclppNcclComm = new ncclComm_t();
    if (commPtr->mscclppNcclComm == nullptr) {
      WARN("Failed to allocate memory for mscclppNcclComm");
      return ncclInternalError;
    }
    mscclppNcclOps.CommInitRank(reinterpret_cast<ncclComm_t*>(commPtr->mscclppNcclComm), nranks, mscclppNcclUniqueId,
                                rank);
  }

  return ncclSuccess;
}

NCCL_API ncclResult_t ncclCommInitAll(ncclComm_t*, int, const int*) {
  // TODO: implement this function
  WARN("ncclCommInitAll is currently unavailable");
  return ncclInternalError;
}

NCCL_API ncclResult_t ncclCommFinalize(ncclComm_t comm) {
  comm->comm->bootstrap()->barrier();
  return ncclSuccess;
}

NCCL_API ncclResult_t ncclCommDestroy(ncclComm_t comm) {
  if (comm == nullptr) {
    WARN("comm is nullptr");
    return ncclInvalidArgument;
  }
#if defined(ENABLE_NPKIT)
  const std::string& npkitDumpDir = mscclpp::env()->npkitDumpDir;
  if (npkitDumpDir != "") {
    NpKit::Dump(npkitDumpDir);
    NpKit::Shutdown();
  }
#endif

  if (mscclppNcclDlopenSharedLib == true) {
    mscclppNcclOps.CommDestroy(*reinterpret_cast<ncclComm_t*>(comm->mscclppNcclComm));
    mscclppNcclDlopenFinalize();
    delete static_cast<ncclComm_t*>(comm->mscclppNcclComm);
  }

  delete comm;
  return ncclSuccess;
}

NCCL_API ncclResult_t ncclCommAbort(ncclComm_t) {
  // TODO: implement this function
  return ncclSuccess;
}

NCCL_API ncclResult_t ncclCommSplit(ncclComm_t comm, int color, int key, ncclComm_t* newcomm, ncclConfig_t*) {
  *newcomm = NCCL_COMM_NULL;
  int nRanks = comm->comm->bootstrap()->getNranks();
  int rank = comm->comm->bootstrap()->getRank();
  splitCommInfo info{color, key, comm->comm->bootstrap()->getRank()};
  std::vector<splitCommInfo> infos(nRanks);
  infos[rank] = info;
  comm->comm->bootstrap()->allGather(infos.data(), sizeof(splitCommInfo));
  comm->comm->bootstrap()->barrier();
  std::vector<splitCommInfo> group;
  std::copy_if(infos.begin(), infos.end(), std::back_inserter(group),
               [color](const splitCommInfo& info) { return info.color == color; });
  std::sort(group.begin(), group.end(), [](const splitCommInfo& a, const splitCommInfo& b) { return a.key < b.key; });
  int newRank = std::distance(group.begin(),
                              std::find_if(group.begin(), group.end(),
                                           [rank](const splitCommInfo& info) { return info.originalRank == rank; }));
  int groupSize = group.size();
  ncclUniqueId uniqueId;
  if (newRank == 0) {
    ncclGetUniqueId(&uniqueId);
  }
  std::vector<ncclUniqueId> uniqueIds(nRanks);
  uniqueIds[rank] = uniqueId;
  comm->comm->bootstrap()->allGather(uniqueIds.data(), sizeof(ncclUniqueId));
  comm->comm->bootstrap()->barrier();
  uniqueId = uniqueIds[group.front().originalRank];
  if (color == NCCL_SPLIT_NOCOLOR) {
    return ncclSuccess;
  }
  return ncclCommInitRankConfig(newcomm, groupSize, uniqueId, newRank, nullptr);
}

ncclResult_t ncclCommInitRankScalable(ncclComm_t*, int, int, int, ncclUniqueId*, ncclConfig_t*) {
  WARN("ncclCommInitRankScalable is currently unavailable");
  return ncclInternalError;
}

NCCL_API const char* ncclGetErrorString(ncclResult_t result) {
  switch (result) {
    case ncclSuccess:
      return "no error";
    case ncclUnhandledCudaError:
      return "unhandled cuda error (run with MSCCLPP_DEBUG=INFO for details)";
    case ncclSystemError:
      return "unhandled system error (run with MSCCLPP_DEBUG=INFO for details)";
    case ncclInternalError:
      return "internal error (run with MSCCLPP_DEBUG=WARN for details)";
    case ncclInvalidArgument:
      return "invalid argument (run with MSCCLPP_DEBUG=WARN for details)";
    case ncclInvalidUsage:
      return "invalid usage (run with MSCCLPP_DEBUG=WARN for details)";
    case ncclRemoteError:
      return "remote process exited or there was a network error";
    case ncclInProgress:
      return "NCCL operation in progress";
    default:
      return "unknown result code";
  }
}

NCCL_API const char* ncclGetLastError(ncclComm_t) {
  // TODO: implement this function
  return "";
}

NCCL_API ncclResult_t ncclCommGetAsyncError(ncclComm_t, ncclResult_t* asyncError) {
  if (asyncError == nullptr) {
    WARN("asyncError is nullptr");
    return ncclInvalidArgument;
  }
  *asyncError = ncclSuccess;
  return ncclSuccess;
}

NCCL_API ncclResult_t ncclCommCount(const ncclComm_t comm, int* count) {
  if (comm == nullptr || count == nullptr) {
    WARN("comm is nullptr or count is nullptr");
    return ncclInvalidArgument;
  }
  *count = comm->comm->bootstrap()->getNranks();
  return ncclSuccess;
}

NCCL_API ncclResult_t ncclCommCuDevice(const ncclComm_t comm, int* device) {
  if (comm == nullptr || device == nullptr) {
    WARN("comm is nullptr or device is nullptr");
    return ncclInvalidArgument;
  }
  *device = comm->comm->bootstrap()->getRank();
  return ncclSuccess;
}

NCCL_API ncclResult_t ncclCommUserRank(const ncclComm_t comm, int* rank) {
  if (comm == nullptr || rank == nullptr) {
    WARN("comm is nullptr or rank is nullptr");
    return ncclInvalidArgument;
  }

  if (mscclppNcclDlopenSharedLib == true) {
    return mscclppNcclOps.CommUserRank(*reinterpret_cast<ncclComm_t*>(comm->mscclppNcclComm), rank);
  }

  *rank = comm->comm->bootstrap()->getRank();
  return ncclSuccess;
}

NCCL_API ncclResult_t ncclCommWindowRegister(ncclComm_t, void*, size_t, ncclWindow_t*, int) {
  WARN("ncclCommWindowRegister is currently unavailable");
  return ncclInternalError;
}

NCCL_API ncclResult_t ncclCommWindowDeregister(ncclComm_t, ncclWindow_t) {
  WARN("ncclCommWindowDeregister is currently unavailable");
  return ncclInternalError;
}

NCCL_API ncclResult_t ncclRedOpCreatePreMulSum(ncclRedOp_t*, void*, ncclDataType_t, ncclScalarResidence_t, ncclComm_t) {
  // TODO: implement this function
  WARN("ncclRedOpCreatePreMulSum is currently unavailable");
  return ncclInternalError;
}

NCCL_API ncclResult_t ncclRedOpDestroy(ncclRedOp_t, ncclComm_t) {
  // TODO: implement this function
  WARN("ncclRedOpDestroy is currently unavailable");
  return ncclInternalError;
}

NCCL_API ncclResult_t ncclReduce(const void*, void*, size_t, ncclDataType_t, ncclRedOp_t, int, ncclComm_t,
                                 cudaStream_t) {
  // TODO: implement this function
  WARN("ncclReduce is currently unavailable");
  return ncclInternalError;
}

NCCL_API ncclResult_t ncclBcast(void* buff, size_t count, ncclDataType_t datatype, int root, ncclComm_t comm,
                                cudaStream_t stream) {
  return ncclBroadcast(buff, buff, count, datatype, root, comm, stream);
}

NCCL_API ncclResult_t ncclBroadcastFallback(const void* sendbuff, void* recvbuff, size_t sendcount,
                                            ncclDataType_t datatype, int root, ncclComm_t comm, cudaStream_t stream) {
  size_t bytes = sendcount * ncclTypeSize(datatype);
  if (sendbuff == nullptr || recvbuff == nullptr || bytes == 0 || comm == nullptr) {
    WARN(
        "One or more of the following conditions is met: sendbuff or recvbuff pointer is nullptr, bytes is 0, "
        "or comm is nullptr.");
    return ncclInvalidArgument;
  }

  // Declarating variables
  size_t recvBytes;
  CUdeviceptr recvBasePtr;
  MSCCLPP_CUTHROW(cuMemGetAddressRange(&recvBasePtr, &recvBytes, (CUdeviceptr)recvbuff));
  // size_t offsetOut = (char*)recvbuff - (char*)recvBasePtr;
  size_t offsetOut = 0;
  // channelKey recvKey{(void*)recvBasePtr, recvBytes};
  channelKey recvKey{(void*)0x0, 0};  // Just create the channel once.
  int rank = comm->comm->bootstrap()->getRank();
  int nRank = comm->comm->bootstrap()->getNranks();
  mscclpp::DeviceHandle<mscclpp::MemoryChannel>* memoryChannels = nullptr;

  auto it = comm->channelOutInfos.find(recvKey);
  if (it == comm->channelOutInfos.end()) {
    mscclpp::RegisteredMemory localMemory =
        comm->comm->registerMemory((void*)recvBasePtr, recvBytes, mscclpp::Transport::CudaIpc);
    std::vector<mscclpp::MemoryChannel> channels =
        setupMemoryChannels(comm, comm->remoteScratchRegMemories, localMemory);
    std::vector<mscclpp::DeviceHandle<mscclpp::MemoryChannel>> memoryChannelDeviceHandles;
    std::transform(channels.begin(), channels.end(), std::back_inserter(memoryChannelDeviceHandles),
                   [](const mscclpp::MemoryChannel& memoryChannel) { return mscclpp::deviceHandle(memoryChannel); });
    ChannelInfo channelInfo{channels, setupMemoryChannelDeviceHandles(channels)};
    it = comm->channelOutInfos.emplace(recvKey, channelInfo).first;
  }

  memoryChannels = it->second.memoryChannelDeviceHandles.get();
  if ((char*)sendbuff == (char*)recvbuff) {
    CUDACHECK(broadcast<false>((int*)sendbuff, (int*)comm->scratchBuff.get(), (int*)recvbuff, memoryChannels, offsetOut,
                               rank, comm->nRanksPerNode, root, nRank, bytes / sizeof(int), stream));
  } else {
    CUDACHECK(broadcast<true>((int*)sendbuff, (int*)comm->scratchBuff.get(), (int*)recvbuff, memoryChannels, offsetOut,
                              rank, comm->nRanksPerNode, root, nRank, bytes / sizeof(int), stream));
  }

  return ncclSuccess;
}

NCCL_API ncclResult_t ncclBroadcast(const void* sendbuff, void* recvbuff, size_t count, ncclDataType_t datatype,
                                    int root, ncclComm_t comm, cudaStream_t stream) {
  size_t bytes = count * ncclTypeSize(datatype);
  if (sendbuff == nullptr || recvbuff == nullptr || bytes == 0 || comm == nullptr) {
    WARN(
        "One or more of the following conditions is met: sendbuff or recvbuff pointer is nullptr, bytes is 0, "
        "or comm is nullptr.");
    return ncclInvalidArgument;
  }

  int rank = comm->comm->bootstrap()->getRank();
  INFO(MSCCLPP_INIT, "rank %d broadcast sendbuff %p recvbuff %p count %ld, dtype %d, comm: %p", rank, sendbuff,
       recvbuff, count, datatype, comm);

  const char* fallbackList = mscclpp::env()->forceNcclFallbackOperation.c_str();
  if (mscclppNcclDlopenSharedLib == true && mscclppNcclInFallbackList("broadcast", fallbackList)) {
    return mscclppNcclOps.Broadcast(sendbuff, recvbuff, count, datatype, root,
                                    *reinterpret_cast<ncclComm_t*>(comm->mscclppNcclComm), stream);
  }

  std::vector<executionPlanInstance>& plans = comm->executionPlans["broadcast"];
  std::shared_ptr<mscclpp::ExecutionPlan> plan;
  void* basePtr = (char*)sendbuff;
  bool inPlace = basePtr == recvbuff;
  const size_t totalBytes = bytes;
  for (const auto& p : plans) {
    if (totalBytes >= p.key.minMessageSize && totalBytes < p.key.maxMessageSize && inPlace == p.key.isInPlace) {
      plan = p.plan;
      break;
    }
  }

  if (plan == nullptr) return ncclBroadcastFallback(sendbuff, recvbuff, count, datatype, root, comm, stream);

  switch (datatype) {
    case ncclFloat16:
      comm->executor->execute(rank, (half*)sendbuff, (half*)recvbuff, bytes, bytes, mscclpp::DataType::FLOAT16, *plan,
                              stream);
      break;
    case ncclFloat32:
      comm->executor->execute(rank, (float*)sendbuff, (float*)recvbuff, bytes, bytes, mscclpp::DataType::FLOAT32, *plan,
                              stream);
      break;
    case ncclBfloat16:
      comm->executor->execute(rank, (__bfloat16*)sendbuff, (__bfloat16*)recvbuff, bytes, bytes,
                              mscclpp::DataType::BFLOAT16, *plan, stream);
      break;
    case ncclInt32:
    case ncclUint32:
      comm->executor->execute(rank, (int*)sendbuff, (int*)recvbuff, bytes, bytes, mscclpp::DataType::UINT32, *plan,
                              stream);
      break;
    default:
      WARN("datatype is invalid");
      return ncclInvalidArgument;
  }

  return ncclSuccess;
}

NCCL_API ncclResult_t ncclAllReduce(const void* sendbuff, void* recvbuff, size_t count, ncclDataType_t datatype,
                                    ncclRedOp_t reductionOperation, ncclComm_t comm, cudaStream_t stream) {
  // Checking if the parameters are valids
  if (sendbuff == nullptr || recvbuff == nullptr || count == 0 || ncclTypeSize(datatype) == 0 || comm == nullptr) {
    WARN(
        "One or more of the following conditions is met: sendbuff or recvbuff pointer is nullptr, count is 0, "
        "datatype is invalid, or comm is nullptr.");
    return ncclInvalidArgument;
  }
  // Declarating variables
  size_t bytes = count * ncclTypeSize(datatype);
  int rank = comm->comm->bootstrap()->getRank();
  INFO(MSCCLPP_NCCL, "rank %d allreduce sendbuff %p recvbuff %p count %ld, dtype %d comm is %p", rank, sendbuff,
       recvbuff, count, datatype, comm);

  const char* fallbackList = mscclpp::env()->forceNcclFallbackOperation.c_str();
  if (mscclppNcclDlopenSharedLib == true && mscclppNcclInFallbackList("allreduce", fallbackList)) {
    return mscclppNcclOps.AllReduce(sendbuff, recvbuff, count, datatype, reductionOperation,
                                    *reinterpret_cast<ncclComm_t*>(comm->mscclppNcclComm), stream);
  }

  std::vector<executionPlanInstance>& plans = comm->executionPlans["allreduce"];
  std::shared_ptr<mscclpp::ExecutionPlan> plan;
  bool inPlace = sendbuff == recvbuff;
  for (const auto& p : plans) {
    if (bytes >= p.key.minMessageSize && bytes < p.key.maxMessageSize && inPlace == p.key.isInPlace) {
      plan = p.plan;
      break;
    }
  }

  if (plan == nullptr)
    return ncclAllReduceFallback(sendbuff, recvbuff, count, datatype, reductionOperation, comm, stream);

  switch (datatype) {
    case ncclFloat16:
      comm->executor->execute(rank, (half*)sendbuff, (half*)recvbuff, bytes, bytes, mscclpp::DataType::FLOAT16, *plan,
                              stream, mscclpp::PacketType::LL8);
      break;
    case ncclFloat32:
      comm->executor->execute(rank, (float*)sendbuff, (float*)recvbuff, bytes, bytes, mscclpp::DataType::FLOAT32, *plan,
                              stream, mscclpp::PacketType::LL8);
      break;
    case ncclBfloat16:
      comm->executor->execute(rank, (__bfloat16*)sendbuff, (__bfloat16*)recvbuff, bytes, bytes,
                              mscclpp::DataType::BFLOAT16, *plan, stream, mscclpp::PacketType::LL8);
      break;
    case ncclInt32:
    case ncclUint32:
      comm->executor->execute(rank, (int*)sendbuff, (int*)recvbuff, bytes, bytes, mscclpp::DataType::UINT32, *plan,
                              stream, mscclpp::PacketType::LL8);
      break;
    default:
      WARN("datatype is invalid");
      return ncclInvalidArgument;
  }

  return ncclSuccess;
}

NCCL_API ncclResult_t ncclReduceScatter(const void* sendbuff, void* recvbuff, size_t recvcount, ncclDataType_t datatype,
                                        ncclRedOp_t op, ncclComm_t comm, cudaStream_t stream) {
  size_t bytes = recvcount * ncclTypeSize(datatype);
  if (sendbuff == nullptr || recvbuff == nullptr || bytes == 0 || comm == nullptr) {
    WARN(
        "One or more of the following conditions is met: sendbuff or recvbuff pointer is nullptr, bytes is 0, "
        "or comm is nullptr.");
    return ncclInvalidArgument;
  }

  const char* fallbackList = mscclpp::env()->forceNcclFallbackOperation.c_str();
  if (mscclppNcclDlopenSharedLib == true && mscclppNcclInFallbackList("reducescatter", fallbackList)) {
    return mscclppNcclOps.ReduceScatter(sendbuff, recvbuff, recvcount, datatype, op,
                                        *reinterpret_cast<ncclComm_t*>(comm->mscclppNcclComm), stream);
  }

  int rank = comm->comm->bootstrap()->getRank();
  int nRank = comm->comm->bootstrap()->getNranks();

  std::vector<executionPlanInstance>& plans = comm->executionPlans["reducescatter"];
  std::shared_ptr<mscclpp::ExecutionPlan> plan;
  void* basePtr = (char*)sendbuff + rank * bytes;
  bool inPlace = basePtr == recvbuff;
  const size_t totalBytes = bytes * nRank;
  for (const auto& p : plans) {
    if (totalBytes >= p.key.minMessageSize && totalBytes < p.key.maxMessageSize && inPlace == p.key.isInPlace) {
      plan = p.plan;
      break;
    }
  }
  // TODO: Fallback code for ReduceScatter
  if (plan == nullptr) {
    WARN("No FallBack code for ReduceScatter");
    return ncclInternalError;
  }

  switch (datatype) {
    case ncclFloat16:
      comm->executor->execute(rank, (half*)sendbuff, (half*)recvbuff, totalBytes, bytes, mscclpp::DataType::FLOAT16,
                              *plan, stream);
      break;
    case ncclFloat32:
      comm->executor->execute(rank, (float*)sendbuff, (float*)recvbuff, totalBytes, bytes, mscclpp::DataType::FLOAT32,
                              *plan, stream);
      break;
    case ncclBfloat16:
      comm->executor->execute(rank, (__bfloat16*)sendbuff, (__bfloat16*)recvbuff, totalBytes, bytes,
                              mscclpp::DataType::BFLOAT16, *plan, stream);
      break;
    case ncclInt32:
    case ncclUint32:
      comm->executor->execute(rank, (int*)sendbuff, (int*)recvbuff, totalBytes, bytes, mscclpp::DataType::UINT32, *plan,
                              stream);
      break;
    default:
      WARN("datatype is invalid");
      return ncclInvalidArgument;
  }

  return ncclSuccess;
}

NCCL_API ncclResult_t ncclAllGather(const void* sendbuff, void* recvbuff, size_t sendcount, ncclDataType_t datatype,
                                    ncclComm_t comm, cudaStream_t stream) {
  size_t bytes = sendcount * ncclTypeSize(datatype);
  if (sendbuff == nullptr || recvbuff == nullptr || bytes == 0 || comm == nullptr) {
    WARN(
        "One or more of the following conditions is met: sendbuff or recvbuff pointer is nullptr, bytes is 0, "
        "or comm is nullptr.");
    return ncclInvalidArgument;
  }

  int rank = comm->comm->bootstrap()->getRank();
  int nRank = comm->comm->bootstrap()->getNranks();
  INFO(MSCCLPP_NCCL, "rank %d allgather sendbuff %p recvbuff %p count %ld, dtype %d, comm %p", rank, sendbuff, recvbuff,
       sendcount, datatype, comm);

  const char* fallbackList = mscclpp::env()->forceNcclFallbackOperation.c_str();
  if (mscclppNcclDlopenSharedLib == true && mscclppNcclInFallbackList("allgather", fallbackList)) {
    return mscclppNcclOps.AllGather(sendbuff, recvbuff, sendcount, datatype,
                                    *reinterpret_cast<ncclComm_t*>(comm->mscclppNcclComm), stream);
  }

  std::vector<executionPlanInstance>& plans = comm->executionPlans["allgather"];
  std::shared_ptr<mscclpp::ExecutionPlan> plan;
  void* basePtr = (char*)sendbuff - rank * bytes;
  bool inPlace = basePtr == recvbuff;
  const size_t totalBytes = bytes * nRank;
  for (const auto& p : plans) {
    if (totalBytes >= p.key.minMessageSize && totalBytes < p.key.maxMessageSize && inPlace == p.key.isInPlace) {
      plan = p.plan;
      break;
    }
  }
  if (plan == nullptr) return ncclAllGatherFallback(sendbuff, recvbuff, sendcount, datatype, comm, stream);

  switch (datatype) {
    case ncclFloat16:
      comm->executor->execute(rank, (half*)sendbuff, (half*)recvbuff, bytes, bytes * nRank, mscclpp::DataType::FLOAT16,
                              *plan, stream);
      break;
    case ncclFloat32:
      comm->executor->execute(rank, (float*)sendbuff, (float*)recvbuff, bytes, bytes * nRank,
                              mscclpp::DataType::FLOAT32, *plan, stream);
      break;
    case ncclBfloat16:
      comm->executor->execute(rank, (__bfloat16*)sendbuff, (__bfloat16*)recvbuff, bytes, bytes * nRank,
                              mscclpp::DataType::BFLOAT16, *plan, stream);
      break;
    case ncclInt32:
    case ncclUint32:
      comm->executor->execute(rank, (int*)sendbuff, (int*)recvbuff, bytes, bytes * nRank, mscclpp::DataType::UINT32,
                              *plan, stream);
      break;
    default:
      WARN("datatype is invalid");
      return ncclInvalidArgument;
  }

  return ncclSuccess;
}

NCCL_API ncclResult_t ncclSend(const void*, size_t, ncclDataType_t, int, ncclComm_t, cudaStream_t) {
  // TODO: implement this function
  WARN("ncclSend is currently unavailable");
  return ncclInternalError;
}

NCCL_API ncclResult_t ncclRecv(void*, size_t, ncclDataType_t, int, ncclComm_t, cudaStream_t) {
  // TODO: implement this function
  WARN("ncclRecv is currently unavailable");
  return ncclInternalError;
}

NCCL_API ncclResult_t ncclAllToAll(const void*, void*, size_t, ncclDataType_t, ncclComm_t, cudaStream_t) {
  // TODO: implement this function
  WARN("ncclAllToAll is currently unavailable");
  return ncclInternalError;
}

NCCL_API ncclResult_t ncclGroupStart() {
<<<<<<< HEAD
  // Do nothing
  WARN("ncclGroupStart is currently unavailable");
  return ncclInternalError;
}

NCCL_API ncclResult_t ncclGroupEnd() {
  // Do nothing
  WARN("ncclGroupEnd is currently unavailable");
  return ncclInternalError;
}

NCCL_API ncclResult_t ncclGroupSimulateEnd(ncclSimInfo_t*) {
  // Do nothing
  WARN("ncclGroupSimulateEnd is not implemented");
  return ncclInternalError;
=======
  // TODO: Do nothing for now
  WARN("ncclGroupStart is currently unavailable, return success");
  return ncclSuccess;
}

NCCL_API ncclResult_t ncclGroupEnd() {
  // TODO: Do nothing for now
  WARN("ncclGroupEnd is currently unavailable, return success");
  return ncclSuccess;
>>>>>>> ba4c4aae
}

NCCL_API ncclResult_t ncclGroupSimulateEnd(ncclSimInfo_t*) {
  // TODO: implement this function
  WARN("ncclGroupSimulateEnd is not implemented");
  return ncclInternalError;
}

NCCL_API ncclResult_t ncclCommRegister(const ncclComm_t, void*, size_t, void**) {
  // TODO: Implementation
  WARN("ncclCommRegister is currently unavailable");
  return ncclInternalError;
}

NCCL_API ncclResult_t ncclCommDeregister(const ncclComm_t, void*) {
  // TODO: Implementation
<<<<<<< HEAD
=======
  WARN("ncclCommDeregister is currently unavailable");
>>>>>>> ba4c4aae
  return ncclInternalError;
}

ncclResult_t ncclMemAlloc(void** ptr, size_t size) {
  if (ptr == nullptr || size == 0) {
    WARN("ptr is nullptr or size is 0");
    return ncclInvalidArgument;
  }
  std::shared_ptr<char> sharedPtr;
  try {
    sharedPtr = mscclpp::GpuBuffer(size).memory();
    if (sharedPtr == nullptr) {
      WARN("Failed to allocate memory via ncclMemAlloc");
      return ncclSystemError;
    }
  } catch (const mscclpp::Error& e) {
    if (e.getErrorCode() == mscclpp::ErrorCode::InvalidUsage) {
      WARN("Invalid usage: %s", e.what());
      return ncclInvalidUsage;
    } else {
      WARN("Internal error: %s", e.what());
      return ncclInternalError;
    }
  } catch (const mscclpp::CudaError& e) {
    WARN("Cuda error: %s", e.what());
    return ncclUnhandledCudaError;
  } catch (const mscclpp::CuError& e) {
    WARN("Cu error: %s", e.what());
    return ncclUnhandledCudaError;
  } catch (const mscclpp::BaseError& e) {
    WARN("Base error: %s", e.what());
    return ncclInternalError;
  }
  ptrMap[sharedPtr.get()] = sharedPtr;

  // Return the pointer
  *ptr = sharedPtr.get();
  return ncclSuccess;
}

ncclResult_t ncclMemFree(void* ptr) {
  auto ptrIt = ptrMap.find(ptr);
  if (ptrIt != ptrMap.end()) {
    ptrMap.erase(ptrIt);
    return ncclSuccess;
  }

  // Pointer not found
  WARN("Pointer not found");
  return ncclInvalidUsage;
}<|MERGE_RESOLUTION|>--- conflicted
+++ resolved
@@ -1246,23 +1246,6 @@
 }
 
 NCCL_API ncclResult_t ncclGroupStart() {
-<<<<<<< HEAD
-  // Do nothing
-  WARN("ncclGroupStart is currently unavailable");
-  return ncclInternalError;
-}
-
-NCCL_API ncclResult_t ncclGroupEnd() {
-  // Do nothing
-  WARN("ncclGroupEnd is currently unavailable");
-  return ncclInternalError;
-}
-
-NCCL_API ncclResult_t ncclGroupSimulateEnd(ncclSimInfo_t*) {
-  // Do nothing
-  WARN("ncclGroupSimulateEnd is not implemented");
-  return ncclInternalError;
-=======
   // TODO: Do nothing for now
   WARN("ncclGroupStart is currently unavailable, return success");
   return ncclSuccess;
@@ -1272,7 +1255,6 @@
   // TODO: Do nothing for now
   WARN("ncclGroupEnd is currently unavailable, return success");
   return ncclSuccess;
->>>>>>> ba4c4aae
 }
 
 NCCL_API ncclResult_t ncclGroupSimulateEnd(ncclSimInfo_t*) {
@@ -1289,10 +1271,7 @@
 
 NCCL_API ncclResult_t ncclCommDeregister(const ncclComm_t, void*) {
   // TODO: Implementation
-<<<<<<< HEAD
-=======
   WARN("ncclCommDeregister is currently unavailable");
->>>>>>> ba4c4aae
   return ncclInternalError;
 }
 
