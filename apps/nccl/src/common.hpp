--- conflicted
+++ resolved
@@ -18,11 +18,6 @@
 
 constexpr int SCRATCH_SIZE = 2 * 1024 * 1024 * 70;  // double buffer * 35 thread-blocks * 8 ranks * 256KB = 70MB
 
-<<<<<<< HEAD
-#include <mscclpp/concurrency_device.hpp>
-
-=======
->>>>>>> e9294357
 __device__ mscclpp::DeviceSyncer deviceSyncer;
 
 #endif  // NCCL_COMMON_HPP_