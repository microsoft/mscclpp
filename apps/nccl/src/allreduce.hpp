// Copyright (c) Microsoft Corporation.
// Licensed under the MIT license.

#ifndef ALLREDUCE_HPP_
#define ALLREDUCE_HPP_

#include <mscclpp/concurrency_device.hpp>
#include <mscclpp/core.hpp>
#include <mscclpp/gpu.hpp>
#include <mscclpp/gpu_data_types.hpp>
#include <mscclpp/packet_device.hpp>
#include <mscclpp/sm_channel.hpp>
#include <mscclpp/sm_channel_device.hpp>

#include "common.hpp"

__device__ mscclpp::DeviceSyncer deviceSyncer;

template <typename To, typename From>
__forceinline__ __device__ To bit_cast(const From& src) {
  static_assert(sizeof(To) == sizeof(From), "Size mismatch for bit_cast");

  union {
    From f;
    To t;
  } u;
  u.f = src;
  return u.t;
}

template <typename T>
__forceinline__ __device__ T add_elements(T a, T b) {
  return a + b;
}

template <>
__forceinline__ __device__ __half2 add_elements(__half2 a, __half2 b) {
  return __hadd2(a, b);
}

template <typename T>
__forceinline__ __device__ int4 add_vectors_helper(int4 a, int4 b) {
  int4 ret;
  ret.w = bit_cast<int, T>(add_elements(bit_cast<T, int>(a.w), bit_cast<T, int>(b.w)));
  ret.x = bit_cast<int, T>(add_elements(bit_cast<T, int>(a.x), bit_cast<T, int>(b.x)));
  ret.y = bit_cast<int, T>(add_elements(bit_cast<T, int>(a.y), bit_cast<T, int>(b.y)));
  ret.z = bit_cast<int, T>(add_elements(bit_cast<T, int>(a.z), bit_cast<T, int>(b.z)));
  return ret;
}

template <typename T>
__forceinline__ __device__ int4 add_vectors(int4 a, int4 b) {
  return add_vectors_helper<T>(a, b);
}

template <>
__forceinline__ __device__ int4 add_vectors<__half>(int4 a, int4 b) {
  return add_vectors_helper<__half2>(a, b);
}

template <typename T>
__forceinline__ __device__ uint2 add_vectors_helper(uint2 a, uint2 b) {
  uint2 ret;
  ret.x = bit_cast<int, T>(add_elements(bit_cast<T, int>(a.x), bit_cast<T, int>(b.x)));
  ret.y = bit_cast<int, T>(add_elements(bit_cast<T, int>(a.y), bit_cast<T, int>(b.y)));
  return ret;
}

template <typename T>
__forceinline__ __device__ uint2 add_vectors(uint2 a, uint2 b) {
  return add_vectors_helper<T>(a, b);
}

template <>
__forceinline__ __device__ uint2 add_vectors<__half>(uint2 a, uint2 b) {
  return add_vectors_helper<__half2>(a, b);
}

template <typename T>
__forceinline__ __device__ int add_vectors_helper(int a, int b) {
  return bit_cast<int, T>(add_elements(bit_cast<T, int>(a), bit_cast<T, int>(b)));
}

template <typename T>
__forceinline__ __device__ int add_vectors(int a, int b) {
  return add_vectors_helper<T>(a, b);
}

template <>
__forceinline__ __device__ int add_vectors<__half>(int a, int b) {
  return add_vectors_helper<__half2>(a, b);
}

template <typename T>
__forceinline__ __device__ uint32_t add_vectors_helper(uint32_t a, uint32_t b) {
  return bit_cast<uint32_t, T>(add_elements(bit_cast<T, uint32_t>(a), bit_cast<T, uint32_t>(b)));
}

template <typename T>
__forceinline__ __device__ uint32_t add_vectors(uint32_t a, uint32_t b) {
  return add_vectors_helper<T>(a, b);
}

template <>
__forceinline__ __device__ uint32_t add_vectors<__half>(uint32_t a, uint32_t b) {
  return add_vectors_helper<__half2>(a, b);
}

template <typename T>
__forceinline__ __device__ void vectorSum(T* dst, T* src, size_t nElem, int blockId, int nBlocks) {
  size_t nInt4 = nElem / 4;
  size_t nLastInts = nElem % 4;
  int4* dst4 = (int4*)dst;
  int4* src4 = (int4*)src;
  for (size_t i = threadIdx.x + blockId * blockDim.x; i < nInt4; i += blockDim.x * nBlocks) {
    dst4[i] = add_vectors<T>(dst4[i], src4[i]);
  }
  if (nLastInts > 0) {
    int* dstLast = ((int*)dst) + nInt4 * 4;
    int* srcLast = ((int*)src) + nInt4 * 4;
    for (size_t i = threadIdx.x + blockId * blockDim.x; i < nLastInts; i += blockDim.x * nBlocks) {
      dstLast[i] = add_vectors<T>(dstLast[i], srcLast[i]);
    }
  }
}

template <typename T>
__forceinline__ __device__ void vectorSum(T* dst, T* src, size_t nElem) {
  vectorSum(dst, src, nElem, blockIdx.x, gridDim.x);
}

template <typename T>
__global__ void __launch_bounds__(32, 1)
    allreduceAllToAll(T* buff, T* scratch, T* resultBuff, mscclpp::DeviceHandle<mscclpp::SmChannel>* smChannels,
                      size_t channelDataOffset, size_t channelScratchOffset, int rank, int nRanksPerNode, int worldSize,
                      size_t nelems, uint32_t flag) {
  // This version of allreduce only works for single nodes
  if (worldSize != nRanksPerNode) return;
  if (sizeof(T) == 2) nelems = (nelems * sizeof(T) + sizeof(T)) / sizeof(int);
  const int nPeers = nRanksPerNode - 1;
  const int nBlocksPerPeer = gridDim.x / nPeers;
  const int localBlockIdx = blockIdx.x % nBlocksPerPeer;
  const int tid = threadIdx.x + localBlockIdx * blockDim.x;
  const int peerIdx = blockIdx.x / nBlocksPerPeer;
<<<<<<< HEAD
  const int remoteRank = peerIdx < rank ? peerIdx : peerIdx + 1;
=======
  // Double buffering
  size_t scratchBaseOffset = (flag & 1) ? 0 : 4 * worldSize * nelems * sizeof(mscclpp::LL8Packet);
>>>>>>> 5f9ee27a
  size_t srcOffset = channelDataOffset;
  size_t scratchOffset = channelScratchOffset + rank * nelems * sizeof(mscclpp::LL8Packet);
  void* scratchBuff = (void*)((char*)scratch + channelScratchOffset);
  uint32_t* src = (uint32_t*)((char*)buff);
  uint32_t* dst = (uint32_t*)((char*)resultBuff);

  __shared__ mscclpp::DeviceHandle<mscclpp::SmChannel> channels[NRANKS_PER_NODE - 1];
  const int lid = tid % WARP_SIZE;
  if (lid < nPeers) {
    channels[lid] = smChannels[lid];
  }
  __syncwarp();

  // step 1: write data to each peer's scratch buffer
  channels[peerIdx].putPackets<mscclpp::LL8Packet>(scratchOffset, srcOffset, nelems * sizeof(uint32_t), tid,
                                                   blockDim.x * nBlocksPerPeer, flag);

  // step 2: Reduce Data
  for (size_t idx = threadIdx.x + blockIdx.x * blockDim.x; idx < nelems; idx += blockDim.x * gridDim.x) {
    uint32_t data = 0;
    for (int index = 0; index < nPeers; index++) {
      const int remoteRank = index < rank ? index : index + 1;
      mscclpp::LL8Packet* dstPkt = (mscclpp::LL8Packet*)scratchBuff + remoteRank * nelems;
      uint32_t val = dstPkt[idx].read(flag, -1);
      data = add_vectors<T>(val, data);
    }
    data = add_vectors<T>(data, src[idx]);
    dst[idx] = data;
  }
}

template <typename T>
__global__ void __launch_bounds__(1024, 1)
    allreduce7(T* buff, T* scratch, T* resultBuff, mscclpp::DeviceHandle<mscclpp::SmChannel>* smChannels,
               size_t channelDataOffset, size_t channelScratchOffset, int rank, int nRanksPerNode, int worldSize,
               size_t nelems, uint32_t flag) {
  // This version of allreduce only works for single nodes
  if (worldSize != nRanksPerNode) return;
  nelems = nelems / (sizeof(int) / sizeof(T));
  const int nPeers = nRanksPerNode - 1;
  const size_t nPkts = nelems;
  const int nelemsPerRank = nelems / worldSize;
  const int nPktsPerRank = nelemsPerRank;
  // thread block & channel info
  const int nBlocksPerPeer = gridDim.x / nPeers;
  const int localBlockIdx = blockIdx.x % nBlocksPerPeer;
  const int peerIdx = blockIdx.x / nBlocksPerPeer;
  const int remoteRank = peerIdx < rank ? peerIdx : peerIdx + 1;
  const int tid = threadIdx.x + localBlockIdx * blockDim.x;
  void* scratchBuff = (void*)((char*)scratch + channelScratchOffset);
  size_t scratchOffset = channelScratchOffset + rank * nPktsPerRank * sizeof(mscclpp::LL8Packet);
  size_t scratchResultOffset = channelScratchOffset + 2 * nPkts * sizeof(mscclpp::LL8Packet);
  size_t srcOffset = remoteRank * nelemsPerRank * sizeof(int) + channelDataOffset;
  uint32_t* src = (uint32_t*)((char*)buff + rank * nelemsPerRank * sizeof(int));
  uint32_t* dst = (uint32_t*)((char*)resultBuff + rank * nelemsPerRank * sizeof(int));

  // Put channels into shared memory, read channel info from global memory is unexpectable slow.
  __shared__ mscclpp::DeviceHandle<mscclpp::SmChannel> channels[NRANKS_PER_NODE - 1];
  const int lid = tid % WARP_SIZE;
  if (lid < nPeers) {
    channels[lid] = smChannels[lid];
  }
  __syncwarp();

  // step 1: write to scratch buffer
  channels[peerIdx].putPackets<mscclpp::LL8Packet>(scratchOffset, srcOffset, nelemsPerRank * sizeof(int), tid,
                                                   blockDim.x * nBlocksPerPeer, flag);
  // step 2: get data from scratch buffer, reduce data and write result to remote scratch buffer
  for (int idx = threadIdx.x + blockIdx.x * blockDim.x; idx < nPktsPerRank; idx += blockDim.x * gridDim.x) {
    uint32_t data = 0;
    for (int index = 0; index < nPeers; index++) {
      const int remoteRank = index < rank ? index : index + 1;
      mscclpp::LL8Packet* dstPkt = (mscclpp::LL8Packet*)scratchBuff + remoteRank * nPktsPerRank;
      uint32_t val = dstPkt[idx].read(flag, -1);
      data = add_vectors<T>(val, data);
    }
    data = add_vectors<T>(data, src[idx]);
    dst[idx] = data;

    mscclpp::LL8Packet packet;
    packet.data = data;
    packet.flag = flag;
    size_t offset = scratchResultOffset / sizeof(mscclpp::LL8Packet) + (idx + rank * nPktsPerRank);
    for (int index = 0; index < nPeers; index++) {
      channels[index].write(offset, packet);
    }
  }
  // step 3: get data result from scratch buffer
  mscclpp::LL8Packet* dstPkt = (mscclpp::LL8Packet*)((char*)scratch + scratchResultOffset);
  const int dstOffset = remoteRank * nPktsPerRank;
  uint32_t* result = (uint32_t*)((char*)resultBuff + remoteRank * nelemsPerRank * sizeof(int));
  for (int idx = threadIdx.x + localBlockIdx * blockDim.x; idx < nPktsPerRank; idx += blockDim.x * nBlocksPerPeer) {
    uint32_t data = dstPkt[idx + dstOffset].read(flag, -1);
    result[idx] = data;
  }
}

template <typename T>
__global__ void __launch_bounds__(512, 1)
    allreduce8(T* buff, T* scratch, T* resultBuff, mscclpp::DeviceHandle<mscclpp::SmChannel>* smChannels,
               mscclpp::DeviceHandle<mscclpp::SmChannel>* smOutChannels, size_t channelOutDataOffset,
               size_t channelScratchOffset, int rank, int nRanksPerNode, int worldSize, size_t nelems) {
  const int nPeer = nRanksPerNode - 1;
  const size_t chanOffset = nPeer * blockIdx.x;
  // assume (nelems * sizeof(T)) is divisible by (16 * worldSize)
  const size_t nInt4 = nelems * sizeof(T) / sizeof(int4);
  const size_t nInt4PerRank = nInt4 / worldSize;
  auto smChans = smChannels + chanOffset;
  auto smOutChans = smOutChannels + chanOffset;

  int4* buff4 = reinterpret_cast<int4*>(buff);
  int4* scratch4 = reinterpret_cast<int4*>((char*)scratch + channelScratchOffset);
  int4* resultBuff4 = reinterpret_cast<int4*>(resultBuff);

  // Distribute `nInt4PerRank` across all blocks with the unit size `unitNInt4`
  constexpr size_t unitNInt4 = 512;
  const size_t maxNInt4PerBlock =
      (((nInt4PerRank + gridDim.x - 1) / gridDim.x) + unitNInt4 - 1) / unitNInt4 * unitNInt4;
  size_t offsetOfThisBlock = maxNInt4PerBlock * blockIdx.x;
  size_t nInt4OfThisBlock = maxNInt4PerBlock;
  size_t nNeededBlocks = (nInt4PerRank + maxNInt4PerBlock - 1) / maxNInt4PerBlock;
  constexpr size_t nInt4PerChunk = 1024 * 256 / sizeof(int4);  // 256KB
  if (blockIdx.x >= nNeededBlocks) {
    nInt4OfThisBlock = 0;
  } else if (blockIdx.x == nNeededBlocks - 1) {
    nInt4OfThisBlock = nInt4PerRank - maxNInt4PerBlock * (nNeededBlocks - 1);
  }
  const size_t nItrs = nInt4OfThisBlock / nInt4PerChunk;
  const size_t restNInt4 = nInt4OfThisBlock % nInt4PerChunk;
  const size_t chunkSizePerRank = nNeededBlocks * nInt4PerChunk;
  const size_t blockOffset = nInt4PerChunk * blockIdx.x;
  const size_t scratchChunkRankOffset = chunkSizePerRank * rank;
  const size_t scratchBaseOffsetInt4 = channelScratchOffset / sizeof(int4);

  __shared__ mscclpp::DeviceHandle<mscclpp::SmChannel> channels[NRANKS_PER_NODE - 1];
  __shared__ mscclpp::DeviceHandle<mscclpp::SmChannel> outChannels[NRANKS_PER_NODE - 1];
  const int lid = threadIdx.x % WARP_SIZE;
  if (lid < nPeer) {
    channels[lid] = smChans[lid];
    outChannels[lid] = smOutChans[lid];
  }
  __syncwarp();

  // we can use double buffering to hide synchronization overhead
  for (size_t itr = 0; itr < nItrs; itr++) {
    if (threadIdx.x < static_cast<uint32_t>(nPeer)) {
      outChannels[threadIdx.x].signal();
      outChannels[threadIdx.x].wait();
    }
    __syncthreads();
    // Starts allgather
    for (size_t idx = threadIdx.x; idx < nInt4PerChunk; idx += blockDim.x) {
      for (int i = 0; i < nPeer; i++) {
        const int peerIdx = (i + blockIdx.x) % nPeer;
        const int remoteRank = (peerIdx < rank) ? peerIdx : peerIdx + 1;
        int4 val = buff4[nInt4PerRank * remoteRank + idx + offsetOfThisBlock];
        channels[peerIdx].write(scratchBaseOffsetInt4 + scratchChunkRankOffset + blockOffset + idx, val);
      }
    }

    /// Starts reduce-scatter
    if (threadIdx.x < static_cast<uint32_t>(nPeer)) {
      outChannels[threadIdx.x].signal();
      outChannels[threadIdx.x].wait();
    }
    __syncthreads();

    for (size_t idx = threadIdx.x; idx < nInt4PerChunk; idx += blockDim.x) {
      int4 data = buff4[nInt4PerRank * rank + idx + offsetOfThisBlock];
      for (int peerIdx = 0; peerIdx < nPeer; peerIdx++) {
        const int remoteRank = (peerIdx < rank) ? peerIdx : peerIdx + 1;
        int4 val = scratch4[chunkSizePerRank * remoteRank + blockOffset + idx];
        data = add_vectors<T>(val, data);
      }
      resultBuff4[nInt4PerRank * rank + idx + offsetOfThisBlock] = data;
      for (int peerIdx = 0; peerIdx < nPeer; peerIdx++) {
        outChannels[peerIdx].write(nInt4PerRank * rank + idx + offsetOfThisBlock + channelOutDataOffset / sizeof(int4),
                                   data);
      }
    }
    offsetOfThisBlock += nInt4PerChunk;
  }
  if (restNInt4 > 0) {
    if (threadIdx.x < static_cast<uint32_t>(nPeer)) {
      outChannels[threadIdx.x].signal();
      outChannels[threadIdx.x].wait();
    }
    __syncthreads();
    for (size_t idx = threadIdx.x; idx < restNInt4; idx += blockDim.x) {
      for (int i = 0; i < nPeer; i++) {
        const int peerIdx = (i + blockIdx.x) % nPeer;
        const int remoteRank = (peerIdx < rank) ? peerIdx : peerIdx + 1;
        int4 val = buff4[nInt4PerRank * remoteRank + idx + offsetOfThisBlock];
        channels[peerIdx].write(scratchBaseOffsetInt4 + scratchChunkRankOffset + blockOffset + idx, val);
      }
    }

    if (threadIdx.x < static_cast<uint32_t>(nPeer)) {
      outChannels[threadIdx.x].signal();
      outChannels[threadIdx.x].wait();
    }
    __syncthreads();

    for (size_t idx = threadIdx.x; idx < restNInt4; idx += blockDim.x) {
      int4 data = buff4[nInt4PerRank * rank + idx + offsetOfThisBlock];
      for (int peerIdx = 0; peerIdx < nPeer; peerIdx++) {
        const int remoteRank = (peerIdx < rank) ? peerIdx : peerIdx + 1;
        int4 val = scratch4[chunkSizePerRank * remoteRank + blockOffset + idx];
        data = add_vectors<T>(val, data);
      }
      resultBuff4[nInt4PerRank * rank + idx + offsetOfThisBlock] = data;
      for (int peerIdx = 0; peerIdx < nPeer; peerIdx++) {
        outChannels[peerIdx].write(nInt4PerRank * rank + idx + offsetOfThisBlock + channelOutDataOffset / sizeof(int4),
                                   data);
      }
    }
  }
}

template <typename T>
cudaError_t allreduce(T* buff, T* scratch, T* resultBuff, mscclpp::DeviceHandle<mscclpp::SmChannel>* smChannels,
                      mscclpp::DeviceHandle<mscclpp::SmChannel>* smOutChannels, size_t channelInOffset,
                      size_t channelOutOffset, size_t channelScratchOffset, int rank, int nRanksPerNode, int worldSize,
                      size_t nelems, cudaStream_t stream) {
  static uint32_t flag = 1;

  if (sizeof(T) * nelems < worldSize * sizeof(int)) {
    int nBlocks = 7;
    int nThreadsPerBlock = 32;
    allreduceAllToAll<<<nBlocks, nThreadsPerBlock, 0, stream>>>(buff, scratch, resultBuff, smChannels, channelInOffset,
                                                                channelScratchOffset, rank, nRanksPerNode, worldSize,
                                                                nelems, flag++);
  } else if (sizeof(T) * nelems <= (1 << 20)) {
    int nBlocks = 28;
    int nThreadsPerBlock = 1024;
    if (nelems >= 8192) {
      nBlocks = 56;
      nThreadsPerBlock = (nelems <= 76800) ? 512 : 1024;
    }
    allreduce7<<<nBlocks, nThreadsPerBlock, 0, stream>>>(buff, scratch, resultBuff, smChannels, channelInOffset,
                                                         channelScratchOffset, rank, nRanksPerNode, worldSize, nelems,
                                                         flag++);
  } else {
    int nBlocks = 35;
    int nThreadsPerBlock = 512;
    allreduce8<<<nBlocks, nThreadsPerBlock, 0, stream>>>(buff, scratch, resultBuff, smChannels, smOutChannels,
                                                         channelOutOffset, channelScratchOffset, rank, nRanksPerNode,
                                                         worldSize, nelems);
  }

  return cudaGetLastError();
}

#endif  // ALLREDUCE_KERNEL_H<|MERGE_RESOLUTION|>--- conflicted
+++ resolved
@@ -142,12 +142,6 @@
   const int localBlockIdx = blockIdx.x % nBlocksPerPeer;
   const int tid = threadIdx.x + localBlockIdx * blockDim.x;
   const int peerIdx = blockIdx.x / nBlocksPerPeer;
-<<<<<<< HEAD
-  const int remoteRank = peerIdx < rank ? peerIdx : peerIdx + 1;
-=======
-  // Double buffering
-  size_t scratchBaseOffset = (flag & 1) ? 0 : 4 * worldSize * nelems * sizeof(mscclpp::LL8Packet);
->>>>>>> 5f9ee27a
   size_t srcOffset = channelDataOffset;
   size_t scratchOffset = channelScratchOffset + rank * nelems * sizeof(mscclpp::LL8Packet);
   void* scratchBuff = (void*)((char*)scratch + channelScratchOffset);
