--- conflicted
+++ resolved
@@ -14,10 +14,6 @@
 #include "common.hpp"
 #include "gpu_data_types.hpp"
 
-<<<<<<< HEAD
-
-=======
->>>>>>> e9294357
 template <typename To, typename From>
 __forceinline__ __device__ To bit_cast(const From& src) {
   static_assert(sizeof(To) == sizeof(From), "Size mismatch for bit_cast");
@@ -194,17 +190,6 @@
 __forceinline__ __device__ void vectorSum(T* dst, T* src, size_t nElem) {
   vectorSum(dst, src, nElem, blockIdx.x, gridDim.x);
 }
-
-// template <typename T>
-// __global__ void __launch_bounds__(32, 1)
-//     test(T* buff, T* scratch, T* resultBuff, mscclpp::DeviceHandle<mscclpp::SmChannel>* smChannels,
-//                       size_t channelDataOffset, size_t channelScratchOffset, int rank, int nRanksPerNode, int worldSize,
-//                       size_t nelems, uint32_t flag) {
-//   // add 0.1f to all elements
-//   for (size_t i = threadIdx.x + blockIdx.x * gridDim.x; i < nelems; i += blockDim.x * gridDim.x) {
-//     buff[i] = add_elements<T>(buff[i], T(0.1f));
-//   }
-// }
 
 template <typename T>
 __global__ void __launch_bounds__(32, 1)
@@ -297,14 +282,8 @@
                                                    blockDim.x * nBlocksPerPeer, flag);
   // step 2: get data from scratch buffer, reduce data and write result to remote scratch buffer
   for (int idx = threadIdx.x + blockIdx.x * blockDim.x; idx < nPktsPerRank; idx += blockDim.x * gridDim.x) {
-<<<<<<< HEAD
-    //uint32_t data = 0;
     uint2 data = src[idx];
     for (int index = 0; index < NPEERS; index++) {
-=======
-    uint32_t data = src[idx];
-    for (int index = 0; index < nPeers; index++) {
->>>>>>> e9294357
       const int remoteRank = index < rank ? index : index + 1;
       mscclpp::LLPacket* dstPkt = (mscclpp::LLPacket*)scratchBuff + remoteRank * nPktsPerRank;
       //uint32_t val = dstPkt[idx].read(flag, -1);
@@ -313,17 +292,11 @@
       data.x = add_vectors<T>(val.x, data.x);
       data.y = add_vectors<T>(val.y, data.y); 
     }
-<<<<<<< HEAD
-=======
-    dst[idx] = data;
->>>>>>> e9294357
 
     dst[idx].x = data.x;
     dst[idx].y = data.y;
 
     mscclpp::LLPacket packet;
-    /*packet.data = data;
-    packet.flag = flag;*/
     packet.data1 = data.x;
     packet.flag1 = flag;
     packet.data2 = data.y;
@@ -477,10 +450,6 @@
                       size_t nelems, cudaStream_t stream) {
   static uint32_t flag = 1;
 
-  // test<<<7, 32, 0, stream>>>(buff, scratch, resultBuff, smChannels, channelInOffset,
-  //                                                             channelScratchOffset, rank, nRanksPerNode, worldSize,
-  //                                                             nelems, flag++);
-
   if (sizeof(T) * nelems < worldSize * sizeof(int)) {
     int nBlocks = 7;
     int nThreadsPerBlock = 32;
