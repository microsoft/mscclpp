--- conflicted
+++ resolved
@@ -480,15 +480,8 @@
 
 #if defined(__CUDA_ARCH__) && __CUDA_ARCH__ >= 900
 template <typename T>
-<<<<<<< HEAD
-MSCCLPP_DEVICE_INLINE void handleMultiLoadReduceStore(T* src, T* dst, uint32_t srcOffset, uint32_t dstOffset,
-                                                      size_t size, int tid, int nThreads) {
-=======
 MSCCLPP_DEVICE_INLINE void handleMultiLoadReduceStore(T* src, T* dst, size_t srcOffset, size_t dstOffset, size_t size,
                                                       int tid, int nThreads) {
-  using vectorType = typename VectorType<T>::type;
-  using nvlsType = typename VectorType<T>::nvls_type;
->>>>>>> ae56698d
   // nvls can only handle 4 bytes alignment
   MSCCLPP_ASSERT_DEVICE(size % 4 == 0, "size must be 4 bytes aligned");
   const size_t n16B = size / sizeof(mscclpp::f16x8);
@@ -558,13 +551,8 @@
 __global__ void __launch_bounds__(1024, 1)
     allreduce10([[maybe_unused]] const void* src, [[maybe_unused]] void* scratch, [[maybe_unused]] void* dst,
                 [[maybe_unused]] mscclpp::DeviceHandle<mscclpp::MemoryChannel>* memoryChannels,
-<<<<<<< HEAD
                 [[maybe_unused]] mscclpp::DeviceHandle<mscclpp::SwitchChannel>* multicast, [[maybe_unused]] size_t size,
-                [[maybe_unused]] int rank) {
-=======
-                [[maybe_unused]] mscclpp::DeviceHandle<mscclpp::NvlsConnection::DeviceMulticastPointer>* multicast,
-                [[maybe_unused]] size_t size, [[maybe_unused]] int rank, int nRanksPerNode) {
->>>>>>> ae56698d
+                [[maybe_unused]] int rank, int nRanksPerNode) {
 #if defined(__CUDA_ARCH__) && __CUDA_ARCH__ >= 900
   constexpr int alignment = 16;
   int nPeers = nRanksPerNode - 1;
@@ -659,13 +647,8 @@
 __global__ void __launch_bounds__(1024, 1)
     allreduce11([[maybe_unused]] const void* src, [[maybe_unused]] void* scratch, [[maybe_unused]] void* dst,
                 [[maybe_unused]] mscclpp::DeviceHandle<mscclpp::MemoryChannel>* memoryChannels,
-<<<<<<< HEAD
                 [[maybe_unused]] mscclpp::DeviceHandle<mscclpp::SwitchChannel>* switchChannels,
-                [[maybe_unused]] size_t size, [[maybe_unused]] int rank) {
-=======
-                [[maybe_unused]] mscclpp::DeviceHandle<mscclpp::NvlsConnection::DeviceMulticastPointer>* multicast,
                 [[maybe_unused]] size_t size, [[maybe_unused]] int rank, int nRanksPerNode) {
->>>>>>> ae56698d
 #if defined(__CUDA_ARCH__) && __CUDA_ARCH__ >= 900
   constexpr int alignment = 16;
   int nPeers = nRanksPerNode - 1;
