// Copyright (c) Microsoft Corporation.
// Licensed under the MIT license.

#ifndef ALLREDUCE_HPP_
#define ALLREDUCE_HPP_

#include <mscclpp/concurrency_device.hpp>
#include <mscclpp/core.hpp>
#include <mscclpp/gpu.hpp>
#include <mscclpp/gpu_data_types.hpp>
#include <mscclpp/memory_channel.hpp>
#include <mscclpp/memory_channel_device.hpp>
#include <mscclpp/packet_device.hpp>

#if defined(ENABLE_NPKIT)
#include <mscclpp/npkit/npkit.hpp>
#endif

#include "common.hpp"

enum Op {
  SUM = 0,
  MIN = 3,
};

template <typename To, typename From>
__forceinline__ __device__ To bit_cast(const From& src) {
  static_assert(sizeof(To) == sizeof(From), "Size mismatch for bit_cast");

  union {
    From f;
    To t;
  } u;
  u.f = src;
  return u.t;
}

template <typename T>
__forceinline__ __device__ T clip(T val) {
  return val;
}

template <>
__forceinline__ __device__ __half clip(__half val) {
  val = __hmax(val, bit_cast<__half, unsigned short>(0xfbff));
  val = __hmin(val, bit_cast<__half, unsigned short>(0x7bff));

  return val;
}

template <>
__forceinline__ __device__ __half2 clip(__half2 val) {
  val.x = __hmax(val.x, bit_cast<__half, unsigned short>(0xfbff));
  val.x = __hmin(val.x, bit_cast<__half, unsigned short>(0x7bff));
  val.y = __hmax(val.y, bit_cast<__half, unsigned short>(0xfbff));
  val.y = __hmin(val.y, bit_cast<__half, unsigned short>(0x7bff));
  return val;
}

template <>
__forceinline__ __device__ __bfloat16 clip(__bfloat16 val) {
  val = __hmax(val, bit_cast<__bfloat16, unsigned short>(0xff80));
  val = __hmin(val, bit_cast<__bfloat16, unsigned short>(0x7f80));
  return val;
}

template <>
__forceinline__ __device__ __bfloat162 clip(__bfloat162 val) {
  val.x = __hmax(val.x, bit_cast<__bfloat16, unsigned short>(0xff80));
  val.x = __hmin(val.x, bit_cast<__bfloat16, unsigned short>(0x7f80));
  val.y = __hmax(val.y, bit_cast<__bfloat16, unsigned short>(0xff80));
  val.y = __hmin(val.y, bit_cast<__bfloat16, unsigned short>(0x7f80));
  return val;
}

template <typename T>
__forceinline__ __device__ T add_elements(T a, T b) {
  return clip(a + b);
}

template <typename T>
__forceinline__ __device__ T min_elements(T a, T b) {
  return (a < b ? a : b);
}

template <typename T, Op op>
__forceinline__ __device__ T cal_elements(T a, T b) {
  if constexpr (op == SUM) {
    return add_elements(a, b);
  } else if constexpr (op == MIN) {
    return min_elements(a, b);
  }
  return (a < b ? a : b);
}

template <>
__forceinline__ __device__ __half2 add_elements(__half2 a, __half2 b) {
  return clip(__hadd2(a, b));
}

template <>
__forceinline__ __device__ __half2 min_elements(__half2 a, __half2 b) {
<<<<<<< HEAD
  return __hmin2(a, b);
}

template <Op op>
__forceinline__ __device__ __half2 cal_elements<__half2, op>(__half2 a, __half2 b) {
  return cal_elements<__half, op>(a, b);
=======
#if defined(__HIP_PLATFORM_AMD__)
  __half2 val;
  val.x = __hmin(a.x, b.x);
  val.y = __hmin(a.y, b.y);
  return val;
#else
  return __hmin2(a, b);
#endif
>>>>>>> e4bb465e
}

template <>
__forceinline__ __device__ __bfloat162 add_elements(__bfloat162 a, __bfloat162 b) {
  return clip(__hadd2(a, b));
}

template <>
__forceinline__ __device__ __bfloat162 min_elements(__bfloat162 a, __bfloat162 b) {
  return __hmin2(a, b);
}

<<<<<<< HEAD
template <Op op>
__forceinline__ __device__ __bfloat162 cal_elements<__bfloat162, op>(__bfloat162 a, __bfloat162 b) {
  return cal_elements<__bfloat16, op>(a, b);
}

=======
>>>>>>> e4bb465e
template <typename T>
__forceinline__ __device__ int4 add_vectors_helper(int4 a, int4 b) {
  int4 ret;
  ret.w = bit_cast<int, T>(add_elements(bit_cast<T, int>(a.w), bit_cast<T, int>(b.w)));
  ret.x = bit_cast<int, T>(add_elements(bit_cast<T, int>(a.x), bit_cast<T, int>(b.x)));
  ret.y = bit_cast<int, T>(add_elements(bit_cast<T, int>(a.y), bit_cast<T, int>(b.y)));
  ret.z = bit_cast<int, T>(add_elements(bit_cast<T, int>(a.z), bit_cast<T, int>(b.z)));
  return ret;
}

template <typename T>
__forceinline__ __device__ int4 min_vectors_helper(int4 a, int4 b) {
  int4 ret;
  ret.w = bit_cast<int, T>(min_elements(bit_cast<T, int>(a.w), bit_cast<T, int>(b.w)));
  ret.x = bit_cast<int, T>(min_elements(bit_cast<T, int>(a.x), bit_cast<T, int>(b.x)));
  ret.y = bit_cast<int, T>(min_elements(bit_cast<T, int>(a.y), bit_cast<T, int>(b.y)));
  ret.z = bit_cast<int, T>(min_elements(bit_cast<T, int>(a.z), bit_cast<T, int>(b.z)));
  return ret;
}

template <typename T, Op op>
__forceinline__ __device__ int4 cal_vectors_helper(int4 a, int4 b) {
  if constexpr (op == SUM) {
    return add_vectors_helper<T>(a, b);
  } else if constexpr (op == MIN) {
    return min_vectors_helper<T>(a, b);
  }
  return a;
}

template <typename T>
__forceinline__ __device__ int4 add_vectors(int4 a, int4 b) {
  return add_vectors_helper<T>(a, b);
}

template <typename T>
__forceinline__ __device__ int4 min_vectors(int4 a, int4 b) {
  return min_vectors_helper<T>(a, b);
}

template <typename T>
__forceinline__ __device__ int4 cal_vectors(int4 a, int4 b, Op op) {
  if (op == SUM) {
    return cal_vectors_helper<T, SUM>(a, b);
  } else if (op == MIN) {
    return cal_vectors_helper<T, MIN>(a, b);
  }
<<<<<<< HEAD
  return;
=======
  // SHOULD NOT REACH HERE
  return a;
>>>>>>> e4bb465e
}

template <>
__forceinline__ __device__ int4 add_vectors<__half>(int4 a, int4 b) {
  return add_vectors_helper<__half2>(a, b);
}

template <>
__forceinline__ __device__ int4 min_vectors<__half>(int4 a, int4 b) {
  return min_vectors_helper<__half2>(a, b);
}

<<<<<<< HEAD

=======
>>>>>>> e4bb465e
template <>
__forceinline__ __device__ int4 add_vectors<__bfloat16>(int4 a, int4 b) {
  return add_vectors_helper<__bfloat162>(a, b);
}

template <typename T>
__forceinline__ __device__ uint2 add_vectors_helper(uint2 a, uint2 b) {
  uint2 ret;
  ret.x = bit_cast<int, T>(add_elements(bit_cast<T, int>(a.x), bit_cast<T, int>(b.x)));
  ret.y = bit_cast<int, T>(add_elements(bit_cast<T, int>(a.y), bit_cast<T, int>(b.y)));
  return ret;
}

template <typename T>
__forceinline__ __device__ uint2 min_vectors_helper(uint2 a, uint2 b) {
  uint2 ret;
  ret.x = bit_cast<int, T>(min_elements(bit_cast<T, int>(a.x), bit_cast<T, int>(b.x)));
  ret.y = bit_cast<int, T>(min_elements(bit_cast<T, int>(a.y), bit_cast<T, int>(b.y)));
  return ret;
}

template <typename T, Op op>
__forceinline__ __device__ uint2 cal_vectors_helper(uint2 a, uint2 b) {
  if constexpr (op == SUM) {
    return add_vectors_helper<T>(a, b);
  } else if constexpr (op == MIN) {
    return min_vectors_helper<T>(a, b);
  }
  return a;
}

template <typename T>
__forceinline__ __device__ uint2 add_vectors(uint2 a, uint2 b) {
  return add_vectors_helper<T>(a, b);
}

template <typename T>
__forceinline__ __device__ uint2 min_vectors(uint2 a, uint2 b) {
  return min_vectors_helper<T>(a, b);
}

template <typename T>
__forceinline__ __device__ uint2 cal_vectors(uint2 a, uint2 b, Op op) {
  if (op == SUM) {
    return cal_vectors_helper<T, SUM>(a, b);
  } else {
    return cal_vectors_helper<T, MIN>(a, b);
  }
}

template <>
__forceinline__ __device__ uint2 add_vectors<__half>(uint2 a, uint2 b) {
  return add_vectors_helper<__half2>(a, b);
}

template <>
__forceinline__ __device__ uint2 min_vectors<__half>(uint2 a, uint2 b) {
  return min_vectors_helper<__half2>(a, b);
}

template <>
__forceinline__ __device__ uint2 cal_vectors<__half>(uint2 a, uint2 b, Op op) {
  if (op == SUM) {
    return cal_vectors_helper<__half2, SUM>(a, b);
  } else {
    return cal_vectors_helper<__half2, MIN>(a, b);
  }
}

template <>
__forceinline__ __device__ uint2 add_vectors<__bfloat16>(uint2 a, uint2 b) {
  return add_vectors_helper<__bfloat162>(a, b);
}

template <>
__forceinline__ __device__ uint2 min_vectors<__bfloat16>(uint2 a, uint2 b) {
  return min_vectors_helper<__bfloat162>(a, b);
}

template <typename T>
__forceinline__ __device__ int add_vectors_helper(int a, int b) {
  return bit_cast<int, T>(add_elements(bit_cast<T, int>(a), bit_cast<T, int>(b)));
}

template <typename T>
__forceinline__ __device__ int min_vectors_helper(int a, int b) {
  return bit_cast<int, T>(min_elements(bit_cast<T, int>(a), bit_cast<T, int>(b)));
}

template <typename T, Op op>
__forceinline__ __device__ int cal_vectors_helper(int a, int b) {
  if constexpr (op == SUM) {
    return add_vectors_helper<T>(a, b);
  } else if constexpr (op == MIN) {
    return min_vectors_helper<T>(a, b);
  }
  return a;
}

template <typename T>
__forceinline__ __device__ int add_vectors(int a, int b) {
  return add_vectors_helper<T>(a, b);
}

template <typename T>
__forceinline__ __device__ int min_vectors(int a, int b) {
  return min_vectors_helper<T>(a, b);
}

template <typename T>
__forceinline__ __device__ int cal_vectors(int a, int b, Op op) {
  if (op == SUM) {
    return cal_vectors_helper<T, SUM>(a, b);
  } else {
    return cal_vectors_helper<T, MIN>(a, b);
  }
}

template <>
__forceinline__ __device__ int add_vectors<__half>(int a, int b) {
  return add_vectors_helper<__half2>(a, b);
}

template <>
__forceinline__ __device__ int min_vectors<__half>(int a, int b) {
  return min_vectors_helper<__half2>(a, b);
}

template <>
__forceinline__ __device__ int cal_vectors<__half>(int a, int b, Op op) {
  if (op == SUM) {
    return cal_vectors_helper<__half2, SUM>(a, b);
  } else {
    return cal_vectors_helper<__half2, MIN>(a, b);
  }
}

template <>
__forceinline__ __device__ int add_vectors<__bfloat16>(int a, int b) {
  return add_vectors_helper<__bfloat162>(a, b);
}

template <>
__forceinline__ __device__ int min_vectors<__bfloat16>(int a, int b) {
  return min_vectors_helper<__bfloat162>(a, b);
}

template <>
__forceinline__ __device__ int cal_vectors<__bfloat16>(int a, int b, Op op) {
  if (op == SUM) {
    return cal_vectors_helper<__bfloat162, SUM>(a, b);
  } else {
    return cal_vectors_helper<__bfloat162, MIN>(a, b);
  }
}

template <typename T>
__forceinline__ __device__ uint32_t add_vectors_helper(uint32_t a, uint32_t b) {
  return bit_cast<uint32_t, T>(add_elements(bit_cast<T, uint32_t>(a), bit_cast<T, uint32_t>(b)));
}

template <typename T>
__forceinline__ __device__ uint32_t min_vectors_helper(uint32_t a, uint32_t b) {
  return bit_cast<uint32_t, T>(min_elements(bit_cast<T, uint32_t>(a), bit_cast<T, uint32_t>(b)));
}

template <typename T, Op op>
__forceinline__ __device__ uint32_t cal_vectors_helper(uint32_t a, uint32_t b) {
  if constexpr (op == SUM) {
    return add_vectors_helper<T>(a, b);
  } else if constexpr (op == MIN) {
    return min_vectors_helper<T>(a, b);
  }
  return a;
}

template <typename T>
__forceinline__ __device__ uint32_t add_vectors(uint32_t a, uint32_t b) {
  return add_vectors_helper<T>(a, b);
}

template <typename T>
__forceinline__ __device__ uint32_t min_vectors(uint32_t a, uint32_t b) {
  return min_vectors_helper<T>(a, b);
}

template <typename T>
__forceinline__ __device__ uint32_t cal_vectors(uint32_t a, uint32_t b, Op op) {
  if (op == SUM) {
    return cal_vectors_helper<T, SUM>(a, b);
  } else {
    return cal_vectors_helper<T, MIN>(a, b);
  }
}

template <>
__forceinline__ __device__ uint32_t add_vectors<__half>(uint32_t a, uint32_t b) {
  return add_vectors_helper<__half2>(a, b);
}

template <>
__forceinline__ __device__ uint32_t min_vectors<__half>(uint32_t a, uint32_t b) {
  return min_vectors_helper<__half2>(a, b);
}

template <>
__forceinline__ __device__ uint32_t cal_vectors<__half>(uint32_t a, uint32_t b, Op op) {
  if (op == SUM) {
    return cal_vectors_helper<__half2, SUM>(a, b);
  } else {
    return cal_vectors_helper<__half2, MIN>(a, b);
  }
}

template <>
__forceinline__ __device__ uint32_t add_vectors<__bfloat16>(uint32_t a, uint32_t b) {
  return add_vectors_helper<__bfloat162>(a, b);
}

template <>
__forceinline__ __device__ uint32_t min_vectors<__bfloat16>(uint32_t a, uint32_t b) {
  return min_vectors_helper<__bfloat162>(a, b);
}

template <>
__forceinline__ __device__ uint32_t cal_vectors<__bfloat16>(uint32_t a, uint32_t b, Op op) {
  if (op == SUM) {
    return cal_vectors_helper<__bfloat162, SUM>(a, b);
  } else {
    return cal_vectors_helper<__bfloat162, MIN>(a, b);
  }
}

template <typename T>
__forceinline__ __device__ void vectorSum(T* dst, T* src, size_t nElem, int blockId, int nBlocks) {
  size_t nInt4 = nElem / 4;
  size_t nLastInts = nElem % 4;
  int4* dst4 = (int4*)dst;
  int4* src4 = (int4*)src;
  for (size_t i = threadIdx.x + blockId * blockDim.x; i < nInt4; i += blockDim.x * nBlocks) {
    dst4[i] = add_vectors<T>(dst4[i], src4[i]);
  }
  if (nLastInts > 0) {
    int* dstLast = ((int*)dst) + nInt4 * 4;
    int* srcLast = ((int*)src) + nInt4 * 4;
    for (size_t i = threadIdx.x + blockId * blockDim.x; i < nLastInts; i += blockDim.x * nBlocks) {
      dstLast[i] = add_vectors<T>(dstLast[i], srcLast[i]);
    }
  }
}

template <typename T>
__forceinline__ __device__ void vectorSum(T* dst, T* src, size_t nElem) {
  vectorSum(dst, src, nElem, blockIdx.x, gridDim.x);
}

template <typename T>
__global__ void __launch_bounds__(32, 1)
    allreduceAllToAll(T* buff, T* scratch, T* resultBuff, mscclpp::DeviceHandle<mscclpp::MemoryChannel>* memoryChannels,
                      size_t channelDataOffset, size_t channelScratchOffset, int rank, int nRanksPerNode, int worldSize,
                      Op op, size_t nelems, uint32_t flag) {
  // This version of allreduce only works for single nodes
  if (worldSize != nRanksPerNode) return;
  if (sizeof(T) == 2) nelems = (nelems * sizeof(T) + sizeof(T)) / sizeof(int);
  const int nPeers = nRanksPerNode - 1;
  const int nBlocksPerPeer = gridDim.x / nPeers;
  const int localBlockIdx = blockIdx.x % nBlocksPerPeer;
  const int tid = threadIdx.x + localBlockIdx * blockDim.x;
  const int peerIdx = blockIdx.x / nBlocksPerPeer;
  size_t srcOffset = channelDataOffset;
  size_t scratchOffset = channelScratchOffset + rank * nelems * sizeof(mscclpp::LL8Packet);
  void* scratchBuff = (void*)((char*)scratch + channelScratchOffset);
  uint32_t* src = (uint32_t*)((char*)buff);
  uint32_t* dst = (uint32_t*)((char*)resultBuff);

  __shared__ mscclpp::DeviceHandle<mscclpp::MemoryChannel> channels[NRANKS_PER_NODE - 1];
  const int lid = tid % WARP_SIZE;
  if (lid < nPeers) {
    channels[lid] = memoryChannels[lid];
  }
  __syncwarp();

  // step 1: write data to each peer's scratch buffer
  channels[peerIdx].putPackets<mscclpp::LL8Packet>(scratchOffset, srcOffset, nelems * sizeof(uint32_t), tid,
                                                   blockDim.x * nBlocksPerPeer, flag);

  // step 2: Reduce Data
  for (size_t idx = threadIdx.x + blockIdx.x * blockDim.x; idx < nelems; idx += blockDim.x * gridDim.x) {
    uint32_t data = src[idx];
    for (int index = 0; index < nPeers; index++) {
      const int remoteRank = index < rank ? index : index + 1;
      mscclpp::LL8Packet* dstPkt = (mscclpp::LL8Packet*)scratchBuff + remoteRank * nelems;
      uint32_t val = dstPkt[idx].read(flag, -1);
      data = cal_vectors<T>(val, data, op);
    }
    dst[idx] = data;
  }
}

template <typename T>
__global__ void __launch_bounds__(1024, 1)
    allreduce7(T* buff, T* scratch, T* resultBuff, mscclpp::DeviceHandle<mscclpp::MemoryChannel>* memoryChannels,
               size_t channelDataOffset, size_t channelScratchOffset, int rank, int nRanksPerNode, int worldSize, Op op,
               size_t nelems, uint32_t flag
#if defined(ENABLE_NPKIT)
               ,
               NpKitEventCollectContext* npKitEventCollectContexts, uint64_t* cpuTimestamp) {
#else
    ) {
#endif
  // This version of allreduce only works for single nodes
  if (worldSize != nRanksPerNode) return;

#if defined(ENABLE_NPKIT)
  extern __shared__ int4 NpkitSharedMem[];
  NpKitEvent* event_buffer = (NpKitEvent*)((char*)NpkitSharedMem);
  uint64_t event_buffer_head = 0;
#if defined(ENABLE_NPKIT_EVENT_KERNEL_ALLREDUCE_ENTRY) && defined(ENABLE_NPKIT_EVENT_KERNEL_ALLREDUCE_EXIT)
  uint64_t npkit_timestamp_entry = 0;
  if (threadIdx.x == 0) {
    npkit_timestamp_entry = NPKIT_GET_GPU_TIMESTAMP();
  }
#endif
#endif
#if defined(ENABLE_NPKIT) && defined(ENABLE_NPKIT_EVENT_TIME_SYNC_CPU)
#if defined(MSCCLPP_DEVICE_HIP)
  NpKit::CollectGpuEventShm(NPKIT_EVENT_TIME_SYNC_CPU, 0, 0,
                            NPKIT_LOAD_CPU_TIMESTAMP_PER_BLOCK(cpuTimestamp, blockIdx.x),
#else
  NpKit::CollectGpuEventShm(NPKIT_EVENT_TIME_SYNC_CPU, 0, 0, *cpuTimestamp,
#endif
                            event_buffer, &event_buffer_head);
#endif
#if defined(ENABLE_NPKIT) && defined(ENABLE_NPKIT_EVENT_TIME_SYNC_GPU)
  NpKit::CollectGpuEventShm(NPKIT_EVENT_TIME_SYNC_GPU, 0, 0, NPKIT_GET_GPU_TIMESTAMP(), event_buffer,
                            &event_buffer_head);
#endif

  if (sizeof(T) == 2)
    nelems = (nelems * sizeof(T) + sizeof(T)) / sizeof(int);
  else
    nelems = nelems / (sizeof(int) / sizeof(T));

  const int nPeers = nRanksPerNode - 1;
  const size_t nPkts = nelems / 2;

  int nelemsPerRank = nelems / worldSize;
  if ((nelemsPerRank % 2)) nelemsPerRank = (nelemsPerRank * sizeof(T) + sizeof(T)) / sizeof(T);

  const int nPktsPerRank = nelemsPerRank / 2;
  // thread block & channel info
  const int nBlocksPerPeer = gridDim.x / nPeers;
  const int localBlockIdx = blockIdx.x % nBlocksPerPeer;
  const int peerIdx = blockIdx.x / nBlocksPerPeer;
  const int remoteRank = peerIdx < rank ? peerIdx : peerIdx + 1;
  const int tid = threadIdx.x + localBlockIdx * blockDim.x;
  void* scratchBuff = (void*)((char*)scratch + channelScratchOffset);
  size_t scratchOffset = channelScratchOffset + rank * nPktsPerRank * sizeof(mscclpp::LLPacket);
  size_t scratchResultOffset = channelScratchOffset + 2 * nPkts * sizeof(mscclpp::LLPacket);
  size_t srcOffset = remoteRank * nelemsPerRank * sizeof(int) + channelDataOffset;

  uint2* src = (uint2*)((char*)buff + rank * nelemsPerRank * sizeof(int));
  uint2* dst = (uint2*)((char*)resultBuff + rank * nelemsPerRank * sizeof(int));

  // Put channels into shared memory, read channel info from global memory is unexpectable slow.
  __shared__ mscclpp::DeviceHandle<mscclpp::MemoryChannel> channels[NRANKS_PER_NODE - 1];
  const int lid = tid % WARP_SIZE;
  if (lid < nPeers) {
    channels[lid] = memoryChannels[lid];
  }
  __syncwarp();

  // step 1: write to scratch buffer
  channels[peerIdx].putPackets<mscclpp::LLPacket>(scratchOffset, srcOffset, nelemsPerRank * sizeof(int), tid,
                                                  blockDim.x * nBlocksPerPeer, flag);
  // step 2: get data from scratch buffer, reduce data and write result to remote scratch buffer
  for (int idx = threadIdx.x + blockIdx.x * blockDim.x; idx < nPktsPerRank; idx += blockDim.x * gridDim.x) {
    uint2 data = src[idx];
    for (int index = 0; index < NPEERS; index++) {
      const int remoteRank = index < rank ? index : index + 1;
      mscclpp::LLPacket* dstPkt = (mscclpp::LLPacket*)scratchBuff + remoteRank * nPktsPerRank;
      uint2 val = dstPkt[idx].read(flag);
      data.x = cal_vectors<T>(val.x, data.x, op);
      data.y = cal_vectors<T>(val.y, data.y, op);
    }

    dst[idx].x = data.x;
    dst[idx].y = data.y;

    mscclpp::LLPacket packet;
    packet.data1 = data.x;
    packet.flag1 = flag;
    packet.data2 = data.y;
    packet.flag2 = flag;
    size_t offset = scratchResultOffset / sizeof(mscclpp::LLPacket) + (idx + rank * nPktsPerRank);
    for (int index = 0; index < NPEERS; index++) {
      channels[index].write(offset, packet);
    }
  }
  // step 3: get data result from scratch buffer
  mscclpp::LLPacket* dstPkt = (mscclpp::LLPacket*)((char*)scratch + scratchResultOffset);
  const int dstOffset = remoteRank * nPktsPerRank;
  uint2* result = (uint2*)((char*)resultBuff + remoteRank * nelemsPerRank * sizeof(int));
  for (int idx = threadIdx.x + localBlockIdx * blockDim.x; idx < nPktsPerRank; idx += blockDim.x * nBlocksPerPeer) {
    uint2 data = dstPkt[idx + dstOffset].read(flag, -1);
    result[idx].x = data.x;
    result[idx].y = data.y;
  }
#if defined(ENABLE_NPKIT) && defined(ENABLE_NPKIT_EVENT_KERNEL_ALLREDUCE_ENTRY) && \
    defined(ENABLE_NPKIT_EVENT_KERNEL_ALLREDUCE_EXIT)
  NpKit::CollectGpuEventShm(NPKIT_EVENT_KERNEL_ALLREDUCE_ENTRY, 0, 0, npkit_timestamp_entry, event_buffer,
                            &event_buffer_head);
  NpKit::CollectGpuEventShm(NPKIT_EVENT_KERNEL_ALLREDUCE_EXIT, 0, 0, NPKIT_GET_GPU_TIMESTAMP(), event_buffer,
                            &event_buffer_head);
#endif
#if defined(ENABLE_NPKIT)
  NpKit::StoreGpuEventShm(npKitEventCollectContexts, event_buffer, event_buffer_head);
#endif
}

template <typename T>
__global__ void __launch_bounds__(512, 1)
    allreduce8(T* buff, T* scratch, T* resultBuff, mscclpp::DeviceHandle<mscclpp::MemoryChannel>* memoryChannels,
               mscclpp::DeviceHandle<mscclpp::MemoryChannel>* memoryOutChannels, size_t channelOutDataOffset,
               size_t channelScratchOffset, int rank, int nRanksPerNode, int worldSize, size_t nelems) {
  const int nPeer = nRanksPerNode - 1;
  const size_t chanOffset = nPeer * blockIdx.x;
  // assume (nelems * sizeof(T)) is divisible by (16 * worldSize)
  const size_t nInt4 = nelems * sizeof(T) / sizeof(int4);
  const size_t nInt4PerRank = nInt4 / worldSize;
  auto memoryChans = memoryChannels + chanOffset;
  auto memoryOutChans = memoryOutChannels + chanOffset;

  int4* buff4 = reinterpret_cast<int4*>(buff);
  int4* scratch4 = reinterpret_cast<int4*>((char*)scratch + channelScratchOffset);
  int4* resultBuff4 = reinterpret_cast<int4*>(resultBuff);

  // Distribute `nInt4PerRank` across all blocks with the unit size `unitNInt4`
  constexpr size_t unitNInt4 = 512;
  const size_t maxNInt4PerBlock =
      (((nInt4PerRank + gridDim.x - 1) / gridDim.x) + unitNInt4 - 1) / unitNInt4 * unitNInt4;
  size_t offsetOfThisBlock = maxNInt4PerBlock * blockIdx.x;
  size_t nInt4OfThisBlock = maxNInt4PerBlock;
  size_t nNeededBlocks = (nInt4PerRank + maxNInt4PerBlock - 1) / maxNInt4PerBlock;
  constexpr size_t nInt4PerChunk = 1024 * 256 / sizeof(int4);  // 256KB
  if (blockIdx.x >= nNeededBlocks) {
    nInt4OfThisBlock = 0;
  } else if (blockIdx.x == nNeededBlocks - 1) {
    nInt4OfThisBlock = nInt4PerRank - maxNInt4PerBlock * (nNeededBlocks - 1);
  }
  const size_t nItrs = nInt4OfThisBlock / nInt4PerChunk;
  const size_t restNInt4 = nInt4OfThisBlock % nInt4PerChunk;
  const size_t chunkSizePerRank = nNeededBlocks * nInt4PerChunk;
  const size_t blockOffset = nInt4PerChunk * blockIdx.x;
  const size_t scratchChunkRankOffset = chunkSizePerRank * rank;
  const size_t scratchBaseOffsetInt4 = channelScratchOffset / sizeof(int4);

  __shared__ mscclpp::DeviceHandle<mscclpp::MemoryChannel> channels[NRANKS_PER_NODE - 1];
  __shared__ mscclpp::DeviceHandle<mscclpp::MemoryChannel> outChannels[NRANKS_PER_NODE - 1];
  const int lid = threadIdx.x % WARP_SIZE;
  if (lid < nPeer) {
    channels[lid] = memoryChans[lid];
    outChannels[lid] = memoryOutChans[lid];
  }
  __syncwarp();

  // we can use double buffering to hide synchronization overhead
  for (size_t itr = 0; itr < nItrs; itr++) {
    if (threadIdx.x < static_cast<uint32_t>(nPeer)) {
      outChannels[threadIdx.x].signal();
      outChannels[threadIdx.x].wait();
    }
    __syncthreads();
    // Starts allgather
    for (size_t idx = threadIdx.x; idx < nInt4PerChunk; idx += blockDim.x) {
      for (int i = 0; i < NPEERS; i++) {
        const int peerIdx = (i + blockIdx.x) % nPeer;
        const int remoteRank = (peerIdx < rank) ? peerIdx : peerIdx + 1;
        int4 val = buff4[nInt4PerRank * remoteRank + idx + offsetOfThisBlock];
        channels[peerIdx].write(scratchBaseOffsetInt4 + scratchChunkRankOffset + blockOffset + idx, val);
      }
    }

    // Starts reduce-scatter
    // Ensure that all writes of this block have been issued before issuing the signal
    __syncthreads();
    if (threadIdx.x < static_cast<uint32_t>(nPeer)) {
      outChannels[threadIdx.x].signal();
      outChannels[threadIdx.x].wait();
    }
    __syncthreads();

    for (size_t idx = threadIdx.x; idx < nInt4PerChunk; idx += blockDim.x) {
      int4 data = buff4[nInt4PerRank * rank + idx + offsetOfThisBlock];
      for (int peerIdx = 0; peerIdx < NPEERS; peerIdx++) {
        const int remoteRank = (peerIdx < rank) ? peerIdx : peerIdx + 1;
        int4 val = scratch4[chunkSizePerRank * remoteRank + blockOffset + idx];
        data = add_vectors<T>(val, data);
      }
      resultBuff4[nInt4PerRank * rank + idx + offsetOfThisBlock] = data;
      for (int peerIdx = 0; peerIdx < NPEERS; peerIdx++) {
        outChannels[peerIdx].write(nInt4PerRank * rank + idx + offsetOfThisBlock + channelOutDataOffset / sizeof(int4),
                                   data);
      }
    }
    offsetOfThisBlock += nInt4PerChunk;
    // Ensure all threads have consumed data from scratch buffer before signaling re-use in next iteration
    __syncthreads();
  }
  if (restNInt4 > 0) {
    if (threadIdx.x < static_cast<uint32_t>(nPeer)) {
      outChannels[threadIdx.x].signal();
      outChannels[threadIdx.x].wait();
    }
    __syncthreads();
    for (size_t idx = threadIdx.x; idx < restNInt4; idx += blockDim.x) {
      for (int i = 0; i < NPEERS; i++) {
        const int peerIdx = (i + blockIdx.x) % nPeer;
        const int remoteRank = (peerIdx < rank) ? peerIdx : peerIdx + 1;
        int4 val = buff4[nInt4PerRank * remoteRank + idx + offsetOfThisBlock];
        channels[peerIdx].write(scratchBaseOffsetInt4 + scratchChunkRankOffset + blockOffset + idx, val);
      }
    }

    // Ensure that all writes of this block have been issued before issuing the signal
    __syncthreads();
    if (threadIdx.x < static_cast<uint32_t>(nPeer)) {
      outChannels[threadIdx.x].signal();
      outChannels[threadIdx.x].wait();
    }
    __syncthreads();

    for (size_t idx = threadIdx.x; idx < restNInt4; idx += blockDim.x) {
      int4 data = buff4[nInt4PerRank * rank + idx + offsetOfThisBlock];
      for (int peerIdx = 0; peerIdx < NPEERS; peerIdx++) {
        const int remoteRank = (peerIdx < rank) ? peerIdx : peerIdx + 1;
        int4 val = scratch4[chunkSizePerRank * remoteRank + blockOffset + idx];
        data = add_vectors<T>(val, data);
      }
      resultBuff4[nInt4PerRank * rank + idx + offsetOfThisBlock] = data;
      for (int peerIdx = 0; peerIdx < NPEERS; peerIdx++) {
        outChannels[peerIdx].write(nInt4PerRank * rank + idx + offsetOfThisBlock + channelOutDataOffset / sizeof(int4),
                                   data);
      }
    }
    // Ensure all threads have issued writes to outChannel
    __syncthreads();
  }
  // Threads are already synchronized
  // So all writes to outChannel have been issued before signal is being issued
  if (threadIdx.x < static_cast<uint32_t>(nPeer)) {
    outChannels[threadIdx.x].signal();
    outChannels[threadIdx.x].wait();
  }
}

template <typename T>
cudaError_t allreduce(T* buff, T* scratch, T* resultBuff, mscclpp::DeviceHandle<mscclpp::MemoryChannel>* memoryChannels,
                      mscclpp::DeviceHandle<mscclpp::MemoryChannel>* memoryOutChannels, size_t channelInOffset,
                      size_t channelOutOffset, size_t channelScratchOffset, int rank, int nRanksPerNode, int worldSize,
                      Op op, size_t nelems, cudaStream_t stream) {
  static uint32_t flag = 1;

  if (sizeof(T) * nelems < worldSize * sizeof(int)) {
    int nBlocks = 7;
    int nThreadsPerBlock = 32;
    allreduceAllToAll<<<nBlocks, nThreadsPerBlock, 0, stream>>>(buff, scratch, resultBuff, memoryChannels,
                                                                channelInOffset, channelScratchOffset, rank,
                                                                nRanksPerNode, worldSize, op, nelems, flag++);
  } else if (sizeof(T) * nelems <= (1 << 20)) {
    int nBlocks = 28;
    int nThreadsPerBlock = 1024;
    if (nelems >= 8192) {
      nBlocks = 56;
      nThreadsPerBlock = (nelems <= 76800) ? 512 : 1024;
    }
#if defined(ENABLE_NPKIT)
    size_t NpkitSharedMemSize = NPKIT_SHM_NUM_EVENTS * sizeof(NpKitEvent);
    allreduce7<<<nBlocks, nThreadsPerBlock, NpkitSharedMemSize, stream>>>(
        buff, scratch, resultBuff, memoryChannels, channelInOffset, channelScratchOffset, rank, nRanksPerNode,
        worldSize, op, nelems, flag++, NpKit::GetGpuEventCollectContexts(), NpKit::GetCpuTimestamp());
#else
    allreduce7<<<nBlocks, nThreadsPerBlock, 0, stream>>>(buff, scratch, resultBuff, memoryChannels, channelInOffset,
                                                         channelScratchOffset, rank, nRanksPerNode, worldSize, op,
                                                         nelems, flag++);
#endif
  } else {
    int nBlocks = 35;
    int nThreadsPerBlock = 512;
    allreduce8<<<nBlocks, nThreadsPerBlock, 0, stream>>>(buff, scratch, resultBuff, memoryChannels, memoryOutChannels,
                                                         channelOutOffset, channelScratchOffset, rank, nRanksPerNode,
                                                         worldSize, nelems);
  }

  return cudaGetLastError();
}

#endif  // ALLREDUCE_KERNEL_H<|MERGE_RESOLUTION|>--- conflicted
+++ resolved
@@ -100,14 +100,6 @@
 
 template <>
 __forceinline__ __device__ __half2 min_elements(__half2 a, __half2 b) {
-<<<<<<< HEAD
-  return __hmin2(a, b);
-}
-
-template <Op op>
-__forceinline__ __device__ __half2 cal_elements<__half2, op>(__half2 a, __half2 b) {
-  return cal_elements<__half, op>(a, b);
-=======
 #if defined(__HIP_PLATFORM_AMD__)
   __half2 val;
   val.x = __hmin(a.x, b.x);
@@ -116,7 +108,6 @@
 #else
   return __hmin2(a, b);
 #endif
->>>>>>> e4bb465e
 }
 
 template <>
@@ -129,14 +120,6 @@
   return __hmin2(a, b);
 }
 
-<<<<<<< HEAD
-template <Op op>
-__forceinline__ __device__ __bfloat162 cal_elements<__bfloat162, op>(__bfloat162 a, __bfloat162 b) {
-  return cal_elements<__bfloat16, op>(a, b);
-}
-
-=======
->>>>>>> e4bb465e
 template <typename T>
 __forceinline__ __device__ int4 add_vectors_helper(int4 a, int4 b) {
   int4 ret;
@@ -184,12 +167,8 @@
   } else if (op == MIN) {
     return cal_vectors_helper<T, MIN>(a, b);
   }
-<<<<<<< HEAD
-  return;
-=======
   // SHOULD NOT REACH HERE
   return a;
->>>>>>> e4bb465e
 }
 
 template <>
@@ -202,10 +181,6 @@
   return min_vectors_helper<__half2>(a, b);
 }
 
-<<<<<<< HEAD
-
-=======
->>>>>>> e4bb465e
 template <>
 __forceinline__ __device__ int4 add_vectors<__bfloat16>(int4 a, int4 b) {
   return add_vectors_helper<__bfloat162>(a, b);
