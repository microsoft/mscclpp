--- conflicted
+++ resolved
@@ -564,11 +564,7 @@
   __syncwarp();
   if (threadIdx.x < NPEERS) {
     channels[threadIdx.x].relaxedSignal();
-<<<<<<< HEAD
-    channels[threadIdx.x].wait();
-=======
     channels[threadIdx.x].relaxedWait();
->>>>>>> b6bd5c70
   }
   __syncthreads();
   T* src = (T*)multicastPtr->mcPtr;
@@ -578,22 +574,14 @@
   __syncthreads();
   if (threadIdx.x < NPEERS) {
     channels[threadIdx.x].relaxedSignal();
-<<<<<<< HEAD
-    channels[threadIdx.x].wait();
-=======
     channels[threadIdx.x].relaxedWait();
->>>>>>> b6bd5c70
   }
 #endif
 }
 
 template <typename T>
 __global__ void __launch_bounds__(1024, 1)
-<<<<<<< HEAD
-    allreduce10([[maybe_unused]] const void* src, [[maybe_unused]] void* scrach, [[maybe_unused]] void* dst,
-=======
     allreduce10([[maybe_unused]] const void* src, [[maybe_unused]] void* scratch, [[maybe_unused]] void* dst,
->>>>>>> b6bd5c70
                 [[maybe_unused]] mscclpp::DeviceHandle<mscclpp::MemoryChannel>* memoryChannels,
                 [[maybe_unused]] mscclpp::DeviceHandle<mscclpp::NvlsConnection::DeviceMulticastPointer>* multicast,
                 [[maybe_unused]] size_t size, [[maybe_unused]] int rank) {
@@ -647,13 +635,8 @@
         size_t offsetScratch =
             i * scratchSizePerRank + scratchSizePerBlock * bid + (it * copyPerIter) % scratchSizePerBlock;
         char* srcData = (char*)src + offset;
-<<<<<<< HEAD
-        char* dstData = (char*)scrach + offsetScratch;
-        mscclpp::MemoryChannelDeviceHandle::copy(dstData, srcData, iterSize, tidInCopy, NCOPY_WARPS * WARP_SIZE);
-=======
         char* dstData = (char*)scratch + offsetScratch;
         mscclpp::copy(dstData, srcData, iterSize, tidInCopy, NCOPY_WARPS * WARP_SIZE);
->>>>>>> b6bd5c70
       }
       asm volatile("bar.sync %0, %1;" ::"r"(0), "r"(NCOPY_WARPS * WARP_SIZE) : "memory");
       if (tidInCopy < NPEERS) {
@@ -682,16 +665,9 @@
         size_t offset = i * sizePerRank + sizePerBlock * bid + it * copyPerIter;
         size_t offsetScratch =
             i * scratchSizePerRank + scratchSizePerBlock * bid + (it * copyPerIter) % scratchSizePerBlock;
-<<<<<<< HEAD
-        char* srcData = (char*)scrach + offsetScratch;
-        char* dstData = (char*)dst + offset;
-        mscclpp::MemoryChannelDeviceHandle::copy(dstData, srcData, iterSize, tidInRecvCopy,
-                                                 NRECV_COPY_WARPS * WARP_SIZE);
-=======
         char* srcData = (char*)scratch + offsetScratch;
         char* dstData = (char*)dst + offset;
         mscclpp::copy(dstData, srcData, iterSize, tidInRecvCopy, NRECV_COPY_WARPS * WARP_SIZE);
->>>>>>> b6bd5c70
       }
     }
   }
@@ -705,13 +681,8 @@
                       mscclpp::DeviceHandle<mscclpp::NvlsConnection::DeviceMulticastPointer>* nvlsChannels,
                       mscclpp::DeviceHandle<mscclpp::NvlsConnection::DeviceMulticastPointer>* nvlsOutChannels,
                       size_t channelInOffset, size_t channelOutOffset, size_t channelScratchOffset, int rank,
-<<<<<<< HEAD
-                      int nRanksPerNode, int worldSize, size_t nelems, cudaStream_t stream) {
-  static uint32_t flag = 1;
-=======
                       int nRanksPerNode, int worldSize, size_t nelems, cudaStream_t stream, uint32_t* deviceFlag7,
                       uint32_t* deviceFlag28, uint32_t* deviceFlag56, uint32_t numScratchBuff) {
->>>>>>> b6bd5c70
   bool useNvlsWithZeroCopy = mscclpp::isNvlsSupported() && !mscclppDisableChannelCache;
 
   if (sizeof(T) * nelems < worldSize * sizeof(int)) {
@@ -725,11 +696,7 @@
     int nThreadsPerBlock = 512;
     allreduceAllPairs<OpType><<<nBlocks, nThreadsPerBlock, 0, stream>>>(
         (T*)buff, (T*)scratch, (T*)resultBuff, memoryChannels, channelInOffset, channelScratchOffset, rank,
-<<<<<<< HEAD
-        nRanksPerNode, worldSize, nelems, flag++);
-=======
         nRanksPerNode, worldSize, nelems, deviceFlag28, numScratchBuff);
->>>>>>> b6bd5c70
   } else if (sizeof(T) * nelems <= (1 << 16) || (sizeof(T) * nelems <= (1 << 20) && !useNvlsWithZeroCopy)) {
     int nBlocks = 28;
     int nThreadsPerBlock = 1024;
