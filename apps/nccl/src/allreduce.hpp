--- conflicted
+++ resolved
@@ -165,30 +165,6 @@
   return cal_vectors_helper<CompType, OpType>(a, b);
 }
 
-<<<<<<< HEAD
-template <typename T>
-__forceinline__ __device__ void vectorSum(T* dst, T* src, size_t nElem, int blockId, int nBlocks) {
-  size_t nInt4 = nElem / 4;
-  size_t nLastInts = nElem % 4;
-  int4* dst4 = (int4*)dst;
-  int4* src4 = (int4*)src;
-  for (size_t i = threadIdx.x + blockId * blockDim.x; i < nInt4; i += blockDim.x * nBlocks) {
-    dst4[i] = add_vectors<T>(dst4[i], src4[i]);
-  }
-  if (nLastInts > 0) {
-    int* dstLast = ((int*)dst) + nInt4 * 4;
-    int* srcLast = ((int*)src) + nInt4 * 4;
-    for (size_t i = threadIdx.x + blockId * blockDim.x; i < nLastInts; i += blockDim.x * nBlocks) {
-      dstLast[i] = add_vectors<T>(dstLast[i], srcLast[i]);
-    }
-  }
-}
-
-template <typename T>
-__forceinline__ __device__ void vectorSum(T* dst, T* src, size_t nElem) {
-  vectorSum(dst, src, nElem, blockIdx.x, gridDim.x);
-}
-
 template <typename T>
 struct VectorType {
   using type = T;
@@ -217,18 +193,11 @@
   using nvls_type2 = uint1;
 };
 
-template <typename T>
-__global__ void __launch_bounds__(32, 1)
-    allreduceAllToAll(T* buff, T* scratch, T* resultBuff, mscclpp::DeviceHandle<mscclpp::MemoryChannel>* memoryChannels,
-                      size_t channelDataOffset, size_t channelScratchOffset, int rank, int nRanksPerNode, int worldSize,
-                      Op op, size_t nelems, uint32_t flag) {
-=======
 template <Op OpType, typename T>
 __global__ void allreduceAllPairs(T* buff, T* scratch, T* resultBuff,
                                   mscclpp::DeviceHandle<mscclpp::MemoryChannel>* memoryChannels,
                                   size_t channelDataOffset, size_t channelScratchOffset, int rank, int nRanksPerNode,
                                   int worldSize, size_t nelems, uint32_t flag) {
->>>>>>> 474ef0b6
   // This version of allreduce only works for single nodes
   if (worldSize != nRanksPerNode) return;
   if (sizeof(T) == 2) nelems = (nelems * sizeof(T) + sizeof(T)) / sizeof(int);
@@ -517,7 +486,6 @@
   }
 }
 
-<<<<<<< HEAD
 #if defined(__CUDA_ARCH__) && __CUDA_ARCH__ >= 900
 template <typename T>
 MSCCLPP_DEVICE_INLINE void handleMultiLoadReduceStore(T* src, T* dst, uint32_t srcOffset, uint32_t dstOffset,
@@ -593,7 +561,7 @@
 
 template <typename T>
 __global__ void __launch_bounds__(1024, 1)
-    allreduce10([[maybe_unused]] T* src, [[maybe_unused]] T* scrach, [[maybe_unused]] T* dst,
+    allreduce10([[maybe_unused]] const void* src, [[maybe_unused]] void* scrach, [[maybe_unused]] void* dst,
                 [[maybe_unused]] mscclpp::DeviceHandle<mscclpp::MemoryChannel>* memoryChannels,
                 [[maybe_unused]] mscclpp::DeviceHandle<mscclpp::NvlsConnection::DeviceMulticastPointer>* multicast,
                 [[maybe_unused]] size_t size, [[maybe_unused]] int rank) {
@@ -687,33 +655,20 @@
 #endif
 }
 
-template <typename T>
-cudaError_t allreduce(T* buff, T* scratch, T* resultBuff, mscclpp::DeviceHandle<mscclpp::MemoryChannel>* memoryChannels,
+template <Op OpType, typename T>
+cudaError_t allreduce(const void* buff, void* scratch, void* resultBuff,
+                      mscclpp::DeviceHandle<mscclpp::MemoryChannel>* memoryChannels,
                       mscclpp::DeviceHandle<mscclpp::MemoryChannel>* memoryOutChannels,
                       mscclpp::DeviceHandle<mscclpp::NvlsConnection::DeviceMulticastPointer>* nvlsChannels,
                       mscclpp::DeviceHandle<mscclpp::NvlsConnection::DeviceMulticastPointer>* nvlsOutChannels,
                       size_t channelInOffset, size_t channelOutOffset, size_t channelScratchOffset, int rank,
-                      int nRanksPerNode, int worldSize, Op op, size_t nelems, cudaStream_t stream) {
-=======
-template <Op OpType, typename T>
-cudaError_t allreduce(const void* buff, void* scratch, void* resultBuff,
-                      mscclpp::DeviceHandle<mscclpp::MemoryChannel>* memoryChannels,
-                      mscclpp::DeviceHandle<mscclpp::MemoryChannel>* memoryOutChannels, size_t channelInOffset,
-                      size_t channelOutOffset, size_t channelScratchOffset, int rank, int nRanksPerNode, int worldSize,
-                      size_t nelems, cudaStream_t stream) {
->>>>>>> 474ef0b6
+                      int nRanksPerNode, int worldSize, size_t nelems, cudaStream_t stream) {
   static uint32_t flag = 1;
   bool useNvlsWithZeroCopy = mscclpp::isNvlsSupported() && !mscclppDisableChannelCache;
 
   if (sizeof(T) * nelems < worldSize * sizeof(int)) {
     int nBlocks = 7;
     int nThreadsPerBlock = 32;
-<<<<<<< HEAD
-    allreduceAllToAll<<<nBlocks, nThreadsPerBlock, 0, stream>>>(buff, scratch, resultBuff, memoryChannels,
-                                                                channelInOffset, channelScratchOffset, rank,
-                                                                nRanksPerNode, worldSize, op, nelems, flag++);
-  } else if (sizeof(T) * nelems <= (1 << 16) || (sizeof(T) * nelems <= (1 << 20) && !useNvlsWithZeroCopy)) {
-=======
     allreduceAllPairs<OpType><<<nBlocks, nThreadsPerBlock, 0, stream>>>(
         (T*)buff, (T*)scratch, (T*)resultBuff, memoryChannels, channelInOffset, channelScratchOffset, rank,
         nRanksPerNode, worldSize, nelems, flag++);
@@ -723,8 +678,7 @@
     allreduceAllPairs<OpType><<<nBlocks, nThreadsPerBlock, 0, stream>>>(
         (T*)buff, (T*)scratch, (T*)resultBuff, memoryChannels, channelInOffset, channelScratchOffset, rank,
         nRanksPerNode, worldSize, nelems, flag++);
-  } else if (sizeof(T) * nelems <= (1 << 20)) {
->>>>>>> 474ef0b6
+  } else if (sizeof(T) * nelems <= (1 << 16) || (sizeof(T) * nelems <= (1 << 20) && !useNvlsWithZeroCopy)) {
     int nBlocks = 28;
     int nThreadsPerBlock = 1024;
     if (nelems >= 8192) {
