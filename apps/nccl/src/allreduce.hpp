// Copyright (c) Microsoft Corporation.
// Licensed under the MIT license.

#ifndef ALLREDUCE_HPP_
#define ALLREDUCE_HPP_

#include <mscclpp/nccl.h>

#include <mscclpp/algorithm.hpp>
#include <mscclpp/concurrency_device.hpp>
#include <mscclpp/core.hpp>
#include <mscclpp/executor.hpp>
#include <mscclpp/gpu.hpp>
#include <mscclpp/gpu_data_types.hpp>
#include <mscclpp/memory_channel.hpp>
#include <mscclpp/memory_channel_device.hpp>
#include <mscclpp/packet_device.hpp>
#include <mscclpp/switch_channel.hpp>
#include <type_traits>

#if defined(ENABLE_NPKIT)
#include <mscclpp/npkit/npkit.hpp>
#endif

#include "common.hpp"

enum Op {
  SUM = 0,
  MIN = 3,
};

template <typename To, typename From>
__forceinline__ __device__ To bit_cast(const From& src) {
  static_assert(sizeof(To) == sizeof(From), "Size mismatch for bit_cast");

  union {
    From f;
    To t;
  } u;
  u.f = src;
  return u.t;
}

template <typename T>
__forceinline__ __device__ T clip(T val) {
  return val;
}

template <>
__forceinline__ __device__ __half clip(__half val) {
  val = __hmax(val, bit_cast<__half, unsigned short>(0xfbff));
  val = __hmin(val, bit_cast<__half, unsigned short>(0x7bff));

  return val;
}

template <>
__forceinline__ __device__ __half2 clip(__half2 val) {
  val.x = __hmax(val.x, bit_cast<__half, unsigned short>(0xfbff));
  val.x = __hmin(val.x, bit_cast<__half, unsigned short>(0x7bff));
  val.y = __hmax(val.y, bit_cast<__half, unsigned short>(0xfbff));
  val.y = __hmin(val.y, bit_cast<__half, unsigned short>(0x7bff));
  return val;
}

template <>
__forceinline__ __device__ __bfloat16 clip(__bfloat16 val) {
  val = __hmax(val, bit_cast<__bfloat16, unsigned short>(0xff80));
  val = __hmin(val, bit_cast<__bfloat16, unsigned short>(0x7f80));
  return val;
}

template <>
__forceinline__ __device__ __bfloat162 clip(__bfloat162 val) {
  val.x = __hmax(val.x, bit_cast<__bfloat16, unsigned short>(0xff80));
  val.x = __hmin(val.x, bit_cast<__bfloat16, unsigned short>(0x7f80));
  val.y = __hmax(val.y, bit_cast<__bfloat16, unsigned short>(0xff80));
  val.y = __hmin(val.y, bit_cast<__bfloat16, unsigned short>(0x7f80));
  return val;
}

template <typename T, bool UseClip = true>
__forceinline__ __device__ T add_elements(T a, T b) {
  if constexpr (UseClip) {
    return clip(a + b);
  } else {
    return a + b;
  }
}

template <bool UseClip = true>
__forceinline__ __device__ __half2 add_elements(__half2 a, __half2 b) {
  if constexpr (UseClip) {
    return clip(__hadd2(a, b));
  } else {
    return __hadd2(a, b);
  }
}

template <bool UseClip = true>
__forceinline__ __device__ __bfloat162 add_elements(__bfloat162 a, __bfloat162 b) {
  if constexpr (UseClip) {
    return clip(__hadd2(a, b));
  } else {
    return __hadd2(a, b);
  }
}

template <typename T>
__forceinline__ __device__ T min_elements(T a, T b) {
  return (a < b ? a : b);
}

template <>
__forceinline__ __device__ __half2 min_elements(__half2 a, __half2 b) {
#if defined(__HIP_PLATFORM_AMD__)
  __half2 val;
  val.x = __hmin(a.x, b.x);
  val.y = __hmin(a.y, b.y);
  return val;
#else
  return __hmin2(a, b);
#endif
}

template <>
__forceinline__ __device__ __bfloat162 min_elements(__bfloat162 a, __bfloat162 b) {
  return __hmin2(a, b);
}

#if defined(__FP8_TYPES_EXIST__)
// FP8 E4M3 clipping function
template <>
__forceinline__ __device__ __fp8_e4m3 clip(__fp8_e4m3 val) {
  // FP8 E4M3 has range [-448, 448], no infinities
  // Built-in saturation in FP8 arithmetic
  return val;
}

// FP8 E5M2 clipping function - prevent infinities by clamping to max finite value
template <>
__forceinline__ __device__ __fp8_e5m2 clip(__fp8_e5m2 val) {
  // FP8 E5M2 has infinities - clamp to max finite value to prevent overflow
  // Max finite value for E5M2 is 57344.0f (0x7B), min is -57344.0f (0xFB)
  float fval = float(val);
  fval = fmaxf(fval, -57344.0f);
  fval = fminf(fval, 57344.0f);
  return __fp8_e5m2(fval);
}

// FP8 E4M3 addition using __hadd for efficiency (single element)
template <bool UseClip = true>
__forceinline__ __device__ __fp8_e4m3 add_elements(__fp8_e4m3 a, __fp8_e4m3 b) {
#if defined(__HIP_PLATFORM_AMD__) && defined(__gfx942__)
  // Optimized assembly for gfx942
  float2 v;
  uint32_t ival = 0;
  asm volatile("v_pk_add_f32 %0, %1, %2"
               : "=v"(v)
               : "v"(__builtin_amdgcn_cvt_pk_f32_fp8(a.__x, 0)), "v"(__builtin_amdgcn_cvt_pk_f32_fp8(b.__x, 0)));
  return __builtin_amdgcn_cvt_pk_fp8_f32(v.x, v.x, ival, false);
#elif !defined(__HIP_PLATFORM_AMD__)
  // NVIDIA CUDA FP8 addition (CUDA 11.8+)
  __fp8_e4m3 result = __fp8_e4m3(__hadd(__half(a), __half(b)));
  return UseClip ? clip(result) : result;
#else
  // Fallback for non-gfx942 HIP platforms
  __fp8_e4m3 result = __fp8_e4m3(float(a) + float(b));
  return UseClip ? clip(result) : result;
#endif
}

// FP8 E4M3 vectorized addition for 2 elements
template <bool UseClip = true>
__forceinline__ __device__ __fp8x2_e4m3 add_elements(__fp8x2_e4m3 a, __fp8x2_e4m3 b) {
#if defined(__HIP_PLATFORM_AMD__) && defined(__gfx942__)
  float2 v;
  uint32_t ival = 0;
  asm volatile("v_pk_add_f32 %0, %1, %2"
               : "=v"(v)
               : "v"(__builtin_amdgcn_cvt_pk_f32_fp8(a, 0)), "v"(__builtin_amdgcn_cvt_pk_f32_fp8(b, 0)));
  return __builtin_amdgcn_cvt_pk_fp8_f32(v.x, v.y, ival, false);
#elif !defined(__HIP_PLATFORM_AMD__)
  // CUDA: Convert to half2, add using optimized __hadd2, convert back
  __fp8x2_e4m3 result = __fp8x2_e4m3(__hadd2(__half2(a), __half2(b)));
  return result;
#else
  // Fallback for non-gfx942 HIP: element-wise using single-element operations
  union {
    __fp8_e4m3 fp8[2];
    __fp8x2_e4m3 fp8x2;
  } ua, ub, result;
  ua.fp8x2 = a;
  ub.fp8x2 = b;
  result.fp8[0] = add_elements<UseClip>(ua.fp8[0], ub.fp8[0]);
  result.fp8[1] = add_elements<UseClip>(ua.fp8[1], ub.fp8[1]);
  return result.fp8x2;
#endif
}

// FP8 E4M3 vectorized addition for 4 elements (via 2x __fp8x2_e4m3)
template <bool UseClip = true>
__forceinline__ __device__ __fp8x4_e4m3 add_elements(__fp8x4_e4m3 a, __fp8x4_e4m3 b) {
  // Process as two __fp8x2_e4m3 using add_elements for 2 elements
  __fp8x2_e4m3* a_pair = reinterpret_cast<__fp8x2_e4m3*>(&a);
  __fp8x2_e4m3* b_pair = reinterpret_cast<__fp8x2_e4m3*>(&b);

  __fp8x2_e4m3 result[2];
  result[0] = add_elements<UseClip>(a_pair[0], b_pair[0]);
  result[1] = add_elements<UseClip>(a_pair[1], b_pair[1]);

  return *reinterpret_cast<__fp8x4_e4m3*>(result);
}

// FP8 E5M2 addition using __hadd for efficiency (single element)
template <bool UseClip = true>
__forceinline__ __device__ __fp8_e5m2 add_elements(__fp8_e5m2 a, __fp8_e5m2 b) {
#if defined(__HIP_PLATFORM_AMD__) && defined(__gfx942__)
  // Optimized assembly for gfx942 (bfloat8)
  float2 v;
  uint32_t ival = 0;
  asm volatile("v_pk_add_f32 %0, %1, %2"
               : "=v"(v)
               : "v"(__builtin_amdgcn_cvt_pk_f32_bf8(a.__x, 0)), "v"(__builtin_amdgcn_cvt_pk_f32_bf8(b.__x, 0)));
  return __builtin_amdgcn_cvt_pk_bf8_f32(v.x, v.x, ival, false);
#elif !defined(__HIP_PLATFORM_AMD__)
  // NVIDIA CUDA FP8 addition
  __fp8_e5m2 result = __fp8_e5m2(__hadd(__half(a), __half(b)));
  return UseClip ? clip(result) : result;
#else
  // Fallback for non-gfx942 HIP platforms
  __fp8_e5m2 result = __fp8_e5m2(float(a) + float(b));
  return UseClip ? clip(result) : result;
#endif
}

#if !defined(__HIP_PLATFORM_AMD__)
// FP8 E5M2 vectorized addition for 2 elements (CUDA only)
template <bool UseClip = true>
__forceinline__ __device__ __fp8x2_e5m2 add_elements(__fp8x2_e5m2 a, __fp8x2_e5m2 b) {
  // CUDA: Convert to half2, add using optimized __hadd2, convert back
  __fp8x2_e5m2 result = __fp8x2_e5m2(__hadd2(__half2(a), __half2(b)));
  return result;
}

// FP8 E5M2 vectorized addition for 4 elements (CUDA only - via 2x __fp8x2_e5m2)
template <bool UseClip = true>
__forceinline__ __device__ __fp8x4_e5m2 add_elements(__fp8x4_e5m2 a, __fp8x4_e5m2 b) {
  // Process as two __fp8x2_e5m2 using add_elements for 2 elements
  __fp8x2_e5m2* a_pair = reinterpret_cast<__fp8x2_e5m2*>(&a);
  __fp8x2_e5m2* b_pair = reinterpret_cast<__fp8x2_e5m2*>(&b);

  __fp8x2_e5m2 result[2];
  result[0] = add_elements<UseClip>(a_pair[0], b_pair[0]);
  result[1] = add_elements<UseClip>(a_pair[1], b_pair[1]);

  return *reinterpret_cast<__fp8x4_e5m2*>(result);
}
#endif  // !defined(__HIP_PLATFORM_AMD__)

// FP8 E4M3 min operation (single element)
template <>
__forceinline__ __device__ __fp8_e4m3 min_elements(__fp8_e4m3 a, __fp8_e4m3 b) {
#if defined(__HIP_PLATFORM_AMD__)
  return __fp8_e4m3(fminf(float(a), float(b)));
#else
  return __fp8_e4m3(__hmin(__half(a), __half(b)));
#endif
}

// FP8 E4M3 vectorized min for 2 elements
__forceinline__ __device__ __fp8x2_e4m3 min_elements(__fp8x2_e4m3 a, __fp8x2_e4m3 b) {
#if defined(__HIP_PLATFORM_AMD__)
  // HIP implementation: use union and process element-wise
  union {
    __fp8_e4m3 fp8[2];
    __fp8x2_e4m3 fp8x2;
  } ua, ub, result;
  ua.fp8x2 = a;
  ub.fp8x2 = b;
  result.fp8[0] = min_elements(ua.fp8[0], ub.fp8[0]);
  result.fp8[1] = min_elements(ua.fp8[1], ub.fp8[1]);
  return result.fp8x2;
#else
  return __fp8x2_e4m3(__hmin2(__half2(a), __half2(b)));
#endif
}

// FP8 E4M3 vectorized min for 4 elements
__forceinline__ __device__ __fp8x4_e4m3 min_elements(__fp8x4_e4m3 a, __fp8x4_e4m3 b) {
  // Process as two __fp8x2_e4m3 using min_elements for 2 elements
  __fp8x2_e4m3* a_pair = reinterpret_cast<__fp8x2_e4m3*>(&a);
  __fp8x2_e4m3* b_pair = reinterpret_cast<__fp8x2_e4m3*>(&b);

  __fp8x2_e4m3 result[2];
  result[0] = min_elements(a_pair[0], b_pair[0]);
  result[1] = min_elements(a_pair[1], b_pair[1]);

  return *reinterpret_cast<__fp8x4_e4m3*>(result);
}

// FP8 E5M2 min operation (single element)
template <>
__forceinline__ __device__ __fp8_e5m2 min_elements(__fp8_e5m2 a, __fp8_e5m2 b) {
#if defined(__HIP_PLATFORM_AMD__)
  return __fp8_e5m2(fminf(float(a), float(b)));
#else
  return __fp8_e5m2(__hmin(__half(a), __half(b)));
#endif
}

#if !defined(__HIP_PLATFORM_AMD__)
// FP8 E5M2 vectorized min for 2 elements (CUDA only)
__forceinline__ __device__ __fp8x2_e5m2 min_elements(__fp8x2_e5m2 a, __fp8x2_e5m2 b) {
  return __fp8x2_e5m2(__hmin2(__half2(a), __half2(b)));
}

// FP8 E5M2 vectorized min for 4 elements (CUDA only)
__forceinline__ __device__ __fp8x4_e5m2 min_elements(__fp8x4_e5m2 a, __fp8x4_e5m2 b) {
  // Process as two __fp8x2_e5m2 using min_elements for 2 elements
  __fp8x2_e5m2* a_pair = reinterpret_cast<__fp8x2_e5m2*>(&a);
  __fp8x2_e5m2* b_pair = reinterpret_cast<__fp8x2_e5m2*>(&b);

  __fp8x2_e5m2 result[2];
  result[0] = min_elements(a_pair[0], b_pair[0]);
  result[1] = min_elements(a_pair[1], b_pair[1]);

  return *reinterpret_cast<__fp8x4_e5m2*>(result);
}
#endif  // !defined(__HIP_PLATFORM_AMD__)
#endif  // __FP8_TYPES_EXIST__

template <typename T, Op OpType>
__forceinline__ __device__ T cal_elements(T a, T b) {
  if constexpr (OpType == SUM) {
    return add_elements(a, b);
  } else if constexpr (OpType == MIN) {
    return min_elements(a, b);
  }
  // Should never reach here
  return a;
}

template <typename T, Op OpType>
__forceinline__ __device__ int4 cal_vectors_helper(int4 a, int4 b) {
  int4 ret;
  ret.w = bit_cast<int, T>(cal_elements<T, OpType>(bit_cast<T, int>(a.w), bit_cast<T, int>(b.w)));
  ret.x = bit_cast<int, T>(cal_elements<T, OpType>(bit_cast<T, int>(a.x), bit_cast<T, int>(b.x)));
  ret.y = bit_cast<int, T>(cal_elements<T, OpType>(bit_cast<T, int>(a.y), bit_cast<T, int>(b.y)));
  ret.z = bit_cast<int, T>(cal_elements<T, OpType>(bit_cast<T, int>(a.z), bit_cast<T, int>(b.z)));
  return ret;
}

template <typename T, Op OpType>
__forceinline__ __device__ uint2 cal_vectors_helper(uint2 a, uint2 b) {
  uint2 ret;
  ret.x = bit_cast<int, T>(cal_elements<T, OpType>(bit_cast<T, int>(a.x), bit_cast<T, int>(b.x)));
  ret.y = bit_cast<int, T>(cal_elements<T, OpType>(bit_cast<T, int>(a.y), bit_cast<T, int>(b.y)));
  return ret;
}

template <typename T, Op OpType>
__forceinline__ __device__ int cal_vectors_helper(int a, int b) {
  return bit_cast<int, T>(cal_elements<T, OpType>(bit_cast<T, int>(a), bit_cast<T, int>(b)));
}

#if defined(__HIP_PLATFORM_AMD__) && defined(__FP8_TYPES_EXIST__) && defined(__gfx942__)
// Helper function to perform FP8 vector addition - dispatches based on scalar type
// Uses AMD builtins from hip/amd_detail/amd_hip_fp8.h:
//   - __builtin_amdgcn_cvt_pk_f32_fp8/bf8: Convert 2 FP8 values to 2 floats
//   - __builtin_amdgcn_cvt_pk_fp8/bf8_f32: Convert 2 floats to 2 FP8 values
// The 'word' parameter (false/true) selects low/high 16-bit word from uint32_t
template <typename ScalarT>
__forceinline__ __device__ int add_fp8x4_hip(int a, int b) {
  uint32_t a32 = static_cast<uint32_t>(a);
  uint32_t b32 = static_cast<uint32_t>(b);

  float2 v_low, v_high;
  uint32_t ival = 0;

  if constexpr (std::is_same_v<ScalarT, __fp8_e4m3>) {
    // E4M3 using fp8 conversion - process low word (false) and high word (true)
    asm volatile("v_pk_add_f32 %0, %1, %2"
                 : "=v"(v_low)
                 : "v"(__builtin_amdgcn_cvt_pk_f32_fp8(a32, false)), "v"(__builtin_amdgcn_cvt_pk_f32_fp8(b32, false)));
    uint16_t result_low = __builtin_amdgcn_cvt_pk_fp8_f32(v_low.x, v_low.y, ival, false);

    asm volatile("v_pk_add_f32 %0, %1, %2"
                 : "=v"(v_high)
                 : "v"(__builtin_amdgcn_cvt_pk_f32_fp8(a32, true)), "v"(__builtin_amdgcn_cvt_pk_f32_fp8(b32, true)));
    uint16_t result_high = __builtin_amdgcn_cvt_pk_fp8_f32(v_high.x, v_high.y, ival, false);

    uint32_t result = (static_cast<uint32_t>(result_high) << 16) | result_low;
    return static_cast<int>(result);
  } else {  // __fp8_e5m2
    // E5M2 using bf8 conversion - process low word (false) and high word (true)
    asm volatile("v_pk_add_f32 %0, %1, %2"
                 : "=v"(v_low)
                 : "v"(__builtin_amdgcn_cvt_pk_f32_bf8(a32, false)), "v"(__builtin_amdgcn_cvt_pk_f32_bf8(b32, false)));
    uint16_t result_low = __builtin_amdgcn_cvt_pk_bf8_f32(v_low.x, v_low.y, ival, false);

    asm volatile("v_pk_add_f32 %0, %1, %2"
                 : "=v"(v_high)
                 : "v"(__builtin_amdgcn_cvt_pk_f32_bf8(a32, true)), "v"(__builtin_amdgcn_cvt_pk_f32_bf8(b32, true)));
    uint16_t result_high = __builtin_amdgcn_cvt_pk_bf8_f32(v_high.x, v_high.y, ival, false);

    uint32_t result = (static_cast<uint32_t>(result_high) << 16) | result_low;
    return static_cast<int>(result);
  }
}
#endif

template <typename T, Op OpType, typename DataType>
__forceinline__ __device__ DataType cal_vectors(DataType a, DataType b) {
#if defined(__HIP_PLATFORM_AMD__) && defined(__FP8_TYPES_EXIST__) && defined(__gfx942__)
  // For FP8 types on HIP gfx942, use specialized helper that dispatches based on scalar type
  if constexpr (std::is_same_v<T, __fp8_e4m3> || std::is_same_v<T, __fp8_e5m2>) {
    if constexpr (OpType == SUM) {
      if constexpr (std::is_same_v<DataType, int> || std::is_same_v<DataType, uint32_t>) {
        // Handle int/uint32_t (4 FP8 elements)
        return add_fp8x4_hip<T>(a, b);
      } else if constexpr (std::is_same_v<DataType, int4>) {
        // Handle int4 (16 FP8 elements) - process as 4 ints
        int4 ret;
        ret.w = add_fp8x4_hip<T>(a.w, b.w);
        ret.x = add_fp8x4_hip<T>(a.x, b.x);
        ret.y = add_fp8x4_hip<T>(a.y, b.y);
        ret.z = add_fp8x4_hip<T>(a.z, b.z);
        return ret;
      } else if constexpr (std::is_same_v<DataType, uint2>) {
        // Handle uint2 (8 FP8 elements) - process as 2 ints
        uint2 ret;
        ret.x = add_fp8x4_hip<T>(a.x, b.x);
        ret.y = add_fp8x4_hip<T>(a.y, b.y);
        return ret;
      }
    }
  }
#endif

  // Define the vectorized computation type based on the element type
  using CompType = typename std::conditional_t<
      std::is_same_v<T, __half>, __half2,
      std::conditional_t<std::is_same_v<T, __bfloat16>, __bfloat162,
#if defined(__FP8_TYPES_EXIST__)
                         std::conditional_t<std::is_same_v<T, __fp8_e4m3>, __fp8x4_e4m3,
                                            std::conditional_t<std::is_same_v<T, __fp8_e5m2>, __fp8x4_e5m2,
#endif
                                                               T
#if defined(__FP8_TYPES_EXIST__)
                                                               >>>>;
#else
                         >>;
#endif
  return cal_vectors_helper<CompType, OpType>(a, b);
}

template <Op OpType, typename T>
__global__ void allreduceAllPairs(T* buff, T* scratch, T* resultBuff,
                                  mscclpp::DeviceHandle<mscclpp::MemoryChannel>* memoryChannels,
                                  size_t channelDataOffset, size_t scratchBufferSize, int rank, int nRanksPerNode,
                                  int worldSize, size_t nelems, uint32_t* deviceFlag, uint32_t numScratchBuff) {
  // This version of allreduce only works for single nodes
  if (worldSize != nRanksPerNode) return;

  if (sizeof(T) == 2 || sizeof(T) == 1) nelems = (nelems * sizeof(T) + sizeof(T)) / sizeof(int);
  const int nPeers = nRanksPerNode - 1;

  uint32_t flag = deviceFlag[blockIdx.x];

  size_t scratchBaseOffset = (flag % numScratchBuff) ? scratchBufferSize / numScratchBuff : 0;
  size_t channelScratchOffset = scratchBaseOffset;

  const int nBlocksPerPeer = gridDim.x / nPeers;
  const int localBlockIdx = blockIdx.x % nBlocksPerPeer;
  const int tid = threadIdx.x + localBlockIdx * blockDim.x;
  const int peerIdx = blockIdx.x / nBlocksPerPeer;
  size_t srcOffset = channelDataOffset;
  size_t scratchOffset = channelScratchOffset + rank * nelems * sizeof(mscclpp::LL8Packet);
  void* scratchBuff = (void*)((char*)scratch + channelScratchOffset);
  uint32_t* src = (uint32_t*)((char*)buff);
  uint32_t* dst = (uint32_t*)((char*)resultBuff);

  // step 1: write data to each peer's scratch buffer
  memoryChannels[peerIdx].putPackets<mscclpp::LL8Packet>(scratchOffset, srcOffset, nelems * sizeof(uint32_t), tid,
                                                         blockDim.x * nBlocksPerPeer, flag);

  // step 2: Reduce Data
  for (size_t idx = threadIdx.x + blockIdx.x * blockDim.x; idx < nelems; idx += blockDim.x * gridDim.x) {
    uint32_t data = src[idx];
    for (int index = 0; index < nPeers; index++) {
      const int remoteRank = index < rank ? index : index + 1;
      mscclpp::LL8Packet* dstPkt = (mscclpp::LL8Packet*)scratchBuff + remoteRank * nelems;
      uint32_t val = dstPkt[idx].read(flag, -1);
      data = cal_vectors<T, OpType>(val, data);
    }
    dst[idx] = data;
  }
  __syncthreads();
  if (threadIdx.x == 0) {
    deviceFlag[blockIdx.x] = deviceFlag[blockIdx.x] + 1;
  }
}

template <Op OpType, typename T>
__global__ void __launch_bounds__(1024, 1)
    allreduce7(T* buff, T* scratch, T* resultBuff, mscclpp::DeviceHandle<mscclpp::MemoryChannel>* memoryChannels,
               size_t channelDataOffset, size_t scratchBufferSize, int rank, int nRanksPerNode, int worldSize,
               size_t nelems, uint32_t* deviceFlag, uint32_t numScratchBuff
#if defined(ENABLE_NPKIT)
               ,
               NpKitEventCollectContext* npKitEventCollectContexts, uint64_t* cpuTimestamp) {
#else
    ) {
#endif
  // This version of allreduce only works for single nodes
  if (worldSize != nRanksPerNode) return;

#if defined(ENABLE_NPKIT)
  extern __shared__ int4 NpkitSharedMem[];
  NpKitEvent* event_buffer = (NpKitEvent*)((char*)NpkitSharedMem);
  uint64_t event_buffer_head = 0;
#if defined(ENABLE_NPKIT_EVENT_KERNEL_ALLREDUCE_ENTRY) && defined(ENABLE_NPKIT_EVENT_KERNEL_ALLREDUCE_EXIT)
  uint64_t npkit_timestamp_entry = 0;
  if (threadIdx.x == 0) {
    npkit_timestamp_entry = NPKIT_GET_GPU_TIMESTAMP();
  }
#endif
#endif
#if defined(ENABLE_NPKIT) && defined(ENABLE_NPKIT_EVENT_TIME_SYNC_CPU)
#if defined(MSCCLPP_DEVICE_HIP)
  NpKit::CollectGpuEventShm(NPKIT_EVENT_TIME_SYNC_CPU, 0, 0,
                            NPKIT_LOAD_CPU_TIMESTAMP_PER_BLOCK(cpuTimestamp, blockIdx.x),
#else
  NpKit::CollectGpuEventShm(NPKIT_EVENT_TIME_SYNC_CPU, 0, 0, *cpuTimestamp,
#endif
                            event_buffer, &event_buffer_head);
#endif
#if defined(ENABLE_NPKIT) && defined(ENABLE_NPKIT_EVENT_TIME_SYNC_GPU)
  NpKit::CollectGpuEventShm(NPKIT_EVENT_TIME_SYNC_GPU, 0, 0, NPKIT_GET_GPU_TIMESTAMP(), event_buffer,
                            &event_buffer_head);
#endif

  if (sizeof(T) == 2 || sizeof(T) == 1)
    nelems = (nelems * sizeof(T) + sizeof(T)) / sizeof(int);
  else
    nelems = nelems / (sizeof(int) / sizeof(T));

  const int nPeers = nRanksPerNode - 1;
  const size_t nPkts = nelems / 2;

  uint32_t flag = (uint32_t)deviceFlag[blockIdx.x];

  size_t channelScratchOffset = (flag % numScratchBuff) ? scratchBufferSize / numScratchBuff : 0;

  int nelemsPerRank = nelems / worldSize;
  if ((nelemsPerRank % 2)) nelemsPerRank = (nelemsPerRank * sizeof(T) + sizeof(T)) / sizeof(T);

  const int nPktsPerRank = nelemsPerRank / 2;
  // thread block & channel info
  const int nBlocksPerPeer = gridDim.x / nPeers;
  const int localBlockIdx = blockIdx.x % nBlocksPerPeer;
  const int peerIdx = blockIdx.x / nBlocksPerPeer;
  const int remoteRank = peerIdx < rank ? peerIdx : peerIdx + 1;
  const int tid = threadIdx.x + localBlockIdx * blockDim.x;
  void* scratchBuff = (void*)((char*)scratch + channelScratchOffset);
  size_t scratchOffset = channelScratchOffset + rank * nPktsPerRank * sizeof(mscclpp::LLPacket);
  size_t scratchResultOffset = channelScratchOffset + 2 * nPkts * sizeof(mscclpp::LLPacket);
  size_t srcOffset = remoteRank * nelemsPerRank * sizeof(int) + channelDataOffset;

  uint2* src = (uint2*)((char*)buff + rank * nelemsPerRank * sizeof(int));
  uint2* dst = (uint2*)((char*)resultBuff + rank * nelemsPerRank * sizeof(int));

  // Put channels into shared memory, read channel info from global memory is unexpectable slow.
  __shared__ mscclpp::DeviceHandle<mscclpp::MemoryChannel> channels[MAX_NRANKS_PER_NODE - 1];
  const int lid = tid % WARP_SIZE;
  if (lid < nPeers) {
    channels[lid] = memoryChannels[lid];
  }
  __syncwarp();

  // step 1: write to scratch buffer
  channels[peerIdx].putPackets<mscclpp::LLPacket>(scratchOffset, srcOffset, nelemsPerRank * sizeof(int), tid,
                                                  blockDim.x * nBlocksPerPeer, flag);
  // step 2: get data from scratch buffer, reduce data and write result to remote scratch buffer
  for (int idx = threadIdx.x + blockIdx.x * blockDim.x; idx < nPktsPerRank; idx += blockDim.x * gridDim.x) {
    uint2 data = src[idx];
    for (int index = 0; index < nPeers; index++) {
      const int remoteRank = index < rank ? index : index + 1;
      mscclpp::LLPacket* dstPkt = (mscclpp::LLPacket*)scratchBuff + remoteRank * nPktsPerRank;
      uint2 val = dstPkt[idx].read(flag);
      data.x = cal_vectors<T, OpType>(val.x, data.x);
      data.y = cal_vectors<T, OpType>(val.y, data.y);
    }

    dst[idx].x = data.x;
    dst[idx].y = data.y;

    mscclpp::LLPacket packet;
    packet.data1 = data.x;
    packet.flag1 = flag;
    packet.data2 = data.y;
    packet.flag2 = flag;
    size_t offset = scratchResultOffset / sizeof(mscclpp::LLPacket) + (idx + rank * nPktsPerRank);
    for (int index = 0; index < nPeers; index++) {
      channels[index].write(offset, packet);
    }
  }
  // step 3: get data result from scratch buffer
  mscclpp::LLPacket* dstPkt = (mscclpp::LLPacket*)((char*)scratch + scratchResultOffset);
  const int dstOffset = remoteRank * nPktsPerRank;
  uint2* result = (uint2*)((char*)resultBuff + remoteRank * nelemsPerRank * sizeof(int));
  for (int idx = threadIdx.x + localBlockIdx * blockDim.x; idx < nPktsPerRank; idx += blockDim.x * nBlocksPerPeer) {
    uint2 data = dstPkt[idx + dstOffset].read(flag, -1);
    result[idx].x = data.x;
    result[idx].y = data.y;
  }

  __syncthreads();
#if defined(ENABLE_NPKIT) && defined(ENABLE_NPKIT_EVENT_KERNEL_ALLREDUCE_ENTRY) && \
    defined(ENABLE_NPKIT_EVENT_KERNEL_ALLREDUCE_EXIT)
  NpKit::CollectGpuEventShm(NPKIT_EVENT_KERNEL_ALLREDUCE_ENTRY, 0, 0, npkit_timestamp_entry, event_buffer,
                            &event_buffer_head);
  NpKit::CollectGpuEventShm(NPKIT_EVENT_KERNEL_ALLREDUCE_EXIT, 0, 0, NPKIT_GET_GPU_TIMESTAMP(), event_buffer,
                            &event_buffer_head);
#endif
#if defined(ENABLE_NPKIT)
  NpKit::StoreGpuEventShm(npKitEventCollectContexts, event_buffer, event_buffer_head);
#endif
  if (threadIdx.x == 0) {
    deviceFlag[blockIdx.x] = deviceFlag[blockIdx.x] + 1;
  }
}

template <Op OpType, typename T>
__global__ void __launch_bounds__(512, 1)
    allreduce8(T* buff, T* scratch, T* resultBuff, mscclpp::DeviceHandle<mscclpp::MemoryChannel>* memoryChannels,
               mscclpp::DeviceHandle<mscclpp::MemoryChannel>* memoryOutChannels, size_t channelOutDataOffset,
               size_t channelScratchOffset, int rank, int nRanksPerNode, int worldSize, size_t nelems) {
  const int nPeer = nRanksPerNode - 1;
  const size_t chanOffset = nPeer * blockIdx.x;
  // assume (nelems * sizeof(T)) is divisible by (16 * worldSize)
  const size_t nInt4 = nelems * sizeof(T) / sizeof(int4);
  const size_t nInt4PerRank = nInt4 / worldSize;
  auto memoryChans = memoryChannels + chanOffset;
  auto memoryOutChans = memoryOutChannels + chanOffset;

  int4* buff4 = reinterpret_cast<int4*>(buff);
  int4* scratch4 = reinterpret_cast<int4*>((char*)scratch + channelScratchOffset);
  int4* resultBuff4 = reinterpret_cast<int4*>(resultBuff);

  // Distribute `nInt4PerRank` across all blocks with the unit size `unitNInt4`
  constexpr size_t unitNInt4 = 512;
  const size_t maxNInt4PerBlock =
      (((nInt4PerRank + gridDim.x - 1) / gridDim.x) + unitNInt4 - 1) / unitNInt4 * unitNInt4;
  size_t offsetOfThisBlock = maxNInt4PerBlock * blockIdx.x;
  size_t nInt4OfThisBlock = maxNInt4PerBlock;
  size_t nNeededBlocks = (nInt4PerRank + maxNInt4PerBlock - 1) / maxNInt4PerBlock;
  constexpr size_t nInt4PerChunk = 1024 * 256 / sizeof(int4);  // 256KB
  if (blockIdx.x >= nNeededBlocks) {
    nInt4OfThisBlock = 0;
  } else if (blockIdx.x == nNeededBlocks - 1) {
    nInt4OfThisBlock = nInt4PerRank - maxNInt4PerBlock * (nNeededBlocks - 1);
  }
  const size_t nItrs = nInt4OfThisBlock / nInt4PerChunk;
  const size_t restNInt4 = nInt4OfThisBlock % nInt4PerChunk;
  const size_t chunkSizePerRank = nNeededBlocks * nInt4PerChunk;
  const size_t blockOffset = nInt4PerChunk * blockIdx.x;
  const size_t scratchChunkRankOffset = chunkSizePerRank * rank;
  const size_t scratchBaseOffsetInt4 = channelScratchOffset / sizeof(int4);

  __shared__ mscclpp::DeviceHandle<mscclpp::MemoryChannel> channels[MAX_NRANKS_PER_NODE - 1];
  __shared__ mscclpp::DeviceHandle<mscclpp::MemoryChannel> outChannels[MAX_NRANKS_PER_NODE - 1];
  const int lid = threadIdx.x % WARP_SIZE;
  if (lid < nPeer) {
    channels[lid] = memoryChans[lid];
    outChannels[lid] = memoryOutChans[lid];
  }
  __syncwarp();

  // we can use double buffering to hide synchronization overhead
  for (size_t itr = 0; itr < nItrs; itr++) {
    if (threadIdx.x < static_cast<uint32_t>(nPeer)) {
      outChannels[threadIdx.x].signal();
      outChannels[threadIdx.x].wait();
    }
    __syncthreads();
    // Starts allgather
    for (size_t idx = threadIdx.x; idx < nInt4PerChunk; idx += blockDim.x) {
      for (int i = 0; i < nPeer; i++) {
        const int peerIdx = (i + blockIdx.x) % nPeer;
        const int remoteRank = (peerIdx < rank) ? peerIdx : peerIdx + 1;
        int4 val = buff4[nInt4PerRank * remoteRank + idx + offsetOfThisBlock];
        channels[peerIdx].write(scratchBaseOffsetInt4 + scratchChunkRankOffset + blockOffset + idx, val);
      }
    }

    // Starts reduce-scatter
    // Ensure that all writes of this block have been issued before issuing the signal
    __syncthreads();
    if (threadIdx.x < static_cast<uint32_t>(nPeer)) {
      outChannels[threadIdx.x].signal();
      outChannels[threadIdx.x].wait();
    }
    __syncthreads();

    for (size_t idx = threadIdx.x; idx < nInt4PerChunk; idx += blockDim.x) {
      int4 data = buff4[nInt4PerRank * rank + idx + offsetOfThisBlock];
      for (int peerIdx = 0; peerIdx < nPeer; peerIdx++) {
        const int remoteRank = (peerIdx < rank) ? peerIdx : peerIdx + 1;
        int4 val = scratch4[chunkSizePerRank * remoteRank + blockOffset + idx];
        data = cal_vectors<T, OpType>(val, data);
      }
      resultBuff4[nInt4PerRank * rank + idx + offsetOfThisBlock] = data;
      for (int peerIdx = 0; peerIdx < nPeer; peerIdx++) {
        outChannels[peerIdx].write(nInt4PerRank * rank + idx + offsetOfThisBlock + channelOutDataOffset / sizeof(int4),
                                   data);
      }
    }
    offsetOfThisBlock += nInt4PerChunk;
    // Ensure all threads have consumed data from scratch buffer before signaling re-use in next iteration
    __syncthreads();
  }
  if (restNInt4 > 0) {
    if (threadIdx.x < static_cast<uint32_t>(nPeer)) {
      outChannels[threadIdx.x].signal();
      outChannels[threadIdx.x].wait();
    }
    __syncthreads();
    for (size_t idx = threadIdx.x; idx < restNInt4; idx += blockDim.x) {
      for (int i = 0; i < nPeer; i++) {
        const int peerIdx = (i + blockIdx.x) % nPeer;
        const int remoteRank = (peerIdx < rank) ? peerIdx : peerIdx + 1;
        int4 val = buff4[nInt4PerRank * remoteRank + idx + offsetOfThisBlock];
        channels[peerIdx].write(scratchBaseOffsetInt4 + scratchChunkRankOffset + blockOffset + idx, val);
      }
    }

    // Ensure that all writes of this block have been issued before issuing the signal
    __syncthreads();
    if (threadIdx.x < static_cast<uint32_t>(nPeer)) {
      outChannels[threadIdx.x].signal();
      outChannels[threadIdx.x].wait();
    }
    __syncthreads();

    for (size_t idx = threadIdx.x; idx < restNInt4; idx += blockDim.x) {
      int4 data = buff4[nInt4PerRank * rank + idx + offsetOfThisBlock];
      for (int peerIdx = 0; peerIdx < nPeer; peerIdx++) {
        const int remoteRank = (peerIdx < rank) ? peerIdx : peerIdx + 1;
        int4 val = scratch4[chunkSizePerRank * remoteRank + blockOffset + idx];
        data = cal_vectors<T, OpType>(val, data);
      }
      resultBuff4[nInt4PerRank * rank + idx + offsetOfThisBlock] = data;
      for (int peerIdx = 0; peerIdx < nPeer; peerIdx++) {
        outChannels[peerIdx].write(nInt4PerRank * rank + idx + offsetOfThisBlock + channelOutDataOffset / sizeof(int4),
                                   data);
      }
    }
    // Ensure all threads have issued writes to outChannel
    __syncthreads();
  }
  // Threads are already synchronized
  // So all writes to outChannel have been issued before signal is being issued
  if (threadIdx.x < static_cast<uint32_t>(nPeer)) {
    outChannels[threadIdx.x].signal();
    outChannels[threadIdx.x].wait();
  }
}

#if defined(__CUDA_ARCH__) && __CUDA_ARCH__ >= 900
template <class T>
MSCCLPP_DEVICE_INLINE constexpr std::size_t calcVectorSize() {
  using U = std::remove_cv_t<std::remove_reference_t<T>>;
  if constexpr (std::is_same_v<U, std::int32_t> || std::is_same_v<U, std::uint32_t>) {
    return 1;
  } else {
    static_assert(16 % sizeof(U) == 0, "16 bytes must be divisible by sizeof(T).");
    return 16 / sizeof(U);
  }
}

template <typename T>
MSCCLPP_DEVICE_INLINE void handleMultiLoadReduceStore(T* src, T* dst, size_t srcOffset, size_t dstOffset, size_t size,
                                                      int tid, int nThreads) {
  // nvls can only handle 4 bytes alignment
  MSCCLPP_ASSERT_DEVICE(size % 4 == 0, "size must be 4 bytes aligned");
  constexpr size_t nElem = calcVectorSize<T>();
  using vectorType = mscclpp::VectorType<T, nElem>;
  const size_t nVec = size / sizeof(vectorType);
  const size_t srcOffset4 = srcOffset / sizeof(vectorType);
  const size_t dstOffset4 = dstOffset / sizeof(vectorType);
  vectorType* src4 = (vectorType*)src;
  vectorType* dst4 = (vectorType*)dst;
  for (size_t idx = tid; idx < nVec; idx += nThreads) {
    auto val = mscclpp::SwitchChannelDeviceHandle::multimemLoadReduce(src4 + srcOffset4 + idx);
    mscclpp::SwitchChannelDeviceHandle::multimemStore(val, dst4 + dstOffset4 + idx);
  }
  // handle rest of data
  size_t processed = nVec * sizeof(vectorType);
  constexpr size_t nRestElem = 4 / sizeof(T);
  using restVectorType = mscclpp::VectorType<T, nRestElem>;
  const size_t startIdx = (srcOffset + processed) / sizeof(restVectorType);
  const size_t endIdx = (srcOffset + size) / sizeof(restVectorType);
  for (size_t idx = tid + startIdx; idx < endIdx; idx += nThreads) {
    auto val = mscclpp::SwitchChannelDeviceHandle::multimemLoadReduce((restVectorType*)src + idx);
    mscclpp::SwitchChannelDeviceHandle::multimemStore(val, (restVectorType*)dst + idx);
  }
}
#endif

template <typename T>
__global__ void __launch_bounds__(1024, 1)
    allreduce9([[maybe_unused]] mscclpp::DeviceHandle<mscclpp::BaseMemoryChannel>* memoryChannels,
               [[maybe_unused]] mscclpp::DeviceHandle<mscclpp::SwitchChannel>* multicast,
               [[maybe_unused]] mscclpp::DeviceHandle<mscclpp::SwitchChannel>* multicastOut,
               [[maybe_unused]] size_t channelInOffset, [[maybe_unused]] size_t channelOutOffset,
               [[maybe_unused]] size_t size, [[maybe_unused]] int rank, [[maybe_unused]] int nRanksPerNode) {
#if defined(__CUDA_ARCH__) && __CUDA_ARCH__ >= 900
  int nPeers = nRanksPerNode - 1;
  int nBlocks = gridDim.x;
  int bid = blockIdx.x;
  size_t sizePerRank = size / nRanksPerNode;
  size_t sizePerBlock = sizePerRank / nBlocks;
  size_t rankOffset = sizePerRank * rank;
  size_t blockOffset = sizePerBlock * bid + rankOffset;
  mscclpp::DeviceHandle<mscclpp::SwitchChannel>* multicastPtr = multicast + bid;
  mscclpp::DeviceHandle<mscclpp::SwitchChannel>* multicastOutPtr = multicastOut + bid;

  const size_t chanOffset = (nRanksPerNode - 1) * blockIdx.x;
  auto memoryChans = memoryChannels + chanOffset;
  __shared__ mscclpp::DeviceHandle<mscclpp::BaseMemoryChannel> channels[MAX_NRANKS_PER_NODE - 1];
  const int lid = threadIdx.x % WARP_SIZE;
  if (lid < nRanksPerNode - 1) {
    channels[lid] = memoryChans[lid];
  }
  __syncwarp();
  if (threadIdx.x < nPeers) {
    channels[threadIdx.x].relaxedSignal();
    channels[threadIdx.x].relaxedWait();
  }
  __syncthreads();
  T* src = (T*)multicastPtr->mcPtr;
  T* dst = (T*)multicastOutPtr->mcPtr;
  handleMultiLoadReduceStore(src, dst, blockOffset + channelInOffset, blockOffset + channelOutOffset, sizePerBlock,
                             threadIdx.x, blockDim.x);
  __syncthreads();
  if (threadIdx.x < nPeers) {
    channels[threadIdx.x].relaxedSignal();
    channels[threadIdx.x].relaxedWait();
  }
#endif
}

template <typename T>
__global__ void __launch_bounds__(1024, 1)
    allreduce10([[maybe_unused]] const void* src, [[maybe_unused]] void* scratch, [[maybe_unused]] void* dst,
                [[maybe_unused]] mscclpp::DeviceHandle<mscclpp::BaseMemoryChannel>* memoryChannels,
                [[maybe_unused]] mscclpp::DeviceHandle<mscclpp::SwitchChannel>* multicast, [[maybe_unused]] size_t size,
                [[maybe_unused]] size_t scratchBufferSize, [[maybe_unused]] int rank,
                [[maybe_unused]] int nRanksPerNode) {
#if defined(__CUDA_ARCH__) && __CUDA_ARCH__ >= 900
  constexpr int alignment = 16;
  int nPeers = nRanksPerNode - 1;
  int nBlocks = gridDim.x;
  int nBlocksPerNvlsConn = nBlocks / NUM_NVLS_CONNECTION;
  int bid = blockIdx.x;
  size_t sizePerRank = size / nRanksPerNode;
  size_t scratchSizePerRank = scratchBufferSize / nRanksPerNode;
  const size_t maxSizePerBlock = ((sizePerRank + nBlocks - 1) / nBlocks + alignment - 1) / alignment * alignment;
  size_t start = bid * maxSizePerBlock;
  size_t end = min(start + maxSizePerBlock, sizePerRank);
  size_t sizePerBlock = end - start;
  auto* multicastPtr = multicast + bid / nBlocksPerNvlsConn;
  size_t copyPerIter = 1024 * 16;
  if (sizePerBlock >= 1024 * 64) {
    copyPerIter = 1024 * 32;
  }
  size_t scratchSizePerBlock = (scratchSizePerRank / nBlocks) / copyPerIter * copyPerIter;
  size_t blockScratchOffset = scratchSizePerBlock * bid + scratchSizePerRank * rank;
  constexpr int NCOPY_WARPS = 14;
  constexpr int NREDUCE_WARPS = 4;
  constexpr int NRECV_COPY_WARPS = 14;
  constexpr int endCopyWid = NCOPY_WARPS;
  constexpr int startRecvCopyWid = NCOPY_WARPS;
  constexpr int endRecvCopyWid = NCOPY_WARPS + NRECV_COPY_WARPS;
  constexpr int endReduceWid = NCOPY_WARPS + NREDUCE_WARPS + NRECV_COPY_WARPS;
  const int warpId = threadIdx.x / WARP_SIZE;
  size_t nIter = sizePerBlock / copyPerIter;
  size_t lastIterSize = copyPerIter;
  if (sizePerBlock % copyPerIter != 0) {
    nIter += 1;
    lastIterSize = sizePerBlock % copyPerIter;
  }

  const size_t chanOffset = (nRanksPerNode - 1) * blockIdx.x * 2;
  auto memoryChans = memoryChannels + chanOffset;
  __shared__ mscclpp::DeviceHandle<mscclpp::BaseMemoryChannel> channels[(MAX_NRANKS_PER_NODE - 1) * 2];
  const int lid = threadIdx.x % WARP_SIZE;
  if (lid < nPeers * 2) {
    channels[lid] = memoryChans[lid];
  }
  __syncwarp();
  for (int it = 0; it < nIter; it++) {
    const size_t iterSize = (it == nIter - 1) ? lastIterSize : copyPerIter;
    if (warpId < endCopyWid) {
      int tidInCopy = threadIdx.x;
      for (int i = 0; i < nRanksPerNode; i++) {
        size_t offset = i * sizePerRank + maxSizePerBlock * bid + it * copyPerIter;
        size_t offsetScratch =
            i * scratchSizePerRank + scratchSizePerBlock * bid + (it * copyPerIter) % scratchSizePerBlock;
        char* srcData = (char*)src + offset;
        char* dstData = (char*)scratch + offsetScratch;
        mscclpp::copy(dstData, srcData, iterSize, tidInCopy, NCOPY_WARPS * WARP_SIZE);
      }
      asm volatile("bar.sync %0, %1;" ::"r"(0), "r"(NCOPY_WARPS * WARP_SIZE) : "memory");
      if (tidInCopy < nPeers) {
        channels[tidInCopy].signal();
        channels[tidInCopy].wait();
      }
      asm volatile("bar.sync %0, %1;" ::"r"(1), "r"((NCOPY_WARPS + NREDUCE_WARPS) * WARP_SIZE) : "memory");
    }
    if (warpId >= endRecvCopyWid && warpId < endReduceWid) {
      int tidInReduce = threadIdx.x - endRecvCopyWid * WARP_SIZE;
      asm volatile("bar.sync %0, %1;" ::"r"(1), "r"((NCOPY_WARPS + NREDUCE_WARPS) * WARP_SIZE) : "memory");
      T* mcBuff = (T*)multicastPtr->mcPtr;
      size_t offset = blockScratchOffset + (it * copyPerIter) % scratchSizePerBlock;
      handleMultiLoadReduceStore(mcBuff, mcBuff, offset, offset, iterSize, tidInReduce, NREDUCE_WARPS * WARP_SIZE);
      asm volatile("bar.sync %0, %1;" ::"r"(2), "r"((NRECV_COPY_WARPS + NREDUCE_WARPS) * WARP_SIZE) : "memory");
    }
    if (warpId >= startRecvCopyWid && warpId < endRecvCopyWid) {
      int tidInRecvCopy = threadIdx.x - startRecvCopyWid * WARP_SIZE;
      asm volatile("bar.sync %0, %1;" ::"r"(2), "r"((NRECV_COPY_WARPS + NREDUCE_WARPS) * WARP_SIZE) : "memory");
      if (tidInRecvCopy < nPeers) {
        channels[tidInRecvCopy + nPeers].signal();
        channels[tidInRecvCopy + nPeers].wait();
      }
      asm volatile("bar.sync %0, %1;" ::"r"(3), "r"((NRECV_COPY_WARPS)*WARP_SIZE) : "memory");
      for (int i = 0; i < nRanksPerNode; i++) {
        size_t offset = i * sizePerRank + maxSizePerBlock * bid + it * copyPerIter;
        size_t offsetScratch =
            i * scratchSizePerRank + scratchSizePerBlock * bid + (it * copyPerIter) % scratchSizePerBlock;
        char* srcData = (char*)scratch + offsetScratch;
        char* dstData = (char*)dst + offset;
        mscclpp::copy(dstData, srcData, iterSize, tidInRecvCopy, NRECV_COPY_WARPS * WARP_SIZE);
      }
    }
  }
#endif
}

template <typename T>
__global__ void __launch_bounds__(1024, 1)
    allreduce11([[maybe_unused]] const void* src, [[maybe_unused]] void* scratch, [[maybe_unused]] void* dst,
                [[maybe_unused]] mscclpp::DeviceHandle<mscclpp::BaseMemoryChannel>* memoryChannels,
                [[maybe_unused]] mscclpp::DeviceHandle<mscclpp::SwitchChannel>* switchChannels,
                [[maybe_unused]] size_t size, [[maybe_unused]] size_t scratchBufferSize, [[maybe_unused]] int rank,
                [[maybe_unused]] int nRanksPerNode) {
#if defined(__CUDA_ARCH__) && __CUDA_ARCH__ >= 900
  constexpr int alignment = 16;
  int nPeers = nRanksPerNode - 1;
  int nBlocksForCopy = nRanksPerNode * 2;
  int nBlocksForReduce = nRanksPerNode;
  int copyReduceRatio = nBlocksForCopy / nBlocksForReduce;
  size_t scratchSizePerRank = scratchBufferSize / nRanksPerNode;
  size_t sizePerRank = size / nRanksPerNode;
  assert(sizePerRank % alignment == 0);
  uint32_t sizePerBlock =
      ((sizePerRank + (nBlocksForCopy - 1)) / nBlocksForCopy + alignment - 1) / alignment * alignment;
  uint32_t lastBlockSize = sizePerRank - (nBlocksForCopy - 1) * sizePerBlock;
  int bid = blockIdx.x;
  int tid = threadIdx.x;
  uint32_t unitSize = 1 << 17;
  if (size <= 1024 * 1024 * 128) {
    unitSize = 1 << 16;
  }
  int nIter = sizePerBlock / unitSize;
  int nIterLastBlock = lastBlockSize / unitSize;
  uint32_t lastIterSize = unitSize;
  uint32_t lastBlockIterSize = unitSize;
  if (sizePerBlock % unitSize != 0) {
    nIter += 1;
    lastIterSize = sizePerBlock % unitSize;
  }
  if (lastBlockSize % unitSize != 0) {
    nIterLastBlock += 1;
    lastBlockIterSize = lastBlockSize % unitSize;
  }
  if (bid == nBlocksForCopy - 1 || bid == 2 * nBlocksForCopy + nBlocksForReduce - 1) {
    lastIterSize = lastBlockIterSize;
    nIter = nIterLastBlock;
  }
  size_t scratchSizePerBlock = (scratchSizePerRank / nBlocksForCopy) / unitSize * unitSize;
  size_t maxItersForScratch = scratchSizePerBlock / unitSize;
  if (bid < nBlocksForCopy && tid == 0) {
    deviceSemaphore[bid + 2 * nBlocksForCopy].set(maxItersForScratch);
  }
  for (int it = 0; it < nIter; it++) {
    const uint32_t iterSize = (it == nIter - 1) ? lastIterSize : unitSize;
    const uint32_t scratchIt = it % maxItersForScratch;
    if (bid < nBlocksForCopy) {
      if (tid == 0) {
        deviceSemaphore[bid + 2 * nBlocksForCopy].acquire();
      }
      __syncthreads();
      for (int i = 0; i < nRanksPerNode; i++) {
        size_t blockOffset = it * unitSize + bid * sizePerBlock + i * sizePerRank;
        uint32_t scratchOffset = scratchIt * unitSize + bid * scratchSizePerBlock + i * scratchSizePerRank;
        char* srcData = (char*)src + blockOffset;
        char* dstData = (char*)scratch + scratchOffset;
        mscclpp::copy(dstData, srcData, iterSize, tid, blockDim.x);
      }
      __syncthreads();
      if (tid < nPeers) {
        int chanId = bid * nPeers + tid;
        mscclpp::DeviceHandle<mscclpp::BaseMemoryChannel>* channels = memoryChannels + chanId;
        channels->signal();
        channels->wait();
      }
      __syncthreads();
      if (tid == 0) {
        deviceSemaphore[bid].release();
      }
    }
    if (bid >= nBlocksForCopy && bid < nBlocksForCopy + nBlocksForReduce) {
      int bidForReduce = bid - nBlocksForCopy;
      auto switchChannel = switchChannels + bidForReduce;
      T* mcBuff = (T*)switchChannel->mcPtr;
      for (int i = 0; i < copyReduceRatio; i++) {
        int oriBid = bidForReduce * copyReduceRatio + i;
        uint32_t offset = rank * scratchSizePerRank + scratchIt * unitSize + oriBid * scratchSizePerBlock;
        uint32_t reduceIterSize = iterSize;
        if ((oriBid == nBlocksForCopy - 1) && (it >= nIterLastBlock - 1)) {
          if (it > nIterLastBlock - 1) {
            continue;
          }
          reduceIterSize = lastBlockIterSize;
        }
        if (tid == 0) {
          deviceSemaphore[oriBid].acquire();
        }
        __syncthreads();
        handleMultiLoadReduceStore(mcBuff, mcBuff, offset, offset, reduceIterSize, tid, blockDim.x);
        __syncthreads();
        if (tid == 0) {
          deviceSemaphore[nBlocksForCopy + bidForReduce * copyReduceRatio + i].release();
        }
      }
    }
    if (bid >= nBlocksForCopy + nBlocksForReduce && bid < nBlocksForCopy + nBlocksForReduce + nBlocksForCopy) {
      int bidForCopy = bid - nBlocksForCopy - nBlocksForReduce;
      if (tid == 0) {
        deviceSemaphore[bid - nBlocksForReduce].acquire();
      }
      __syncthreads();
      if (tid < nPeers) {
        int chanId = (bid - nBlocksForReduce) * nPeers + tid;
        mscclpp::DeviceHandle<mscclpp::BaseMemoryChannel>* channels = memoryChannels + chanId;
        channels->signal();
        channels->wait();
      }
      __syncthreads();
      for (int i = 0; i < nRanksPerNode; i++) {
        size_t blockOffset = it * unitSize + (bid - nBlocksForCopy - nBlocksForReduce) * sizePerBlock + i * sizePerRank;
        uint32_t scratchOffset = scratchIt * unitSize +
                                 (bid - nBlocksForCopy - nBlocksForReduce) * scratchSizePerBlock +
                                 i * scratchSizePerRank;
        char* srcData = (char*)scratch + scratchOffset;
        char* dstData = (char*)dst + blockOffset;
        mscclpp::copy(dstData, srcData, iterSize, tid, blockDim.x);
      }
      __syncthreads();
      if (tid == 0) {
        deviceSemaphore[bidForCopy + 2 * nBlocksForCopy].release();
      }
    }
  }
  if (bid < nBlocksForCopy && tid == 0) {
    deviceSemaphore[bid + 2 * nBlocksForCopy].set(0);
  }
#endif
}

template <Op OpType, typename T>
__global__ void __launch_bounds__(1024, 1)
    allreduceNvlsPacket([[maybe_unused]] const T* input, [[maybe_unused]] T* scratch, [[maybe_unused]] T* output,
                        [[maybe_unused]] mscclpp::DeviceHandle<mscclpp::SwitchChannel>* multicast,
                        [[maybe_unused]] size_t nelems, [[maybe_unused]] size_t scratchBufferSize,
                        [[maybe_unused]] int rank, [[maybe_unused]] int worldSize,
                        [[maybe_unused]] uint32_t* deviceFlag) {
#if defined(__CUDA_ARCH__) && __CUDA_ARCH__ >= 900
  uint32_t flag = deviceFlag[blockIdx.x];
  size_t scratchBaseOffset = (flag % 2) ? scratchBufferSize / 2 : 0;
  uint32_t tid = threadIdx.x + blockIdx.x * blockDim.x;
  uint32_t nPktPerRank = nelems / worldSize / (sizeof(mscclpp::LL8Packet::Payload) / sizeof(T));
  mscclpp::LL8Packet* multiPkt =
      (mscclpp::LL8Packet*)((char*)multicast->mcPtr + scratchBaseOffset) + rank * worldSize * nPktPerRank;
  uint* src = (uint*)(input);
  uint* dst = (uint*)(output);
  mscclpp::LL8Packet* scratchPkt = (mscclpp::LL8Packet*)((char*)scratch + scratchBaseOffset);
  for (uint32_t i = tid; i < nPktPerRank * worldSize; i += blockDim.x * gridDim.x) {
    mscclpp::LL8Packet pkt(src[i], flag);
    mscclpp::SwitchChannelDeviceHandle::multimemStore(*(mscclpp::f32x2*)(&pkt), multiPkt + i);
  }
  for (uint32_t i = tid; i < nPktPerRank * worldSize; i += blockDim.x * gridDim.x) {
    uint data = src[i];
    for (int peer = 0; peer < worldSize; peer++) {
      if (peer == rank) {
        continue;
      }
      uint val = scratchPkt[peer * worldSize * nPktPerRank + i].read(flag);
      data = cal_vectors<T, OpType>(data, val);
    }
    dst[i] = data;
  }
  if (threadIdx.x == 0) {
    deviceFlag[blockIdx.x] = deviceFlag[blockIdx.x] + 1;
  }
#endif
}

enum Op getReduceOp(ncclRedOp_t op);

class AllreducePacket : public mscclpp::AlgorithmBuilder {
 public:
  AllreducePacket(std::shared_ptr<void> scratchBuffer, size_t scratchBufferSize)
      : scratchBuffer_(std::static_pointer_cast<char>(scratchBuffer)), scratchBufferSize_(scratchBufferSize) {};
  std::shared_ptr<mscclpp::Algorithm> build() override;

 private:
  void initialize(std::shared_ptr<mscclpp::Communicator> comm);
  ncclResult_t allreduceKernelFunc(const std::shared_ptr<mscclpp::AlgorithmCtx> ctx, const void* input, void* output,
<<<<<<< HEAD
                                   size_t inputSize, ncclDataType_t dtype, cudaStream_t stream,
                                   std::unordered_map<std::string, uintptr_t>& extras);
=======
                                   size_t count, mscclpp::DataType dtype, cudaStream_t stream,
                                   std::unordered_map<std::string, std::shared_ptr<void>>& extras);
>>>>>>> b9428341

  std::shared_ptr<mscclpp::AlgorithmCtx> initAllreduceContext(std::shared_ptr<mscclpp::Communicator> comm, const void*,
                                                              void* output, size_t, mscclpp::DataType);
  mscclpp::AlgorithmCtxKey generateAllreduceContextKey(const void*, void*, size_t, mscclpp::DataType);

  size_t scratchBufferSize_;
  std::weak_ptr<char> scratchBuffer_;
  const int nSegmentsForScratchBuffer_ = 2;
  std::vector<mscclpp::Connection> conns_;

  std::shared_ptr<uint32_t> deviceFlag7_;
  std::shared_ptr<uint32_t> deviceFlag28_;
  std::shared_ptr<uint32_t> deviceFlag56_;
  std::shared_ptr<mscclpp::AlgorithmCtx> ctx_;
};

class AllreduceNvls : public mscclpp::AlgorithmBuilder {
 public:
  AllreduceNvls() = default;
  std::shared_ptr<mscclpp::Algorithm> build() override;

 private:
  void initialize(std::shared_ptr<mscclpp::Communicator> comm);
  ncclResult_t allreduceKernelFunc(const std::shared_ptr<mscclpp::AlgorithmCtx> ctx, const void* input, void* output,
<<<<<<< HEAD
                                   size_t inputSize, ncclDataType_t dtype, cudaStream_t stream,
                                   std::unordered_map<std::string, uintptr_t>& extras);
=======
                                   size_t count, mscclpp::DataType dtype, cudaStream_t stream,
                                   std::unordered_map<std::string, std::shared_ptr<void>>& extras);
>>>>>>> b9428341

  std::shared_ptr<mscclpp::AlgorithmCtx> initAllreduceContext(std::shared_ptr<mscclpp::Communicator> comm, const void*,
                                                              void* output, size_t, mscclpp::DataType);
  mscclpp::AlgorithmCtxKey generateAllreduceContextKey(const void*, void*, size_t, mscclpp::DataType);

  const size_t nvlsBufferSize_ = (1 << 30);
  uint32_t nSwitchChannels_;
  std::shared_ptr<mscclpp::DeviceHandle<mscclpp::BaseMemoryChannel>> memoryChannelsDeviceHandle_;
  std::vector<mscclpp::BaseMemoryChannel> baseChannels_;
  std::vector<mscclpp::Connection> conns_;
};

class AllreduceNvlsWithCopy : public mscclpp::AlgorithmBuilder {
 public:
  AllreduceNvlsWithCopy(std::shared_ptr<void> scratchBuffer, size_t scratchBufferSize)
      : scratchBuffer_(std::static_pointer_cast<char>(scratchBuffer)), scratchBufferSize_(scratchBufferSize) {};
  std::shared_ptr<mscclpp::Algorithm> build() override;

 private:
  void initialize(std::shared_ptr<mscclpp::Communicator> comm);
  ncclResult_t allreduceKernelFunc(const std::shared_ptr<mscclpp::AlgorithmCtx> ctx, const void* input, void* output,
<<<<<<< HEAD
                                   size_t inputSize, ncclDataType_t dtype, cudaStream_t stream,
                                   std::unordered_map<std::string, uintptr_t>& extras);
=======
                                   size_t count, mscclpp::DataType dtype, cudaStream_t stream,
                                   std::unordered_map<std::string, std::shared_ptr<void>>& extras);
>>>>>>> b9428341

  std::shared_ptr<mscclpp::AlgorithmCtx> initAllreduceContext(std::shared_ptr<mscclpp::Communicator> comm, const void*,
                                                              void* output, size_t, mscclpp::DataType);
  mscclpp::AlgorithmCtxKey generateAllreduceContextKey(const void*, void*, size_t, mscclpp::DataType);

  const size_t nvlsBufferSize_ = (1 << 30);
  size_t scratchBufferSize_;
  std::weak_ptr<char> scratchBuffer_;
  uint32_t nSwitchChannels_;
  std::shared_ptr<mscclpp::DeviceHandle<mscclpp::BaseMemoryChannel>> memoryChannelsDeviceHandle_;
  std::vector<mscclpp::BaseMemoryChannel> baseChannels_;
  std::vector<mscclpp::Connection> conns_;
};

class Allreduce8 : public mscclpp::AlgorithmBuilder {
 public:
  Allreduce8(std::shared_ptr<void> scratchBuffer, size_t scratchBufferSize)
      : scratchBuffer_(std::static_pointer_cast<char>(scratchBuffer)), scratchBufferSize_(scratchBufferSize) {};
  std::shared_ptr<mscclpp::Algorithm> build() override;

 private:
  void initialize(std::shared_ptr<mscclpp::Communicator> comm);
  ncclResult_t allreduceKernelFunc(const std::shared_ptr<mscclpp::AlgorithmCtx> ctx, const void* input, void* output,
<<<<<<< HEAD
                                   size_t inputSize, ncclDataType_t dtype, cudaStream_t stream,
                                   std::unordered_map<std::string, uintptr_t>& extras);
=======
                                   size_t count, mscclpp::DataType dtype, cudaStream_t stream,
                                   std::unordered_map<std::string, std::shared_ptr<void>>& extras);
>>>>>>> b9428341

  std::shared_ptr<mscclpp::AlgorithmCtx> initAllreduceContext(std::shared_ptr<mscclpp::Communicator> comm, const void*,
                                                              void* output, size_t, mscclpp::DataType);
  mscclpp::AlgorithmCtxKey generateAllreduceContextKey(const void*, void*, size_t, mscclpp::DataType);

  size_t scratchBufferSize_;
  std::shared_ptr<mscclpp::Communicator> comm_;
  int nChannelsPerConnection_;
  std::vector<mscclpp::Connection> conns_;
  std::weak_ptr<char> scratchBuffer_;
  std::vector<std::shared_ptr<mscclpp::MemoryDevice2DeviceSemaphore>> outputSemaphores_;
  std::vector<std::shared_ptr<mscclpp::MemoryDevice2DeviceSemaphore>> inputScratchSemaphores_;
  std::vector<mscclpp::RegisteredMemory> remoteScratchMemories_;
  mscclpp::RegisteredMemory localScratchMemory_;
  std::unordered_map<const void*, std::pair<std::vector<mscclpp::MemoryChannel>,
                                            std::shared_ptr<mscclpp::DeviceHandle<mscclpp::MemoryChannel>>>>
      memoryChannelsMap_;
};

class AllreduceNvlsPacket : public mscclpp::AlgorithmBuilder {
 public:
  AllreduceNvlsPacket(std::shared_ptr<void> scratchBuffer, size_t scratchBufferSize)
      : scratchBuffer_(std::static_pointer_cast<char>(scratchBuffer)), scratchBufferSize_(scratchBufferSize) {};
  std::shared_ptr<mscclpp::Algorithm> build() override;

 private:
  void initialize(std::shared_ptr<mscclpp::Communicator> comm);
  ncclResult_t allreduceKernelFunc(const std::shared_ptr<mscclpp::AlgorithmCtx> ctx, const void* input, void* output,
<<<<<<< HEAD
                                   size_t inputSize, ncclDataType_t dtype, cudaStream_t stream,
                                   std::unordered_map<std::string, uintptr_t>& extras);
=======
                                   size_t count, mscclpp::DataType dtype, cudaStream_t stream,
                                   std::unordered_map<std::string, std::shared_ptr<void>>& extras);
>>>>>>> b9428341

  std::shared_ptr<mscclpp::AlgorithmCtx> initAllreduceContext(std::shared_ptr<mscclpp::Communicator> comm, const void*,
                                                              void* output, size_t, mscclpp::DataType);
  mscclpp::AlgorithmCtxKey generateAllreduceContextKey(const void*, void*, size_t, mscclpp::DataType);

  size_t scratchBufferSize_;
  std::weak_ptr<char> scratchBuffer_;
  const size_t nvlsBufferSize_ = (1 << 30);

  std::shared_ptr<uint32_t> deviceFlag_;
  std::shared_ptr<mscclpp::AlgorithmCtx> ctx_;
};

#endif  // ALLREDUCE_KERNEL_H<|MERGE_RESOLUTION|>--- conflicted
+++ resolved
@@ -1130,13 +1130,8 @@
  private:
   void initialize(std::shared_ptr<mscclpp::Communicator> comm);
   ncclResult_t allreduceKernelFunc(const std::shared_ptr<mscclpp::AlgorithmCtx> ctx, const void* input, void* output,
-<<<<<<< HEAD
-                                   size_t inputSize, ncclDataType_t dtype, cudaStream_t stream,
+                                   size_t inputSize, mscclpp::DataType dtype, cudaStream_t stream,
                                    std::unordered_map<std::string, uintptr_t>& extras);
-=======
-                                   size_t count, mscclpp::DataType dtype, cudaStream_t stream,
-                                   std::unordered_map<std::string, std::shared_ptr<void>>& extras);
->>>>>>> b9428341
 
   std::shared_ptr<mscclpp::AlgorithmCtx> initAllreduceContext(std::shared_ptr<mscclpp::Communicator> comm, const void*,
                                                               void* output, size_t, mscclpp::DataType);
@@ -1161,13 +1156,8 @@
  private:
   void initialize(std::shared_ptr<mscclpp::Communicator> comm);
   ncclResult_t allreduceKernelFunc(const std::shared_ptr<mscclpp::AlgorithmCtx> ctx, const void* input, void* output,
-<<<<<<< HEAD
-                                   size_t inputSize, ncclDataType_t dtype, cudaStream_t stream,
+                                   size_t inputSize, mscclpp::DataType dtype, cudaStream_t stream,
                                    std::unordered_map<std::string, uintptr_t>& extras);
-=======
-                                   size_t count, mscclpp::DataType dtype, cudaStream_t stream,
-                                   std::unordered_map<std::string, std::shared_ptr<void>>& extras);
->>>>>>> b9428341
 
   std::shared_ptr<mscclpp::AlgorithmCtx> initAllreduceContext(std::shared_ptr<mscclpp::Communicator> comm, const void*,
                                                               void* output, size_t, mscclpp::DataType);
@@ -1189,13 +1179,8 @@
  private:
   void initialize(std::shared_ptr<mscclpp::Communicator> comm);
   ncclResult_t allreduceKernelFunc(const std::shared_ptr<mscclpp::AlgorithmCtx> ctx, const void* input, void* output,
-<<<<<<< HEAD
-                                   size_t inputSize, ncclDataType_t dtype, cudaStream_t stream,
+                                   size_t inputSize, mscclpp::DataType dtype, cudaStream_t stream,
                                    std::unordered_map<std::string, uintptr_t>& extras);
-=======
-                                   size_t count, mscclpp::DataType dtype, cudaStream_t stream,
-                                   std::unordered_map<std::string, std::shared_ptr<void>>& extras);
->>>>>>> b9428341
 
   std::shared_ptr<mscclpp::AlgorithmCtx> initAllreduceContext(std::shared_ptr<mscclpp::Communicator> comm, const void*,
                                                               void* output, size_t, mscclpp::DataType);
@@ -1219,13 +1204,8 @@
  private:
   void initialize(std::shared_ptr<mscclpp::Communicator> comm);
   ncclResult_t allreduceKernelFunc(const std::shared_ptr<mscclpp::AlgorithmCtx> ctx, const void* input, void* output,
-<<<<<<< HEAD
-                                   size_t inputSize, ncclDataType_t dtype, cudaStream_t stream,
+                                   size_t inputSize, mscclpp::DataType dtype, cudaStream_t stream,
                                    std::unordered_map<std::string, uintptr_t>& extras);
-=======
-                                   size_t count, mscclpp::DataType dtype, cudaStream_t stream,
-                                   std::unordered_map<std::string, std::shared_ptr<void>>& extras);
->>>>>>> b9428341
 
   std::shared_ptr<mscclpp::AlgorithmCtx> initAllreduceContext(std::shared_ptr<mscclpp::Communicator> comm, const void*,
                                                               void* output, size_t, mscclpp::DataType);
@@ -1254,13 +1234,8 @@
  private:
   void initialize(std::shared_ptr<mscclpp::Communicator> comm);
   ncclResult_t allreduceKernelFunc(const std::shared_ptr<mscclpp::AlgorithmCtx> ctx, const void* input, void* output,
-<<<<<<< HEAD
-                                   size_t inputSize, ncclDataType_t dtype, cudaStream_t stream,
+                                   size_t inputSize, mscclpp::DataType dtype, cudaStream_t stream,
                                    std::unordered_map<std::string, uintptr_t>& extras);
-=======
-                                   size_t count, mscclpp::DataType dtype, cudaStream_t stream,
-                                   std::unordered_map<std::string, std::shared_ptr<void>>& extras);
->>>>>>> b9428341
 
   std::shared_ptr<mscclpp::AlgorithmCtx> initAllreduceContext(std::shared_ptr<mscclpp::Communicator> comm, const void*,
                                                               void* output, size_t, mscclpp::DataType);
