--- conflicted
+++ resolved
@@ -87,10 +87,6 @@
 
     # Blackwell architecture
     if(CUDAToolkit_VERSION_MAJOR GREATER_EQUAL 12 AND CUDAToolkit_VERSION_MINOR GREATER_EQUAL 8)
-<<<<<<< HEAD
-        set(CMAKE_CUDA_ARCHITECTURES ${CMAKE_CUDA_ARCHITECTURES} 100)
-    endif()
-=======
         set(MSCCLPP_GPU_ARCHS ${MSCCLPP_GPU_ARCHS} 100)
     endif()
 elseif(MSCCLPP_USE_ROCM)
@@ -108,7 +104,11 @@
     enable_language(CUDA)
 
     set(CMAKE_CUDA_ARCHITECTURES ${MSCCLPP_GPU_ARCHS})
->>>>>>> cc73ef10
+
+    # Blackwell architecture
+    if(CUDAToolkit_VERSION_MAJOR GREATER_EQUAL 12 AND CUDAToolkit_VERSION_MINOR GREATER_EQUAL 8)
+        set(CMAKE_CUDA_ARCHITECTURES ${CMAKE_CUDA_ARCHITECTURES} 100)
+    endif()
 
     set(GPU_LIBRARIES CUDA::cudart CUDA::cuda_driver)
     set(GPU_INCLUDE_DIRS ${CUDAToolkit_INCLUDE_DIRS})
