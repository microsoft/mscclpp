--- conflicted
+++ resolved
@@ -45,11 +45,7 @@
 
     - name: Build
       run: |
-<<<<<<< HEAD
-        MPI_HOME=/usr/local/mpi cmake -DBYPASS_PEERMEM_CHECK=ON -DBYPASS_GPU_CHECK=ON -DUSE_CUDA=ON .
-=======
-        cmake -DBYPASS_PEERMEM_CHECK=ON .
->>>>>>> abf9e9f9
+        cmake -DBYPASS_PEERMEM_CHECK=ON -DBYPASS_GPU_CHECK=ON -DUSE_CUDA=ON .
         make -j
 
     - name: Perform CodeQL Analysis
