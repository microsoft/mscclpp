Programming Guide
-----------------

This section provides advanced topics and best practices for using MSCCL++. It is designed for users who are already familiar with the basics of MSCCL++ and want to deepen their understanding or optimize their usage.

.. toctree::
   :maxdepth: 1
   :caption: Programming Guide
   :hidden:

   guide/memory-management
   guide/advanced-connections
   guide/cpp-examples
<<<<<<< HEAD
   guide/mscclpp-dsl
   guide/customized-algorithm-with-nccl-api
   guide/mscclpp-dsl-integration
   guide/mscclpp-torch-integration
=======
   guide/customized-algorithm-with-nccl-api
>>>>>>> 11b7b358
<|MERGE_RESOLUTION|>--- conflicted
+++ resolved
@@ -11,11 +11,6 @@
    guide/memory-management
    guide/advanced-connections
    guide/cpp-examples
-<<<<<<< HEAD
-   guide/mscclpp-dsl
    guide/customized-algorithm-with-nccl-api
    guide/mscclpp-dsl-integration
-   guide/mscclpp-torch-integration
-=======
-   guide/customized-algorithm-with-nccl-api
->>>>>>> 11b7b358
+   guide/mscclpp-torch-integration