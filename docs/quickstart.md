# Quick Start

(prerequisites)=
## Prerequisites

* GPUs
    * NVIDIA CUDA architecture 7.0 (Volta) or later, or AMD CDNA 2 architecture (GFX90a) or later are required. Features are more thoroughly tested on CUDA architecture 8.0 (Ampere) or later and AMD CDNA 3 architecture (GFX942) or later.
    * A part of the features require GPUs to be connected peer-to-peer (through NVLink/xGMI or under the same PCIe switch).
        * On NVIDIA platforms, check the connectivity via `nvidia-smi topo -m`. If the output shows `NV#` or `PIX`, it means the GPUs are connected peer-to-peer.
        * On AMD platforms, check the connectivity via `rocm-smi --showtopohops`. If the output shows `1`, it means the GPUs are connected peer-to-peer.
    * Below are example systems that meet the requirements:
        * Azure SKUs
            * [ND_A100_v4](https://learn.microsoft.com/en-us/azure/virtual-machines/nda100-v4-series)
            * [NDm_A100_v4](https://learn.microsoft.com/en-us/azure/virtual-machines/ndm-a100-v4-series)
            * [ND_H100_v5](https://learn.microsoft.com/en-us/azure/virtual-machines/nd-h100-v5-series)
        * Non-Azure Systems
            * NVIDIA A100 GPUs + CUDA >= 11.8
            * NVIDIA H100 GPUs + CUDA >= 12.0
            * AMD MI250X GPUs + ROCm >= 5.7
            * AMD MI300X GPUs + ROCm >= 6.0
* OS
    * Tested on Ubuntu 18.04 and later
* Libraries
    * [libnuma](https://github.com/numactl/numactl)
        ```bash
        sudo apt-get install libnuma-dev
        ```
    * (Optional, for [building the Python module](#install-from-source-python-module)) Python >= 3.8 and Python Development Package
        ```bash
        sudo apt-get satisfy "python3 (>=3.8), python3-dev (>=3.8)"
        ```
        If you don't want to build Python module, you need to set `-DMSCCLPP_BUILD_PYTHON_BINDINGS=OFF` in your `cmake` command (see details in [Install from Source](#install-from-source)).
    * (Optional, for benchmarks) MPI
* Others
    * For NVIDIA platforms, `nvidia_peermem` driver should be loaded on all nodes. Check it via:
        ```bash
        lsmod | grep nvidia_peermem
        ```
    * For NVLink SHARP (NVLS) support on NVIDIA platforms, the Linux kernel version should be 5.6 or above.

(docker-images)=
## Docker Images

We provide docker images which package all prerequisites for MSCCL++. You can setup your dev environment with the following command. Note that our docker images don't contain MSCCL++ by default, so you need to build it from source inside the container (see [Install from Source](#install-from-source) below).

```bash
# For NVIDIA platforms
$ docker run -it --privileged --net=host --ipc=host --gpus all --name mscclpp-dev ghcr.io/microsoft/mscclpp/mscclpp:base-dev-cuda12.8 bash
# For AMD platforms
$ docker run -it --privileged --net=host --ipc=host --security-opt=seccomp=unconfined --group-add=video --name mscclpp-dev ghcr.io/microsoft/mscclpp/mscclpp:base-dev-rocm6.2 bash
```

See all available images [here](https://github.com/microsoft/mscclpp/pkgs/container/mscclpp%2Fmscclpp).

(install-from-source)=
## Install from Source

If you want to install only the Python module, you can skip this section and go to [Install from Source (Python Module)](#install-from-source-python-module).

CMake 3.25 or later is required.

```bash
$ git clone https://github.com/microsoft/mscclpp.git
$ mkdir -p mscclpp/build && cd mscclpp/build
```

For NVIDIA platforms, build MSCCL++ as follows. Replace `/usr` with your desired installation path.

```bash
# For NVIDIA platforms
$ cmake -DCMAKE_BUILD_TYPE=Release -DCMAKE_INSTALL_PREFIX=/usr ..
$ make -j$(nproc)
```

For AMD platforms, use HIPCC instead of the default C++ compiler. The HIPCC path is usually `/opt/rocm/bin/hipcc` in official ROCm installations. If the path is different in your environment, please change it accordingly.

```bash
# For AMD platforms
$ CXX=/opt/rocm/bin/hipcc cmake -DCMAKE_BUILD_TYPE=Release -DCMAKE_INSTALL_PREFIX=/usr ..
$ make -j$(nproc)
```

After build succeeds, install the headers and binaries.

```bash
$ sudo make install
```

```{tip}
There are a few optional CMake options you can set:
- `-DMSCCLPP_GPU_ARCHS=<arch-list>`: Specify the GPU architectures to build for. For example, `-DMSCCLPP_GPU_ARCHS="80,90"` for NVIDIA A100 and H100 GPUs, `-DMSCCLPP_GPU_ARCHS=gfx942` for AMD MI300x GPU.
- `-DMSCCLPP_BYPASS_GPU_CHECK=ON -DMSCCLPP_USE_CUDA=ON`: If the build environment doesn't have GPUs and only has CUDA installed, you can set these options to bypass GPU checks and use CUDA APIs. This is useful for building on CI systems or environments without GPUs.
- `-DMSCCLPP_BYPASS_GPU_CHECK=ON -DMSCCLPP_USE_ROCM=ON`: If the build environment doesn't have GPUs and only has ROCm installed, you can set these options to bypass GPU checks and use ROCm APIs.
- `-DMSCCLPP_BUILD_PYTHON_BINDINGS=OFF`: Don't build the Python module.
- `-DMSCCLPP_BUILD_TESTS=OFF`: Don't build the tests.
- `-DMSCCLPP_BUILD_APPS_NCCL=OFF`: Don't build the NCCL API.
```

(install-from-source-python-module)=
## Install from Source (Python Module)

Python 3.8 or later is required.

```bash
# For NVIDIA platforms
$ python -m pip install .
# For AMD platforms, set the C++ compiler to HIPCC
$ CXX=/opt/rocm/bin/hipcc python -m pip install .
```

(vscode-dev-container)=
## VSCode Dev Container

If you are using VSCode, you can use our VSCode Dev Container that automatically launches a development environment and installs MSCCL++ in it. Steps to use our VSCode Dev Container:

1. Open the MSCCL++ repository in VSCode.
2. Make sure your Docker is running.
3. Make sure you have the [Dev Containers extension](https://marketplace.visualstudio.com/items?itemName=ms-vscode-remote.remote-containers) installed in VSCode.
4. Open the command palette with `Ctrl`+`Shift`+`P` and select
   `Dev Containers: Rebuild and Reopen in Container`.
5. Wait for the container to build and open (may take a few minutes).

```{note}
- Our Dev Container is set up for NVIDIA GPUs by default. If you are using AMD GPUs, you need to copy [`devcontainer_amd.json`](https://github.com/microsoft/mscclpp/blob/main/.devcontainer/devcontainer_amd.json) to [`devcontainer.json`](https://github.com/microsoft/mscclpp/blob/main/.devcontainer/devcontainer.json).
- Our Dev Container runs an SSH server over the host network and the port number is `22345` by default. You can change the port number by modifying the `SSH_PORT` argument in the [`devcontainer.json`](https://github.com/microsoft/mscclpp/blob/main/.devcontainer/devcontainer.json) file.
- Our Dev Container uses a non-root user `devuser` by default, but note that you may need the root privileges to enable all hardware features of the GPUs inside the container. `devuser` is already configured to have `sudo` privileges without a password.
```

For more details on how to use the Dev Container, see the [Dev Containers tutorial](https://code.visualstudio.com/docs/devcontainers/tutorial).

## Unit Tests

`unit_tests` require one GPU on the system. It only tests operation of basic components.

```bash
$ make -j unit_tests
$ ./test/unit_tests
```

For thorough testing of MSCCL++ features, we need to use `mp_unit_tests` that require at least two GPUs on the system. `mp_unit_tests` also requires MPI to be installed on the system. For example, the following commands compile and run `mp_unit_tests` with two processes (two GPUs). The number of GPUs can be changed by changing the number of processes.

```bash
$ make -j mp_unit_tests
$ mpirun -np 2 ./test/mp_unit_tests
```

To run `mp_unit_tests` with more than two nodes, you need to specify the `-ip_port` argument that is accessible from all nodes. For example:

```bash
$ mpirun -np 16 -npernode 8 -hostfile hostfile ./test/mp_unit_tests -ip_port 10.0.0.5:50000
```

## Performance Benchmark

### Python Benchmark

[Install the MSCCL++ Python package](#install-from-source-python-module) and run our Python AllReduce benchmark as follows. It requires MPI on the system.

```bash
# Choose `requirements_*.txt` according to your CUDA/ROCm version.
$ python3 -m pip install -r ./python/requirements_cuda12.txt
$ mpirun -tag-output -np 8 python3 ./python/mscclpp_benchmark/allreduce_bench.py
```

### NCCL/RCCL Benchmark over MSCCL++

We implement [NCCL](https://docs.nvidia.com/deeplearning/nccl/user-guide/docs/api.html) APIs using MSCCL++. How to use:

1. [Build MSCCL++ from source](#install-from-source).
2. Replace your `libnccl.so` library with `libmscclpp_nccl.so`, which is compiled under `./build/apps/nccl/` directory.

For example, you can run [nccl-tests](https://github.com/NVIDIA/nccl-tests) using `libmscclpp_nccl.so` as follows, where `MSCCLPP_BUILD` is your MSCCL++ build directory.

```bash
mpirun -np 8 --bind-to numa --allow-run-as-root -x LD_PRELOAD=$MSCCLPP_BUILD/apps/nccl/libmscclpp_nccl.so ./build/all_reduce_perf -b 1K -e 256M -f 2 -d half -G 20 -w 10 -n 50
```

If MSCCL++ is built on AMD platforms, `libmscclpp_nccl.so` would replace the [RCCL](https://github.com/ROCm/rccl) library (i.e., `librccl.so`).

MSCCL++ also supports fallback to NCCL/RCCL collectives by adding following environment variables.
```bash
-x MSCCLPP_ENABLE_NCCL_FALLBACK=TRUE
-x MSCCLPP_NCCL_LIB_PATH=/path_to_nccl_lib/libnccl.so (or /path_to_rccl_lib/librccl.so for AMD platforms)
-x MSCCLPP_FORCE_NCCL_FALLBACK_OPERATION="list of collective name[s]"
```

The value `"list of collective name[s]"` can be a combination of collectives, such as `"allgather"`, `"allreduce"`, `"broadcast"`, and `"reducescatter"`. Alternatively, it can simply be set to `"all"` to enable fallback for all these collectives.
By default, if the parameter `MSCCLPP_FORCE_NCCL_FALLBACK_OPERATION` is not specified, `"all"` will be applied.

Example 1, Allreduce will fallback to NCCL ncclAllReduce since allreduce is in the fallback list.
```bash
mpirun -np 8 --bind-to numa --allow-run-as-root -x LD_PRELOAD=$MSCCLPP_BUILD/apps/nccl/libmscclpp_nccl.so -x MSCCLPP_ENABLE_NCCL_FALLBACK=TRUE -x MSCCLPP_NCCL_LIB_PATH=$NCCL_BUILD/lib/libnccl.so -x MSCCLPP_FORCE_NCCL_FALLBACK_OPERATION="allreduce,allgather" ./build/all_reduce_perf -b 1K -e 256M -f 2 -d half -G 20 -w 10 -n 50
```

Example 2, ReduceScatter will still use msccl++ implementation since reducescatter is not in the fallbacklist.
```bash
mpirun -np 8 --bind-to numa --allow-run-as-root -x LD_PRELOAD=$MSCCLPP_BUILD/apps/nccl/libmscclpp_nccl.so -x MSCCLPP_ENABLE_NCCL_FALLBACK=TRUE -x MSCCLPP_NCCL_LIB_PATH=$NCCL_BUILD/lib/libnccl.so -x MSCCLPP_FORCE_NCCL_FALLBACK_OPERATION="broadcast" -x MSCCLPP_EXECUTION_PLAN_DIR=/$PATH_TO_EXECUTION_PLANS/execution-files ./build/reduce_scatter_perf -b 1K -e 256M -f 2 -d half -G 20 -w 10 -n 50
```

On AMD platforms, you need to add `RCCL_MSCCL_ENABLE=0` to avoid conflicts with the fallback features.

**NOTE:** We also provide an NCCL audit shim library that can be used as a drop-in replacement for `libnccl.so` without modifying the original application. Set `LD_PRELOAD` as a global environment variable will cause applications to load cuda libraries from the host system, which may lead to errors in some environments (such as building pipeline in the CPU machine). To avoid this, you can use the audit shim library instead of setting `LD_PRELOAD` directly.
```bash
export LD_AUDIT=$MSCCLPP_INSTALL_DIR/libmscclpp_audit_nccl.so
<<<<<<< HEAD
=======
export LD_LIBRARY_PATH=$MSCCLPP_INSTALL_DIR:$LD_LIBRARY_PATH
>>>>>>> ba4c4aae
torchrun --nnodes=1 --nproc_per_node=8 your_script.py
```<|MERGE_RESOLUTION|>--- conflicted
+++ resolved
@@ -202,9 +202,6 @@
 **NOTE:** We also provide an NCCL audit shim library that can be used as a drop-in replacement for `libnccl.so` without modifying the original application. Set `LD_PRELOAD` as a global environment variable will cause applications to load cuda libraries from the host system, which may lead to errors in some environments (such as building pipeline in the CPU machine). To avoid this, you can use the audit shim library instead of setting `LD_PRELOAD` directly.
 ```bash
 export LD_AUDIT=$MSCCLPP_INSTALL_DIR/libmscclpp_audit_nccl.so
-<<<<<<< HEAD
-=======
 export LD_LIBRARY_PATH=$MSCCLPP_INSTALL_DIR:$LD_LIBRARY_PATH
->>>>>>> ba4c4aae
 torchrun --nnodes=1 --nproc_per_node=8 your_script.py
 ```