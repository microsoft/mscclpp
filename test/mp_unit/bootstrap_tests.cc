--- conflicted
+++ resolved
@@ -67,11 +67,7 @@
   // This test may take a few minutes.
   bootstrapTestTimer.set(300);
 
-<<<<<<< HEAD
-  for (int i = 0; i < 100; ++i) {
-=======
   for (int i = 0; i < 10; ++i) {
->>>>>>> 5ba6ce00
     auto bootstrap = std::make_shared<mscclpp::TcpBootstrap>(gEnv->rank, gEnv->worldSize);
     mscclpp::UniqueId id;
     if (bootstrap->getRank() == 0) id = bootstrap->createUniqueId();
