// Copyright (c) Microsoft Corporation.
// Licensed under the MIT license.

#include <mscclpp/concurrency.hpp>

#include "mp_unit_tests.hpp"

template <class T>
using DeviceHandle = mscclpp::DeviceHandle<T>;

void ProxyChannelOneToOneTest::SetUp() {
  // Use only two ranks
  setNumRanksToUse(2);
  CommunicatorTestBase::SetUp();
  channelService = std::make_shared<mscclpp::ProxyService>(*communicator.get());
}

void ProxyChannelOneToOneTest::TearDown() { CommunicatorTestBase::TearDown(); }

<<<<<<< HEAD
void ProxyChannelOneToOneTest::setupMeshConnections(
    std::vector<DeviceHandle<mscclpp::SimpleProxyChannel>>& proxyChannels, bool useIbOnly, void* sendBuff,
    size_t sendBuffBytes, void* recvBuff, size_t recvBuffBytes) {
  const int rank = communicator->bootstrapper()->getRank();
  const int worldSize = communicator->bootstrapper()->getNranks();
=======
void ProxyChannelOneToOneTest::setupMeshConnections(std::vector<mscclpp::SimpleProxyChannel>& proxyChannels,
                                                    bool useIbOnly, void* sendBuff, size_t sendBuffBytes,
                                                    void* recvBuff, size_t recvBuffBytes) {
  const int rank = communicator->bootstrap()->getRank();
  const int worldSize = communicator->bootstrap()->getNranks();
>>>>>>> e7d5e652
  const bool isInPlace = (recvBuff == nullptr);
  mscclpp::TransportFlags transport = (useIbOnly) ? ibTransport : (mscclpp::Transport::CudaIpc | ibTransport);

  mscclpp::RegisteredMemory sendBufRegMem = communicator->registerMemory(sendBuff, sendBuffBytes, transport);
  mscclpp::RegisteredMemory recvBufRegMem;
  if (!isInPlace) {
    recvBufRegMem = communicator->registerMemory(recvBuff, recvBuffBytes, transport);
  }

  for (int r = 0; r < worldSize; r++) {
    if (r == rank) {
      continue;
    }
    std::shared_ptr<mscclpp::Connection> conn;
    if ((rankToNode(r) == rankToNode(gEnv->rank)) && !useIbOnly) {
      conn = communicator->connectOnSetup(r, 0, mscclpp::Transport::CudaIpc);
    } else {
      conn = communicator->connectOnSetup(r, 0, ibTransport);
    }
    connections[r] = conn;

    if (isInPlace) {
      communicator->sendMemoryOnSetup(sendBufRegMem, r, 0);
    } else {
      communicator->sendMemoryOnSetup(recvBufRegMem, r, 0);
    }
    auto remoteMemory = communicator->recvMemoryOnSetup(r, 0);

    communicator->setup();

    mscclpp::SemaphoreId cid = channelService->addSemaphore(conn);
    communicator->setup();

    proxyChannels.emplace_back(mscclpp::deviceHandle(
        mscclpp::SimpleProxyChannel(channelService->deviceChannel(cid), channelService->addMemory(remoteMemory.get()),
                                    channelService->addMemory(sendBufRegMem))));
  }
}

__constant__ DeviceHandle<mscclpp::SimpleProxyChannel> gChannelOneToOneTestConstProxyChans;

__global__ void kernelProxyPingPong(int* buff, int rank, int nElem, int* ret) {
  DeviceHandle<mscclpp::SimpleProxyChannel>& proxyChan = gChannelOneToOneTestConstProxyChans;
  volatile int* sendBuff = (volatile int*)buff;
  int nTries = 1000;
  int flusher = 0;
  int rank1Offset = 10000000;
  for (int i = 0; i < nTries; i++) {
    if (rank == 0) {
      if (i > 0) {
        if (threadIdx.x == 0) proxyChan.wait();
        __syncthreads();
        for (int j = threadIdx.x; j < nElem; j += blockDim.x) {
          if (sendBuff[j] != rank1Offset + i - 1 + j) {
            // printf("rank 0 ERROR: sendBuff[%d] = %d, expected %d\n", j, sendBuff[j], rank1Offset + i - 1 + j);
            *ret = 1;
            break;
          }
        }
      }
      for (int j = threadIdx.x; j < nElem; j += blockDim.x) {
        sendBuff[j] = i + j;
      }
      __syncthreads();
      // __threadfence_system(); // not necessary if we make sendBuff volatile
      if (threadIdx.x == 0) proxyChan.putWithSignal(0, nElem * sizeof(int));
    }
    if (rank == 1) {
      if (threadIdx.x == 0) proxyChan.wait();
      __syncthreads();
      for (int j = threadIdx.x; j < nElem; j += blockDim.x) {
        if (sendBuff[j] != i + j) {
          // printf("rank 1 ERROR: sendBuff[%d] = %d, expected %d\n", j, sendBuff[j], i + j);
          *ret = 1;
          break;
        }
      }
      if (i < nTries - 1) {
        for (int j = threadIdx.x; j < nElem; j += blockDim.x) {
          sendBuff[j] = rank1Offset + i + j;
        }
        __syncthreads();
        // __threadfence_system(); // not necessary if we make sendBuff volatile
        if (threadIdx.x == 0) proxyChan.putWithSignal(0, nElem * sizeof(int));
      }
    }
    flusher++;
    if (flusher == 100) {
      if (threadIdx.x == 0) proxyChan.flush();
      flusher = 0;
    }
  }
}

TEST_F(ProxyChannelOneToOneTest, PingPongIb) {
  if (gEnv->rank >= numRanksToUse) return;

  const int nElem = 4 * 1024 * 1024;

  std::vector<DeviceHandle<mscclpp::SimpleProxyChannel>> proxyChannels;
  std::shared_ptr<int> buff = mscclpp::allocSharedCuda<int>(nElem);
  setupMeshConnections(proxyChannels, true, buff.get(), nElem * sizeof(int));

  ASSERT_EQ(proxyChannels.size(), 1);
  MSCCLPP_CUDATHROW(cudaMemcpyToSymbol(gChannelOneToOneTestConstProxyChans, proxyChannels.data(),
                                       sizeof(DeviceHandle<mscclpp::SimpleProxyChannel>)));

  channelService->startProxy();

  std::shared_ptr<int> ret = mscclpp::makeSharedCudaHost<int>(0);

  kernelProxyPingPong<<<1, 1024>>>(buff.get(), gEnv->rank, 1, ret.get());
  MSCCLPP_CUDATHROW(cudaDeviceSynchronize());

  EXPECT_EQ(*ret, 0);

  kernelProxyPingPong<<<1, 1024>>>(buff.get(), gEnv->rank, 1024, ret.get());
  MSCCLPP_CUDATHROW(cudaDeviceSynchronize());

  EXPECT_EQ(*ret, 0);

  kernelProxyPingPong<<<1, 1024>>>(buff.get(), gEnv->rank, 1024 * 1024, ret.get());
  MSCCLPP_CUDATHROW(cudaDeviceSynchronize());

  EXPECT_EQ(*ret, 0);

  kernelProxyPingPong<<<1, 1024>>>(buff.get(), gEnv->rank, 4 * 1024 * 1024, ret.get());
  MSCCLPP_CUDATHROW(cudaDeviceSynchronize());

  EXPECT_EQ(*ret, 0);

  channelService->stopProxy();
}

__device__ mscclpp::DeviceSyncer gChannelOneToOneTestProxyChansSyncer;

template <bool CheckCorrectness>
__global__ void kernelProxyLLPingPong(int* buff, mscclpp::LLPacket* putPktBuf, mscclpp::LLPacket* getPktBuf, int rank,
                                      int nElem, int nTries, int* ret) {
  if (rank > 1) return;

  DeviceHandle<mscclpp::SimpleProxyChannel>& proxyChan = gChannelOneToOneTestConstProxyChans;
  volatile int* buffPtr = (volatile int*)buff;
  int putOffset = (rank == 0) ? 0 : 10000000;
  int getOffset = (rank == 0) ? 10000000 : 0;
  int threadId = threadIdx.x + blockIdx.x * blockDim.x;
  int numThreads = blockDim.x * gridDim.x;
  int flusher = 0;
  const size_t nPkt = nElem / 2;
  for (int i = 0; i < nTries; i++) {
    uint64_t flag = (uint64_t)i + 1;

    // rank=0: 0, 1, 0, 1, ...
    // rank=1: 1, 0, 1, 0, ...
    if ((rank ^ (i & 1)) == 0) {
      if (CheckCorrectness) {
        // If each thread writes 8 bytes at once, we don't need a barrier before putPackets().
        for (int j = threadId; j < nPkt; j += numThreads) {
          buffPtr[2 * j] = putOffset + i + 2 * j;
          buffPtr[2 * j + 1] = putOffset + i + 2 * j + 1;
        }
        // __syncthreads();
      }
      mscclpp::putPackets(putPktBuf, 0, buff, 0, nElem * sizeof(int), threadId, numThreads, flag);
      gChannelOneToOneTestProxyChansSyncer.sync(gridDim.x);
      if (threadId == 0) {
        // Send data from the local putPacketBuffer to the remote getPacketBuffer
        proxyChan.put(0, nPkt * sizeof(mscclpp::LLPacket));
      }
      flusher++;
      if (flusher == 64) {
        if (threadId == 0) proxyChan.flush();
        flusher = 0;
      }
    } else {
      mscclpp::getPackets(buff, 0, getPktBuf, 0, nElem * sizeof(int), threadId, numThreads, flag);
      if (CheckCorrectness) {
        // If each thread reads 8 bytes at once, we don't need a barrier after getPackets().
        // __syncthreads();
        for (int j = threadId; j < nPkt; j += numThreads) {
          if (buffPtr[2 * j] != getOffset + i + 2 * j) {
            // printf("ERROR: rank = %d, buffPtr[%d] = %d, expected %d. Skipping following errors\n", rank, 2 * j,
            //        buffPtr[2 * j], getOffset + i + 2 * j);
            *ret = 1;
            break;
          }
          if (buffPtr[2 * j + 1] != getOffset + i + 2 * j + 1) {
            // printf("ERROR: rank = %d, buffPtr[%d] = %d, expected %d. Skipping following errors\n", rank, 2 * j + 1,
            //        buffPtr[2 * j + 1], getOffset + i + 2 * j + 1);
            *ret = 1;
            break;
          }
        }
      }
      // Make sure all threads are done in this iteration
      gChannelOneToOneTestProxyChansSyncer.sync(gridDim.x);
    }
  }
}

void ProxyChannelOneToOneTest::testPacketPingPong(bool useIbOnly) {
  if (gEnv->rank >= numRanksToUse) return;

  const int nElem = 4 * 1024 * 1024;

  std::vector<DeviceHandle<mscclpp::SimpleProxyChannel>> proxyChannels;
  std::shared_ptr<int> buff = mscclpp::allocSharedCuda<int>(nElem);

  const size_t nPacket = (nElem * sizeof(int) + sizeof(uint64_t) - 1) / sizeof(uint64_t);
  auto putPacketBuffer = mscclpp::allocSharedCuda<mscclpp::LLPacket>(nPacket);
  auto getPacketBuffer = mscclpp::allocSharedCuda<mscclpp::LLPacket>(nPacket);

  setupMeshConnections(proxyChannels, useIbOnly, putPacketBuffer.get(), nPacket * sizeof(mscclpp::LLPacket),
                       getPacketBuffer.get(), nPacket * sizeof(mscclpp::LLPacket));

  ASSERT_EQ(proxyChannels.size(), 1);
  MSCCLPP_CUDATHROW(cudaMemcpyToSymbol(gChannelOneToOneTestConstProxyChans, proxyChannels.data(),
                                       sizeof(DeviceHandle<mscclpp::SimpleProxyChannel>)));

  mscclpp::DeviceSyncer syncer = {};
  MSCCLPP_CUDATHROW(cudaMemcpyToSymbol(gChannelOneToOneTestProxyChansSyncer, &syncer, sizeof(mscclpp::DeviceSyncer)));

  channelService->startProxy();

  std::shared_ptr<int> ret = mscclpp::makeSharedCudaHost<int>(0);

  const int nTries = 1000;

  // The least nelem is 2 for packet ping pong
  kernelProxyLLPingPong<true>
      <<<1, 1024>>>(buff.get(), putPacketBuffer.get(), getPacketBuffer.get(), gEnv->rank, 2, nTries, ret.get());
  MSCCLPP_CUDATHROW(cudaDeviceSynchronize());

  EXPECT_EQ(*ret, 0);
  *ret = 0;

  kernelProxyLLPingPong<true>
      <<<1, 1024>>>(buff.get(), putPacketBuffer.get(), getPacketBuffer.get(), gEnv->rank, 1024, nTries, ret.get());
  MSCCLPP_CUDATHROW(cudaDeviceSynchronize());

  EXPECT_EQ(*ret, 0);
  *ret = 0;

  kernelProxyLLPingPong<true><<<1, 1024>>>(buff.get(), putPacketBuffer.get(), getPacketBuffer.get(), gEnv->rank,
                                           1024 * 1024, nTries, ret.get());
  MSCCLPP_CUDATHROW(cudaDeviceSynchronize());

  EXPECT_EQ(*ret, 0);
  *ret = 0;

  kernelProxyLLPingPong<true><<<1, 1024>>>(buff.get(), putPacketBuffer.get(), getPacketBuffer.get(), gEnv->rank,
                                           4 * 1024 * 1024, nTries, ret.get());
  MSCCLPP_CUDATHROW(cudaDeviceSynchronize());

  EXPECT_EQ(*ret, 0);

  communicator->bootstrap()->barrier();

  channelService->stopProxy();
}

void ProxyChannelOneToOneTest::testPacketPingPongPerf(bool useIbOnly) {
  if (gEnv->rank >= numRanksToUse) return;

  const int nElem = 4 * 1024 * 1024;

  std::vector<DeviceHandle<mscclpp::SimpleProxyChannel>> proxyChannels;
  std::shared_ptr<int> buff = mscclpp::allocSharedCuda<int>(nElem);

  const size_t nPacket = (nElem * sizeof(int) + sizeof(uint64_t) - 1) / sizeof(uint64_t);
  auto putPacketBuffer = mscclpp::allocSharedCuda<mscclpp::LLPacket>(nPacket);
  auto getPacketBuffer = mscclpp::allocSharedCuda<mscclpp::LLPacket>(nPacket);

  setupMeshConnections(proxyChannels, useIbOnly, putPacketBuffer.get(), nPacket * sizeof(mscclpp::LLPacket),
                       getPacketBuffer.get(), nPacket * sizeof(mscclpp::LLPacket));

  ASSERT_EQ(proxyChannels.size(), 1);
  MSCCLPP_CUDATHROW(cudaMemcpyToSymbol(gChannelOneToOneTestConstProxyChans, proxyChannels.data(),
                                       sizeof(DeviceHandle<mscclpp::SimpleProxyChannel>)));

  mscclpp::DeviceSyncer syncer = {};
  MSCCLPP_CUDATHROW(cudaMemcpyToSymbol(gChannelOneToOneTestProxyChansSyncer, &syncer, sizeof(mscclpp::DeviceSyncer)));

  channelService->startProxy();

  auto* testInfo = ::testing::UnitTest::GetInstance()->current_test_info();
  const std::string testName = std::string(testInfo->test_suite_name()) + "." + std::string(testInfo->name());
  const int nTries = 1000;

  // Warm-up
  kernelProxyLLPingPong<false>
      <<<1, 1024>>>(buff.get(), putPacketBuffer.get(), getPacketBuffer.get(), gEnv->rank, 2, nTries, nullptr);
  MSCCLPP_CUDATHROW(cudaDeviceSynchronize());

  communicator->bootstrap()->barrier();

  // Measure latency
  mscclpp::Timer timer;
  kernelProxyLLPingPong<false>
      <<<1, 1024>>>(buff.get(), putPacketBuffer.get(), getPacketBuffer.get(), gEnv->rank, 2, nTries, nullptr);
  MSCCLPP_CUDATHROW(cudaDeviceSynchronize());

  communicator->bootstrap()->barrier();

  if (gEnv->rank == 0) {
    std::cout << testName << ": " << std::setprecision(4) << (float)timer.elapsed() / (float)nTries << " us/iter\n";
  }

  channelService->stopProxy();
}

TEST_F(ProxyChannelOneToOneTest, PacketPingPong) { testPacketPingPong(false); }

TEST_F(ProxyChannelOneToOneTest, PacketPingPongIb) { testPacketPingPong(true); }

TEST_F(ProxyChannelOneToOneTest, PacketPingPongPerf) { testPacketPingPongPerf(false); }

TEST_F(ProxyChannelOneToOneTest, PacketPingPongPerfIb) { testPacketPingPongPerf(true); }<|MERGE_RESOLUTION|>--- conflicted
+++ resolved
@@ -17,19 +17,11 @@
 
 void ProxyChannelOneToOneTest::TearDown() { CommunicatorTestBase::TearDown(); }
 
-<<<<<<< HEAD
 void ProxyChannelOneToOneTest::setupMeshConnections(
     std::vector<DeviceHandle<mscclpp::SimpleProxyChannel>>& proxyChannels, bool useIbOnly, void* sendBuff,
     size_t sendBuffBytes, void* recvBuff, size_t recvBuffBytes) {
-  const int rank = communicator->bootstrapper()->getRank();
-  const int worldSize = communicator->bootstrapper()->getNranks();
-=======
-void ProxyChannelOneToOneTest::setupMeshConnections(std::vector<mscclpp::SimpleProxyChannel>& proxyChannels,
-                                                    bool useIbOnly, void* sendBuff, size_t sendBuffBytes,
-                                                    void* recvBuff, size_t recvBuffBytes) {
   const int rank = communicator->bootstrap()->getRank();
   const int worldSize = communicator->bootstrap()->getNranks();
->>>>>>> e7d5e652
   const bool isInPlace = (recvBuff == nullptr);
   mscclpp::TransportFlags transport = (useIbOnly) ? ibTransport : (mscclpp::Transport::CudaIpc | ibTransport);
 
