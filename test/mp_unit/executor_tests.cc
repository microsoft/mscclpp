--- conflicted
+++ resolved
@@ -32,11 +32,7 @@
   bootstrap->initialize(id);
   std::shared_ptr<mscclpp::Communicator> communicator = std::make_shared<mscclpp::Communicator>(bootstrap);
   executor = std::make_shared<mscclpp::Executor>(communicator);
-<<<<<<< HEAD
-  npkitDumpDir = mscclpp::env().npkitDumpDir;
-=======
   npkitDumpDir = mscclpp::env()->npkitDumpDir;
->>>>>>> 869cdba0
   if (npkitDumpDir != "") {
     NpKit::Init(gEnv->rank);
   }
