--- conflicted
+++ resolved
@@ -77,11 +77,7 @@
   -mca pml ob1 -mca btl ^openib -mca btl_tcp_if_include eth0 -x NCCL_IB_PCI_RELAXED_ORDERING=1 -x NCCL_SOCKET_IFNAME=eth0 \
   -x CUDA_DEVICE_ORDER=PCI_BUS_ID -x NCCL_NET_GDR_LEVEL=5 -x NCCL_TOPO_FILE=/opt/microsoft/ndv4-topo.xml \
   -x NCCL_NET_PLUGIN=none -x NCCL_IB_DISABLE=0 -x NCCL_MIN_NCHANNELS=32 -x NCCL_DEBUG=WARN -x NCCL_P2P_DISABLE=0 -x NCCL_SHM_DISABLE=0 \
-<<<<<<< HEAD
-  -x MSCCLPP_HOME=/root/mscclpp -np 16 -npernode 8 python3 /root/mscclpp/python/benchmark/allreduce_bench.py
-=======
   -x MSCCLPP_HOME=/root/mscclpp -np 16 -npernode 8 python3 /root/mscclpp/python/mscclpp_benchmark/allreduce_bench.py
->>>>>>> 351b95b9
 }
 
 if [ $# -lt 1 ]; then
