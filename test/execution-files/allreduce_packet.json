{
  "name": "allreduce_pkt",
  "collective": "allreduce",
  "protocol": "LL",
  "inplace": true,
  "reuse_resources": false,
  "gpus": [
    {
      "id": 0,
      "input_chunks": 4,
      "output_chunks": 4,
      "scratch_chunks": 4,
      "threadblocks": [
        {
          "id": 0,
          "ops": [
            {
              "name": "ppkt",
              "src_buff": [
                {
                  "type": "i",
                  "index": 2,
                  "size": 2
                }
              ],
              "dst_buff": [
                {
                  "buffer_id": 0,
                  "index": 0,
                  "size": 2
                }
              ],
              "channel_type": "memory"
            },
            {
              "name": "respkt",
              "src_buff": [
                {
                  "type": "i",
                  "index": 0,
                  "size": 1
                },
                {
                  "type": "s",
                  "index": 0,
                  "size": 1
                }
              ],
              "dst_buff": [
                {
                  "type": "i",
                  "index": 0,
                  "size": 1
                },
                {
                  "buffer_id": 0,
                  "index": 2,
                  "size": 1
                }
              ],
              "channel_type": "memory",
              "reduce_op": "sum"
            }
          ],
          "channels": [
            {
              "channel_type": "memory",
              "channel_ids": [
                0
              ]
            }
          ],
          "remote_buffer_refs": [
            {
              "access_channel_type": "memory",
              "remote_buffer_ids": [
                0
              ]
            }
          ]
        },
        {
          "id": 1,
          "ops": [
            {
              "name": "respkt",
              "src_buff": [
                {
                  "type": "i",
                  "index": 1,
                  "size": 1
                },
                {
                  "type": "s",
                  "index": 1,
                  "size": 1
                }
              ],
              "dst_buff": [
                {
                  "type": "i",
                  "index": 1,
                  "size": 1
                },
                {
                  "buffer_id": 0,
                  "index": 3,
                  "size": 1
                }
              ],
              "channel_type": "memory",
              "reduce_op": "sum"
            },
            {
<<<<<<< HEAD
              "name": "ucpkt",
=======
              "name": "upkt",
>>>>>>> 2eadbaf8
              "src_buff": [
                {
                  "type": "s",
                  "index": 2,
                  "size": 2
                }
              ],
              "dst_buff": [
                {
                  "type": "i",
                  "index": 2,
                  "size": 2
                }
              ]
            }
          ],
          "channels": [
            {
              "channel_type": "memory",
              "channel_ids": [
                0
              ]
            }
          ],
          "remote_buffer_refs": [
            {
              "access_channel_type": "memory",
              "remote_buffer_ids": [
                0
              ]
            }
          ]
        }
      ],
      "channels": [
        {
          "channel_type": "memory",
          "connected_to": [
            1
          ]
        }
      ],
      "remote_buffers": [
        {
          "rank": 1,
          "type": "s",
          "access_channel_types": [
            "memory"
          ]
        }
      ],
      "semaphores": []
    },
    {
      "id": 1,
      "input_chunks": 4,
      "output_chunks": 4,
      "scratch_chunks": 4,
      "threadblocks": [
        {
          "id": 0,
          "ops": [
            {
              "name": "ppkt",
              "src_buff": [
                {
                  "type": "i",
                  "index": 0,
                  "size": 2
                }
              ],
              "dst_buff": [
                {
                  "buffer_id": 0,
                  "index": 0,
                  "size": 2
                }
              ],
              "channel_type": "memory"
            },
            {
              "name": "respkt",
              "src_buff": [
                {
                  "type": "i",
                  "index": 2,
                  "size": 1
                },
                {
                  "type": "s",
                  "index": 0,
                  "size": 1
                }
              ],
              "dst_buff": [
                {
                  "type": "i",
                  "index": 2,
                  "size": 1
                },
                {
                  "buffer_id": 0,
                  "index": 2,
                  "size": 1
                }
              ],
              "channel_type": "memory",
              "reduce_op": "sum"
            },
            {
<<<<<<< HEAD
              "name": "ucpkt",
=======
              "name": "upkt",
>>>>>>> 2eadbaf8
              "src_buff": [
                {
                  "type": "s",
                  "index": 2,
                  "size": 2
                }
              ],
              "dst_buff": [
                {
                  "type": "i",
                  "index": 0,
                  "size": 2
                }
              ]
            }
          ],
          "channels": [
            {
              "channel_type": "memory",
              "channel_ids": [
                0
              ]
            }
          ],
          "remote_buffer_refs": [
            {
              "access_channel_type": "memory",
              "remote_buffer_ids": [
                0
              ]
            }
          ]
        },
        {
          "id": 1,
          "ops": [
            {
              "name": "respkt",
              "src_buff": [
                {
                  "type": "i",
                  "index": 3,
                  "size": 1
                },
                {
                  "type": "s",
                  "index": 1,
                  "size": 1
                }
              ],
              "dst_buff": [
                {
                  "type": "i",
                  "index": 3,
                  "size": 1
                },
                {
                  "buffer_id": 0,
                  "index": 3,
                  "size": 1
                }
              ],
              "channel_type": "memory",
              "reduce_op": "sum"
            }
          ],
          "channels": [
            {
              "channel_type": "memory",
              "channel_ids": [
                0
              ]
            }
          ],
          "remote_buffer_refs": [
            {
              "access_channel_type": "memory",
              "remote_buffer_ids": [
                0
              ]
            }
          ]
        }
      ],
      "channels": [
        {
          "channel_type": "memory",
          "connected_to": [
            0
          ]
        }
      ],
      "remote_buffers": [
        {
          "rank": 0,
          "type": "s",
          "access_channel_types": [
            "memory"
          ]
        }
      ],
      "semaphores": []
    }
  ],
  "num_threads_per_block": 1024,
  "use_double_scratch_buffer": true,
  "buffer_alignment": 16,
  "min_message_size": 0,
  "max_message_size": 18446744073709551615
}<|MERGE_RESOLUTION|>--- conflicted
+++ resolved
@@ -111,12 +111,8 @@
               "channel_type": "memory",
               "reduce_op": "sum"
             },
-            {
-<<<<<<< HEAD
-              "name": "ucpkt",
-=======
+            { 
               "name": "upkt",
->>>>>>> 2eadbaf8
               "src_buff": [
                 {
                   "type": "s",
@@ -227,11 +223,7 @@
               "reduce_op": "sum"
             },
             {
-<<<<<<< HEAD
-              "name": "ucpkt",
-=======
               "name": "upkt",
->>>>>>> 2eadbaf8
               "src_buff": [
                 {
                   "type": "s",
