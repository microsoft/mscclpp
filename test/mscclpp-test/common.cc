--- conflicted
+++ resolved
@@ -275,10 +275,6 @@
     if (args_.reportErrors) {
       this->coll_->setupCollTest(args_, size);
       this->coll_->initData(this->args_, this->getSendBuff(), this->getExpectedBuff());
-<<<<<<< HEAD
-
-=======
->>>>>>> 7b402a9f
       CUDATHROW(cudaDeviceSynchronize());
       this->barrier();
       this->coll_->runColl(args_, stream_);
