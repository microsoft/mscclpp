set -e

echo "=================Run allgather_test_perf on 2 nodes========================="
/usr/local/mpi/bin/mpirun --allow-run-as-root -np 16 --bind-to numa -hostfile /root/mscclpp/hostfile_mpi \
  -x MSCCLPP_DEBUG=WARN -x LD_LIBRARY_PATH=/root/mscclpp/build:$LD_LIBRARY_PATH \
  -npernode 8 /root/mscclpp/build/test/mscclpp-test/allgather_test_perf -b 1K -e 1G -f 2 -k 0

<<<<<<< HEAD
/usr/local/mpi/bin/mpirun --allow-run-as-root -np 16 --bind-to numa -hostfile /root/mscclpp/hostfile_mpi \
  -x MSCCLPP_DEBUG=WARN -x LD_LIBRARY_PATH=/root/mscclpp/build:$LD_LIBRARY_PATH \
  -npernode 8 /root/mscclpp/build/test/mscclpp-test/allgather_test_perf -b 1K -e 1G -f 2 -k 2

echo "==================Run allreduce_test_perf on 2 nodes========================="
/usr/local/mpi/bin/mpirun --allow-run-as-root -np 16 --bind-to numa -hostfile /root/mscclpp/hostfile_mpi \
  -x MSCCLPP_DEBUG=WARN -x LD_LIBRARY_PATH=/root/mscclpp/build:$LD_LIBRARY_PATH \
  -npernode 8 /root/mscclpp/build/test/mscclpp-test/allreduce_test_perf -b 1K -e 1G -f 2 -k 0

/usr/local/mpi/bin/mpirun --allow-run-as-root -np 16 --bind-to numa -hostfile /root/mscclpp/hostfile_mpi \
  -x MSCCLPP_DEBUG=WARN -x LD_LIBRARY_PATH=/root/mscclpp/build:$LD_LIBRARY_PATH \
  -npernode 8 /root/mscclpp/build/test/mscclpp-test/allreduce_test_perf -b 1K -e 1G -f 2 -k 1
=======
# For kernel 2, the message size must can be devided by 3
/usr/local/mpi/bin/mpirun --allow-run-as-root -np 16 --bind-to numa -hostfile /root/mscclpp/hostfile_mpi \
  -x MSCCLPP_DEBUG=WARN -x LD_LIBRARY_PATH=/root/mscclpp/build:$LD_LIBRARY_PATH \
  -npernode 8 /root/mscclpp/build/test/mscclpp-test/allgather_test_perf -b 3K -e 3G -f 2 -k 2
>>>>>>> b1015da1

echo "==================Run alltoall_test_perf on 2 nodes========================="
/usr/local/mpi/bin/mpirun --allow-run-as-root -np 16 --bind-to numa -hostfile /root/mscclpp/hostfile_mpi \
  -x MSCCLPP_DEBUG=WARN -x LD_LIBRARY_PATH=/root/mscclpp/build:$LD_LIBRARY_PATH \
  -npernode 8 /root/mscclpp/build/test/mscclpp-test/alltoall_test_perf -b 1K -e 1G -f 2 -k 0<|MERGE_RESOLUTION|>--- conflicted
+++ resolved
@@ -5,25 +5,10 @@
   -x MSCCLPP_DEBUG=WARN -x LD_LIBRARY_PATH=/root/mscclpp/build:$LD_LIBRARY_PATH \
   -npernode 8 /root/mscclpp/build/test/mscclpp-test/allgather_test_perf -b 1K -e 1G -f 2 -k 0
 
-<<<<<<< HEAD
-/usr/local/mpi/bin/mpirun --allow-run-as-root -np 16 --bind-to numa -hostfile /root/mscclpp/hostfile_mpi \
-  -x MSCCLPP_DEBUG=WARN -x LD_LIBRARY_PATH=/root/mscclpp/build:$LD_LIBRARY_PATH \
-  -npernode 8 /root/mscclpp/build/test/mscclpp-test/allgather_test_perf -b 1K -e 1G -f 2 -k 2
-
-echo "==================Run allreduce_test_perf on 2 nodes========================="
-/usr/local/mpi/bin/mpirun --allow-run-as-root -np 16 --bind-to numa -hostfile /root/mscclpp/hostfile_mpi \
-  -x MSCCLPP_DEBUG=WARN -x LD_LIBRARY_PATH=/root/mscclpp/build:$LD_LIBRARY_PATH \
-  -npernode 8 /root/mscclpp/build/test/mscclpp-test/allreduce_test_perf -b 1K -e 1G -f 2 -k 0
-
-/usr/local/mpi/bin/mpirun --allow-run-as-root -np 16 --bind-to numa -hostfile /root/mscclpp/hostfile_mpi \
-  -x MSCCLPP_DEBUG=WARN -x LD_LIBRARY_PATH=/root/mscclpp/build:$LD_LIBRARY_PATH \
-  -npernode 8 /root/mscclpp/build/test/mscclpp-test/allreduce_test_perf -b 1K -e 1G -f 2 -k 1
-=======
 # For kernel 2, the message size must can be devided by 3
 /usr/local/mpi/bin/mpirun --allow-run-as-root -np 16 --bind-to numa -hostfile /root/mscclpp/hostfile_mpi \
   -x MSCCLPP_DEBUG=WARN -x LD_LIBRARY_PATH=/root/mscclpp/build:$LD_LIBRARY_PATH \
   -npernode 8 /root/mscclpp/build/test/mscclpp-test/allgather_test_perf -b 3K -e 3G -f 2 -k 2
->>>>>>> b1015da1
 
 echo "==================Run alltoall_test_perf on 2 nodes========================="
 /usr/local/mpi/bin/mpirun --allow-run-as-root -np 16 --bind-to numa -hostfile /root/mscclpp/hostfile_mpi \
