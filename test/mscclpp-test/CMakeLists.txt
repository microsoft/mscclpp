function(add_mscclpp_test_executable name sources)
<<<<<<< HEAD
    add_executable(${name} ${sources} common.cu)
    target_link_libraries(${name} mscclpp MPI::MPI_CXX CUDA::cudart CUDA::cuda_driver MSCCLPP::numa)
=======
    add_executable(${name} ${sources} common.cc)
    target_link_libraries(${name} mscclpp MPI::MPI_CXX CUDA::cudart CUDA::cuda_driver)
>>>>>>> 76718e40
endfunction()

add_mscclpp_test_executable(sendrecv_test_perf sendrecv_test.cu)
add_mscclpp_test_executable(allgather_test_perf allgather_test.cu)
add_mscclpp_test_executable(allreduce_test_perf allreduce_test.cu)
add_mscclpp_test_executable(alltoall_test_perf alltoall_test.cu)<|MERGE_RESOLUTION|>--- conflicted
+++ resolved
@@ -1,11 +1,6 @@
 function(add_mscclpp_test_executable name sources)
-<<<<<<< HEAD
-    add_executable(${name} ${sources} common.cu)
+    add_executable(${name} ${sources} common.cc)
     target_link_libraries(${name} mscclpp MPI::MPI_CXX CUDA::cudart CUDA::cuda_driver MSCCLPP::numa)
-=======
-    add_executable(${name} ${sources} common.cc)
-    target_link_libraries(${name} mscclpp MPI::MPI_CXX CUDA::cudart CUDA::cuda_driver)
->>>>>>> 76718e40
 endfunction()
 
 add_mscclpp_test_executable(sendrecv_test_perf sendrecv_test.cu)
