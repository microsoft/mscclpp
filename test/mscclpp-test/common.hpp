--- conflicted
+++ resolved
@@ -81,11 +81,7 @@
 
  private:
   virtual void setupConnections() = 0;
-<<<<<<< HEAD
   virtual std::shared_ptr<mscclpp::channel::BaseChannelService> createChannelService();
-  virtual std::vector<void*> getSendBuff() = 0;
-=======
->>>>>>> 76718e40
   virtual void* getExpectedBuff() = 0;
 
   double benchTime();
@@ -97,19 +93,14 @@
       size_t inputBuffBytes, void* outputBuff, size_t outputBuffBytes);
 
  protected:
-<<<<<<< HEAD
   using SetupChannelFunc = std::function<void(std::vector<std::shared_ptr<mscclpp::Connection>>,
                                               std::vector<mscclpp::NonblockingFuture<mscclpp::RegisteredMemory>>&,
-                                              std::vector<mscclpp::RegisteredMemory>&)>;
-  void setupMeshConnections(std::vector<mscclpp::channel::SimpleDeviceChannel>& devChannels, void* sendBuff,
-                            size_t sendBuffBytes, void* recvBuff = nullptr, size_t recvBuffBytes = 0,
+                                              const mscclpp::RegisteredMemory&)>;
+  void setupMeshConnections(std::vector<mscclpp::channel::SimpleDeviceChannel>& devChannels, void* inputBuff,
+                            size_t inputBuffBytes, void* outputBuff = nullptr, size_t outputBuffBytes = 0,
                             SetupChannelFunc setupChannel = nullptr);
-=======
-  void setupMeshConnections(std::vector<mscclpp::channel::SimpleDeviceChannel>& devChannels, void* inputBuff,
-                            size_t inputBuffBytes, void* outputBuff = nullptr, size_t outputBuffBytes = 0);
   void setupMeshConnections(std::vector<mscclpp::channel::DirectChannel>& dirChannels, void* inputBuff,
                             size_t inputBuffBytes, void* outputBuff, size_t outputBuffBytes = 0);
->>>>>>> 76718e40
 
   const TestArgs args_;
   bool inPlace_;
