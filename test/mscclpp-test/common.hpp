--- conflicted
+++ resolved
@@ -63,13 +63,8 @@
 
 class BaseTestEngine {
  public:
-<<<<<<< HEAD
-  BaseTestEngine(bool inPlace = true) : error_(0), inPlace_(inPlace) {};
-  virtual ~BaseTestEngine() = default;
-=======
-  BaseTestEngine(bool inPlace);
+  BaseTestEngine(bool inPlace = true);
   virtual ~BaseTestEngine();
->>>>>>> cf0cf3d8
   virtual void allocateBuffer() = 0;
 
   int getTestErrors() {return error_;}
