#include <cuda_runtime.h>

#include <cassert>
#include <string>

#include "common.hpp"
#include "numa.hpp"

#define ALIGN 4

namespace {
auto isUsingHostOffload = [](int kernelNum) { return kernelNum == 3; };
constexpr uint64_t MAGIC = 0xdeadbeef;
}  // namespace

__constant__ mscclpp::channel::SimpleDeviceChannel constDevChans[16];
__constant__ mscclpp::channel::DeviceChannel constRawDevChan[16];

__device__ void allgather0(mscclpp::channel::SimpleDeviceChannel devChan, int rank, int worldSize, int remoteRank,
                           size_t nelemsPerGPU) {
  // this allgather is really simple and implemented as an alltoall

  // this thread's role is a sender role
  // put your data asynchronously
  if (threadIdx.x % 32 == 0) devChan.putWithSignal(rank * nelemsPerGPU * sizeof(int), nelemsPerGPU * sizeof(int));
  // make sure everyone is put their data before some thread randomly blocks everyone else in signal
  __syncthreads();
  // push with flag and sync to make sure the data is received
  if (threadIdx.x % 32 == 0) devChan.flush();

  // this thread's role is a receiver role. wait on the semaphore to make sure the data is ready
  if (threadIdx.x % 32 == 0) devChan.wait();
}

__device__ void localAllGather(mscclpp::channel::SimpleDeviceChannel devChan, int rank, int worldSize,
                               int nranksPerNode, int remoteRank, uint64_t offset, uint64_t size) {
  // this allgather algorithm works as follows:
  // Step 1: GPU rank i sends data to GPU rank (i+1) % nranksPerNode
  // and waits for data from GPU rank (i-1) % nranksPerNode
  // Step 2: GPU rank i sends data to GPU rank (i+2) % nranksPerNode
  // ...
  // This order is much better for DMA engine for NVLinks
  for (int i = 1; i < nranksPerNode; i++) {
    if ((remoteRank % nranksPerNode) == ((rank + i) % nranksPerNode)) {
      // put your data to GPU (rank+i) % nranksPerNode and signal in one call
      if ((threadIdx.x % 32) == 0) devChan.putWithSignalAndFlush(offset, size);
    }
    // wait for the data from GPU (rank-i) % nranksPerNode to arrive
    if ((remoteRank % nranksPerNode) == ((rank - i + nranksPerNode) % nranksPerNode)) {
      if ((threadIdx.x % 32) == 0) devChan.wait();
    }
    asm volatile("bar.sync %0, %1;" ::"r"(11), "r"((nranksPerNode - 1) * 32) : "memory");
  }
}

__device__ void allgather1(mscclpp::channel::SimpleDeviceChannel devChan, int rank, int worldSize, int nranksPerNode,
                           int remoteRank, size_t nelemsPerGPU) {
  localAllGather(devChan, rank, worldSize, nranksPerNode, remoteRank, rank * nelemsPerGPU * sizeof(int),
                 nelemsPerGPU * sizeof(int));
}

__device__ void allgather2(mscclpp::channel::SimpleDeviceChannel devChan, int rank, int worldSize, int nranksPerNode,
                           int remoteRank, size_t nelemsPerGPU) {
  // this allgather is a pipelined and hierarchical one and only works for two nodes
  // it is implemented as follows:
  // Step 1: each node does a local allgather and concurrently,
  // local GPU i exchange (piplineSize-1)/pipelineSize portion of their data with
  // its cross-node neighbor (local GPU i on the other node) via IB
  // Step 2: each node does a local allgather again with the data just received from its
  // cross-node neighbor in step 1, and concurrently, exchange the rest of the data with
  // its cross-node neighbor
  // Step 3: each node does a local allgather for the last time with the rest of the data

  int pipelineSize = 3;

  // Step 1
  // local allgather
  if (remoteRank / nranksPerNode == rank / nranksPerNode) {
    localAllGather(devChan, rank, worldSize, nranksPerNode, remoteRank, rank * nelemsPerGPU * sizeof(int),
                   nelemsPerGPU * sizeof(int));
  }
  // cross-node exchange
  if (remoteRank % nranksPerNode == rank % nranksPerNode) {
    // opposite side
    if ((threadIdx.x % 32) == 0)
      devChan.putWithSignalAndFlush(rank * nelemsPerGPU * sizeof(int),
                                    (nelemsPerGPU * (pipelineSize - 1)) / pipelineSize * sizeof(int));
    if ((threadIdx.x % 32) == 0) devChan.wait();
  }

  __syncthreads();

  // Step 2
  // local allgather
  int otherNghr = (rank + nranksPerNode) % worldSize;
  if (remoteRank / nranksPerNode == rank / nranksPerNode) {
    localAllGather(devChan, rank, worldSize, nranksPerNode, remoteRank, otherNghr * nelemsPerGPU * sizeof(int),
                   (nelemsPerGPU * (pipelineSize - 1)) / pipelineSize * sizeof(int));
  }

  // cross-node exchange
  if (remoteRank % nranksPerNode == rank % nranksPerNode) {
    // opposite side
    if ((threadIdx.x % 32) == 0)
      devChan.putWithSignalAndFlush(
          (rank * nelemsPerGPU + (nelemsPerGPU * (pipelineSize - 1)) / pipelineSize) * sizeof(int),
          nelemsPerGPU / pipelineSize * sizeof(int));
    if ((threadIdx.x % 32) == 0) devChan.wait();
  }

  __syncthreads();

  // Step 3
  // local allgather
  if (remoteRank / nranksPerNode == rank / nranksPerNode) {
    localAllGather(devChan, rank, worldSize, nranksPerNode, remoteRank,
                   (otherNghr * nelemsPerGPU + (nelemsPerGPU * (pipelineSize - 1)) / pipelineSize) * sizeof(int),
                   nelemsPerGPU / pipelineSize * sizeof(int));
  }
}

__device__ void allgather3(mscclpp::channel::DeviceChannel devChan, int rank, int worldSize) {
  int tid = threadIdx.x;
  if (tid % 32 == 0) {
    devChan.epochIncrement();
  }
  __syncthreads();
  if (tid == 0) {
    mscclpp::ProxyTrigger trigger;
    trigger.fst = MAGIC;
    // offload all the work to the proxy
    devChan.fifo_.push(trigger);
  }
  if (tid % 32 == 0) {
    devChan.wait();
  }
}

__global__ void kernel(int rank, int worldSize, int nranksPerNode, size_t nelemsPerGPU, int kernel) {
  // find the mapping between remoteRank and devConns
  int warpId = threadIdx.x / 32;
  int remoteRank = (warpId < rank) ? warpId : warpId + 1;
  // Each warp is responsible for one of the remote ranks
  mscclpp::channel::SimpleDeviceChannel devChan = constDevChans[warpId];

  if (kernel == 0)
    allgather0(devChan, rank, worldSize, remoteRank, nelemsPerGPU);
  else if (kernel == 1)
    allgather1(devChan, rank, worldSize, nranksPerNode, remoteRank, nelemsPerGPU);
  else if (kernel == 2)
    allgather2(devChan, rank, worldSize, nranksPerNode, remoteRank, nelemsPerGPU);
  else if (kernel == 3) {
    auto devChan = constRawDevChan[warpId];
    allgather3(devChan, rank, worldSize);
  }
}

class AllGatherChannelService : public mscclpp::channel::BaseChannelService {
 public:
  AllGatherChannelService(mscclpp::Communicator& communicator, int worldSize, int rank, int cudaDevice);
  void startProxy() override { proxy_.start(); }
  void stopProxy() override { proxy_.stop(); }
  void setSendBytes(size_t sendBytes) { this->sendBytes_ = sendBytes; }
  void addRemoteMemory(mscclpp::RegisteredMemory memory) { remoteMemories_.push_back(memory); }
  void setLocalMemory(mscclpp::RegisteredMemory memory) { localMemory_ = memory; }
  mscclpp::channel::ChannelId addChannel(std::shared_ptr<mscclpp::Connection> connection) {
    channels_.push_back(mscclpp::channel::Channel(communicator_, connection));
    return channels_.size() - 1;
  }
  std::vector<mscclpp::channel::DeviceChannel> deviceChannels() {
    std::vector<mscclpp::channel::DeviceChannel> result;
    for (auto& channel : channels_) {
      result.push_back(mscclpp::channel::DeviceChannel(0, channel.epoch().deviceHandle(), proxy_.fifo().deviceFifo()));
    }
    return result;
  }

 private:
  mscclpp::Proxy proxy_;
  mscclpp::Communicator& communicator_;
  std::vector<mscclpp::channel::Channel> channels_;
  std::vector<mscclpp::RegisteredMemory> remoteMemories_;
  mscclpp::RegisteredMemory localMemory_;

  int worldSize_;
  int rank_;
  size_t sendBytes_;

  mscclpp::ProxyHandlerResult handleTrigger(mscclpp::ProxyTrigger triggerRaw);
};

AllGatherChannelService::AllGatherChannelService(mscclpp::Communicator& communicator, int worldSize, int rank,
                                                 int cudaDevice)
    : communicator_(communicator),
      worldSize_(worldSize),
      sendBytes_(0),
      rank_(rank),
      proxy_([&](mscclpp::ProxyTrigger triggerRaw) { return handleTrigger(triggerRaw); },
             [&]() {
               int deviceNumaNode = mscclpp::getDeviceNumaNode(cudaDevice);
               mscclpp::numaBind(deviceNumaNode);
             }) {}

mscclpp::ProxyHandlerResult AllGatherChannelService::handleTrigger(mscclpp::ProxyTrigger triggerRaw) {
  static uint32_t counter = 0;
  size_t offset = rank_ * sendBytes_;
  if (triggerRaw.fst != MAGIC) {
    // this is not a valid trigger
    return mscclpp::ProxyHandlerResult::FlushFifoTailAndContinue;
  }
  for (int r = 0; r < worldSize_; r++) {
    if (r == rank_) {
      continue;
    }
    int index = (r < rank_) ? r : r - 1;
    auto& conn = channels_[index].connection();
    conn.write(remoteMemories_[index], offset, localMemory_, offset, sendBytes_);
    channels_[index].epoch().signal();
    if (counter % 64 && mscclpp::AllIBTransports.has(conn.transport())) {
      // if we use IB, we need to flush in  a while
      conn.flush();
    }
  }
  counter++;
  return mscclpp::ProxyHandlerResult::FlushFifoTailAndContinue;
}

class AllGatherTestColl : public BaseTestColl {
 public:
  AllGatherTestColl() = default;
  ~AllGatherTestColl() override = default;

  void runColl(const TestArgs& args, cudaStream_t stream) override;
  void initData(const TestArgs& args, std::vector<void*> sendBuff, void* expectedBuff) override;
  void getBw(const double deltaSec, double& algBw /*OUT*/, double& busBw /*OUT*/) override;
  void setupCollTest(size_t size) override;
};

void AllGatherTestColl::runColl(const TestArgs& args, cudaStream_t stream) {
  const int worldSize = args.totalRanks;
  const int rank = args.rank;
  const int nRanksPerNode = args.nRanksPerNode;
  const int kernelNum = args.kernelNum;
  kernel<<<1, 32 * (worldSize - 1), 0, stream>>>(rank, worldSize, nRanksPerNode, paramCount_, kernelNum);
}

void AllGatherTestColl::initData(const TestArgs& args, std::vector<void*> sendBuff, void* expectedBuff) {
  assert(sendBuff.size() == 1);
  int rank = args.rank;
  std::vector<int> dataHost(std::max(sendCount_, recvCount_), 0);
  for (size_t i = 0; i < recvCount_; i++) {
    int val = i + 1;
    if (i / sendCount_ == (size_t)rank) {
      dataHost[i] = val;
    } else {
      dataHost[i] = 0;
    }
  }
  CUDATHROW(cudaMemcpy(sendBuff[0], dataHost.data(), recvCount_ * typeSize_, cudaMemcpyHostToDevice));

  for (size_t i = 0; i < recvCount_; i++) {
    dataHost[i] = static_cast<int>(i) + 1;
  }
  std::memcpy(expectedBuff, dataHost.data(), recvCount_ * typeSize_);
}

void AllGatherTestColl::getBw(const double deltaSec, double& algBw, double& busBw) {
  double baseBw = (double)(paramCount_ * typeSize_ * worldSize_) / 1.0E9 / deltaSec;

  algBw = baseBw;
  double factor = ((double)(worldSize_ - 1)) / ((double)worldSize_);
  busBw = baseBw * factor;
}

void AllGatherTestColl::setupCollTest(size_t size) {
  size_t count = size / typeSize_;
  size_t base = (count / (ALIGN * worldSize_)) * ALIGN;
  sendCount_ = base;
  recvCount_ = base * worldSize_;
  paramCount_ = base;
  expectedCount_ = recvCount_;
  if (isUsingHostOffload(kernelNum_)) {
    auto service = std::dynamic_pointer_cast<AllGatherChannelService>(chanService_);
    service->setSendBytes(sendCount_ * typeSize_);
  }
}

class AllGatherTestEngine : public BaseTestEngine {
 public:
  AllGatherTestEngine() = default;
  ~AllGatherTestEngine() override = default;

  void allocateBuffer() override;
  void setupConnections() override;

 private:
  std::vector<void*> getSendBuff() override;
  void* getExpectedBuff() override;
  void* getRecvBuff() override;
  std::shared_ptr<mscclpp::channel::BaseChannelService> createChannelService() override;

  std::shared_ptr<int> sendBuff_;
  std::shared_ptr<int[]> expectedBuff_;
};

void AllGatherTestEngine::allocateBuffer() {
  sendBuff_ = mscclpp::allocSharedCuda<int>(args_.maxBytes / sizeof(int));
  expectedBuff_ = std::shared_ptr<int[]>(new int[args_.maxBytes / sizeof(int)]);
}

void AllGatherTestEngine::setupConnections() {
<<<<<<< HEAD
  const int worldSize = args_.totalRanks;
  const int rank = args_.rank;
  const int nRanksPerNode = args_.nRanksPerNode;
  const int thisNode = rank / nRanksPerNode;
  const mscclpp::Transport ibTransport = IBs[args_.gpuNum];

  std::vector<mscclpp::channel::ChannelId> channelIds;
  std::vector<mscclpp::RegisteredMemory> localMemories;
  std::vector<mscclpp::NonblockingFuture<mscclpp::RegisteredMemory>> remoteMemories;

  auto rankToNode = [&](int rank) { return rank / nRanksPerNode; };
  for (int r = 0; r < worldSize; r++) {
    if (r == rank) {
      continue;
    }
    mscclpp::Transport transport;
    if (rankToNode(r) == thisNode) {
      transport = mscclpp::Transport::CudaIpc;
    } else {
      transport = ibTransport;
    }
    // Connect with all other ranks
    if (isUsingHostOffload(args_.kernelNum)) {
      auto service = std::dynamic_pointer_cast<AllGatherChannelService>(chanService_);
      channelIds.push_back(service->addChannel(comm_->connectOnSetup(r, 0, transport)));
    } else {
      auto service = std::dynamic_pointer_cast<mscclpp::channel::DeviceChannelService>(chanService_);
      channelIds.push_back(service->addChannel(comm_->connectOnSetup(r, 0, transport)));
    }
    auto memory = comm_->registerMemory(sendBuff_.get(), args_.maxBytes, mscclpp::Transport::CudaIpc | ibTransport);
    localMemories.push_back(memory);
    comm_->sendMemoryOnSetup(memory, r, 0);
    remoteMemories.push_back(comm_->recvMemoryOnSetup(r, 0));
  }
  comm_->setup();

  if (isUsingHostOffload(args_.kernelNum)) {
    auto service = std::dynamic_pointer_cast<AllGatherChannelService>(chanService_);
    for (size_t i = 0; i < channelIds.size(); ++i) {
      service->addRemoteMemory(remoteMemories[i].get());
    }
    service->setLocalMemory(localMemories[0]);
    auto devChannels = service->deviceChannels();
    assert(devChannels.size() < sizeof(constDevChans) / sizeof(mscclpp::channel::SimpleDeviceChannel));
    CUDATHROW(cudaMemcpyToSymbol(constRawDevChan, devChannels.data(),
                                 sizeof(mscclpp::channel::DeviceChannel) * devChannels.size()));
  } else {
    auto service = std::dynamic_pointer_cast<mscclpp::channel::DeviceChannelService>(chanService_);
    std::vector<mscclpp::channel::SimpleDeviceChannel> devChannels;
    for (size_t i = 0; i < channelIds.size(); ++i) {
      devChannels.push_back(mscclpp::channel::SimpleDeviceChannel(service->deviceChannel(channelIds[i]),
                                                                  service->addMemory(remoteMemories[i].get()),
                                                                  service->addMemory(localMemories[i])));
    }

    assert(devChannels.size() < sizeof(constDevChans) / sizeof(mscclpp::channel::SimpleDeviceChannel));
    CUDATHROW(cudaMemcpyToSymbol(constDevChans, devChannels.data(),
                                 sizeof(mscclpp::channel::SimpleDeviceChannel) * devChannels.size()));
  }
}
=======
  std::vector<mscclpp::channel::SimpleDeviceChannel> devChannels;
  setupMeshConnections(devChannels, sendBuff_.get(), args_.maxBytes);
>>>>>>> 25c70c0b

std::shared_ptr<mscclpp::channel::BaseChannelService> AllGatherTestEngine::createChannelService() {
  if (isUsingHostOffload(args_.kernelNum)) {
    return std::make_shared<AllGatherChannelService>(*comm_, args_.totalRanks, args_.rank, args_.gpuNum);
  } else {
    return std::make_shared<mscclpp::channel::DeviceChannelService>(*comm_);
  }
}

std::vector<void*> AllGatherTestEngine::getSendBuff() { return {sendBuff_.get()}; }

void* AllGatherTestEngine::getExpectedBuff() { return expectedBuff_.get(); }

void* AllGatherTestEngine::getRecvBuff() {
  // in-place operation reuse the send buffer
  return sendBuff_.get();
}

std::shared_ptr<BaseTestEngine> getTestEngine() { return std::make_shared<AllGatherTestEngine>(); }
std::shared_ptr<BaseTestColl> getTestColl() { return std::make_shared<AllGatherTestColl>(); }<|MERGE_RESOLUTION|>--- conflicted
+++ resolved
@@ -1,6 +1,7 @@
 #include <cuda_runtime.h>
 
 #include <cassert>
+#include <iostream>
 #include <string>
 
 #include "common.hpp"
@@ -176,15 +177,16 @@
   }
 
  private:
+  int worldSize_;
+  int rank_;
+  int cudaDevice_;
+  size_t sendBytes_;
+
   mscclpp::Proxy proxy_;
   mscclpp::Communicator& communicator_;
   std::vector<mscclpp::channel::Channel> channels_;
   std::vector<mscclpp::RegisteredMemory> remoteMemories_;
   mscclpp::RegisteredMemory localMemory_;
-
-  int worldSize_;
-  int rank_;
-  size_t sendBytes_;
 
   mscclpp::ProxyHandlerResult handleTrigger(mscclpp::ProxyTrigger triggerRaw);
 };
@@ -195,9 +197,10 @@
       worldSize_(worldSize),
       sendBytes_(0),
       rank_(rank),
+      cudaDevice_(cudaDevice),
       proxy_([&](mscclpp::ProxyTrigger triggerRaw) { return handleTrigger(triggerRaw); },
              [&]() {
-               int deviceNumaNode = mscclpp::getDeviceNumaNode(cudaDevice);
+               int deviceNumaNode = mscclpp::getDeviceNumaNode(cudaDevice_);
                mscclpp::numaBind(deviceNumaNode);
              }) {}
 
@@ -309,71 +312,34 @@
 }
 
 void AllGatherTestEngine::setupConnections() {
-<<<<<<< HEAD
-  const int worldSize = args_.totalRanks;
-  const int rank = args_.rank;
-  const int nRanksPerNode = args_.nRanksPerNode;
-  const int thisNode = rank / nRanksPerNode;
-  const mscclpp::Transport ibTransport = IBs[args_.gpuNum];
-
-  std::vector<mscclpp::channel::ChannelId> channelIds;
-  std::vector<mscclpp::RegisteredMemory> localMemories;
-  std::vector<mscclpp::NonblockingFuture<mscclpp::RegisteredMemory>> remoteMemories;
-
-  auto rankToNode = [&](int rank) { return rank / nRanksPerNode; };
-  for (int r = 0; r < worldSize; r++) {
-    if (r == rank) {
-      continue;
-    }
-    mscclpp::Transport transport;
-    if (rankToNode(r) == thisNode) {
-      transport = mscclpp::Transport::CudaIpc;
-    } else {
-      transport = ibTransport;
-    }
-    // Connect with all other ranks
-    if (isUsingHostOffload(args_.kernelNum)) {
-      auto service = std::dynamic_pointer_cast<AllGatherChannelService>(chanService_);
-      channelIds.push_back(service->addChannel(comm_->connectOnSetup(r, 0, transport)));
-    } else {
-      auto service = std::dynamic_pointer_cast<mscclpp::channel::DeviceChannelService>(chanService_);
-      channelIds.push_back(service->addChannel(comm_->connectOnSetup(r, 0, transport)));
-    }
-    auto memory = comm_->registerMemory(sendBuff_.get(), args_.maxBytes, mscclpp::Transport::CudaIpc | ibTransport);
-    localMemories.push_back(memory);
-    comm_->sendMemoryOnSetup(memory, r, 0);
-    remoteMemories.push_back(comm_->recvMemoryOnSetup(r, 0));
-  }
-  comm_->setup();
-
-  if (isUsingHostOffload(args_.kernelNum)) {
-    auto service = std::dynamic_pointer_cast<AllGatherChannelService>(chanService_);
-    for (size_t i = 0; i < channelIds.size(); ++i) {
-      service->addRemoteMemory(remoteMemories[i].get());
-    }
-    service->setLocalMemory(localMemories[0]);
-    auto devChannels = service->deviceChannels();
-    assert(devChannels.size() < sizeof(constDevChans) / sizeof(mscclpp::channel::SimpleDeviceChannel));
-    CUDATHROW(cudaMemcpyToSymbol(constRawDevChan, devChannels.data(),
-                                 sizeof(mscclpp::channel::DeviceChannel) * devChannels.size()));
-  } else {
-    auto service = std::dynamic_pointer_cast<mscclpp::channel::DeviceChannelService>(chanService_);
-    std::vector<mscclpp::channel::SimpleDeviceChannel> devChannels;
-    for (size_t i = 0; i < channelIds.size(); ++i) {
-      devChannels.push_back(mscclpp::channel::SimpleDeviceChannel(service->deviceChannel(channelIds[i]),
-                                                                  service->addMemory(remoteMemories[i].get()),
-                                                                  service->addMemory(localMemories[i])));
-    }
-
+  std::vector<mscclpp::channel::SimpleDeviceChannel> devChannels;
+  if (!isUsingHostOffload(args_.kernelNum)) {
+    setupMeshConnections(devChannels, sendBuff_.get(), args_.maxBytes);
     assert(devChannels.size() < sizeof(constDevChans) / sizeof(mscclpp::channel::SimpleDeviceChannel));
     CUDATHROW(cudaMemcpyToSymbol(constDevChans, devChannels.data(),
                                  sizeof(mscclpp::channel::SimpleDeviceChannel) * devChannels.size()));
-  }
-}
-=======
-  std::vector<mscclpp::channel::SimpleDeviceChannel> devChannels;
-  setupMeshConnections(devChannels, sendBuff_.get(), args_.maxBytes);
->>>>>>> 25c70c0b
+  } else {
+    auto service = std::dynamic_pointer_cast<AllGatherChannelService>(chanService_);
+    setupMeshConnections(devChannels, sendBuff_.get(), args_.maxBytes, nullptr, 0,
+                         [&](std::vector<std::shared_ptr<mscclpp::Connection>> conns,
+                             std::vector<mscclpp::NonblockingFuture<mscclpp::RegisteredMemory>>& remoteMemories,
+                             std::vector<mscclpp::RegisteredMemory>& localMemories) {
+                           std::vector<mscclpp::channel::ChannelId> channelIds;
+                           for (auto& conn : conns) {
+                             channelIds.push_back(service->addChannel(conn));
+                           }
+                           comm_->setup();
+                           for (size_t i = 0; i < channelIds.size(); ++i) {
+                             service->addRemoteMemory(remoteMemories[i].get());
+                           }
+                           service->setLocalMemory(localMemories[0]);
+                         });
+    auto devChannels = service->deviceChannels();
+    assert(devChannels.size() < sizeof(constRawDevChan) / sizeof(mscclpp::channel::DeviceChannel));
+    CUDATHROW(cudaMemcpyToSymbol(constRawDevChan, devChannels.data(),
+                                 sizeof(mscclpp::channel::DeviceChannel) * devChannels.size()));
+  }
+}
 
 std::shared_ptr<mscclpp::channel::BaseChannelService> AllGatherTestEngine::createChannelService() {
   if (isUsingHostOffload(args_.kernelNum)) {
