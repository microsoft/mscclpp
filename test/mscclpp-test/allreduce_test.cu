// Copyright (c) Microsoft Corporation.
// Licensed under the MIT license.

#include <algorithm>
#include <mscclpp/concurrency.hpp>
#include <mscclpp/packet.hpp>
#include <vector>

#include "common.hpp"

#define BLOCKS_PER_PEER 1

template <class T>
using DeviceHandle = mscclpp::DeviceHandle<T>;
__constant__ DeviceHandle<mscclpp::SimpleProxyChannel> constDevFstRoundChans[16];
__constant__ DeviceHandle<mscclpp::SimpleProxyChannel> constDevSndRoundChans[16];

__constant__ DeviceHandle<mscclpp::SmChannel> constSmInPlaceChans[8];
__constant__ DeviceHandle<mscclpp::SmChannel> constSmOutOfPlaceChans[8];
__constant__ DeviceHandle<mscclpp::SmChannel> constSmOutOfPlaceGetChans[8];
__device__ uint64_t globalFlag;

// TODO(chhwang): need an interface for this.
static void* inputBuff = nullptr;
static void* resultBuff = nullptr;
static void* scratchBuff = nullptr;
static void* scratchPacketBuff = nullptr;
static void* putPacketBuff = nullptr;
static void* getPacketBuff = nullptr;

struct Chunk {
  size_t offset;
  size_t size;
};

__host__ __device__ Chunk getChunk(size_t dataCount, size_t numChunks, size_t chunkIdx) {
  size_t remainder = dataCount % numChunks;
  size_t smallChunkSize = dataCount / numChunks;
  size_t largeChunkSize = smallChunkSize + 1;
  size_t numRemainedLargeChunks = chunkIdx < remainder ? remainder - chunkIdx : 0;
  size_t offset = (remainder - numRemainedLargeChunks) * largeChunkSize +
                  (chunkIdx > remainder ? chunkIdx - remainder : 0) * smallChunkSize;
  return Chunk{offset, chunkIdx < remainder ? largeChunkSize : smallChunkSize};
}

__forceinline__ __device__ void vectorSum(int* dst, int* src, size_t nElem, int blockId, int nBlocks) {
  size_t nInt4 = nElem / 4;
  size_t nLastInts = nElem % 4;
  int4* dst4 = (int4*)dst;
  int4* src4 = (int4*)src;
  for (int i = threadIdx.x + blockId * blockDim.x; i < nInt4; i += blockDim.x * nBlocks) {
    dst4[i].w += src4[i].w;
    dst4[i].x += src4[i].x;
    dst4[i].y += src4[i].y;
    dst4[i].z += src4[i].z;
  }
  if (nLastInts > 0) {
    int* dstLast = dst + nInt4 * 4;
    int* srcLast = src + nInt4 * 4;
    for (int i = threadIdx.x + blockId * blockDim.x; i < nLastInts; i += blockDim.x * nBlocks) {
      dstLast[i] += srcLast[i];
    }
  }
}

__forceinline__ __device__ void vectorSum(int* dst, int* src, size_t nElem) {
  vectorSum(dst, src, nElem, blockIdx.x, gridDim.x);
}

__device__ void vectorSumSingleBlock(int* dst, int* src, size_t nElem) {
  for (int i = threadIdx.x; i < nElem; i += blockDim.x) {
    dst[i] += src[i];
  }
}

__device__ mscclpp::DeviceSyncer deviceSyncer;
__device__ mscclpp::DeviceSyncer allGatherDeviceSyncer;
__device__ mscclpp::DeviceSyncer reduceScatterDeviceSyncer;
__device__ mscclpp::DeviceSyncer ibDeviceSyncer;

__device__ void localReduceScatter(int* buff, int* scratch, int rank, int nRanksPerNode, int startChunkIndex,
                                   size_t offsetInChunk, size_t chunkSize, size_t nelems) {
  if (nRanksPerNode == 1) {
    return;
  }
  int isComm = (threadIdx.x == 0) && (blockIdx.x == 0);
  int startRankInNode = (rank / nRanksPerNode) * nRanksPerNode;
  int rankIndexInNode = rank % nRanksPerNode;

  for (int i = 1; i < nRanksPerNode; ++i) {
    int remoteSendToRank = (rank + i) % nRanksPerNode + startRankInNode;
    int remoteRecvFromRank = (rank + nRanksPerNode - i) % nRanksPerNode + startRankInNode;
    int peerSendId = (remoteSendToRank < rank) ? remoteSendToRank : remoteSendToRank - 1;
    int peerRecvId = (remoteRecvFromRank < rank) ? remoteRecvFromRank : remoteRecvFromRank - 1;

    DeviceHandle<mscclpp::SimpleProxyChannel>& devFstSendChan = constDevFstRoundChans[peerSendId];
    DeviceHandle<mscclpp::SimpleProxyChannel>& devFstRecvChan = constDevFstRoundChans[peerRecvId];
    size_t srcOffset =
        (((rankIndexInNode + i) % nRanksPerNode + startChunkIndex) * chunkSize + offsetInChunk) * sizeof(int);
    size_t dstOffset = rank * chunkSize * sizeof(int);

    if (i == 1) {
      if (isComm) {
        devFstSendChan.putWithSignal(dstOffset, srcOffset, nelems * sizeof(int));
      }
    } else {
      int pre = i - 1;
      int preRemoteRecvFromRank = (rank + nRanksPerNode - pre) % nRanksPerNode + startRankInNode;
      int prePeerRecvId = (preRemoteRecvFromRank < rank) ? preRemoteRecvFromRank : preRemoteRecvFromRank - 1;

      // overlap communication and computation
      DeviceHandle<mscclpp::SimpleProxyChannel>& preDevFstRecvChan = constDevFstRoundChans[prePeerRecvId];
      if (isComm) {
        preDevFstRecvChan.wait();
        devFstSendChan.putWithSignal(dstOffset, srcOffset, nelems * sizeof(int));
      }

      deviceSyncer.sync(gridDim.x);
      size_t offset = ((startChunkIndex + rankIndexInNode) * chunkSize + offsetInChunk) * sizeof(int);
      size_t scratchOffset = preRemoteRecvFromRank * chunkSize * sizeof(int);
      int* dst = (int*)((char*)buff + offset);
      int* src = (int*)((char*)scratch + scratchOffset);
      vectorSum(dst, src, nelems);
    }
    // for last iteration, wait for the last send
    if (i == nRanksPerNode - 1) {
      if (isComm) {
        devFstRecvChan.wait();
      }
      deviceSyncer.sync(gridDim.x);
      size_t offset = ((startChunkIndex + rankIndexInNode) * chunkSize + offsetInChunk) * sizeof(int);
      size_t scratchOffset = remoteRecvFromRank * chunkSize * sizeof(int);
      int* dst = (int*)((char*)buff + offset);
      int* src = (int*)((char*)scratch + scratchOffset);
      vectorSum(dst, src, nelems);
    }
  }
}

__device__ void reduceScatter(int* buff, int* scratch, int rank, int nRanksPerNode, int worldSize,
                              size_t nelems  // must be divisible by 3
) {
  // this reduce-scatter algorithm works as follows:
  // Step 1: each node does a local reduce-scatter on peer node data chunks with 1/pipeline portion of chunk data. For
  // example, 2 nodes and each node has 2 ranks. rank 0 and rank 1 perform reduce-scatter on chunk 2 and chunk 3, with
  // 1/pipeline portion of the data.
  // Step 2: each node does a local reduce-scatter on peers data chunks with (pipeline-1)/pipeline portion of chunk
  // data. Meanwhile, exchange the reduced data of the previous step with its cross-node neighbor (same local rank
  // number on the other node) via IB. Then performs a reduce operation.
  // Step 3:  each node does a local reduce-scatter on local ranks, meanwhile exchange the reduced data of the previous
  // step with its cross-node neighbor (same local rank number on the other node) via IB. Then performs a reduce
  // operation.
  int pipelineSize = 3;
  const size_t chunkSize = nelems / worldSize;
  int peerRank = (rank + nRanksPerNode) % worldSize;
  int peerNodeId = peerRank / nRanksPerNode;
  int isComm = (threadIdx.x == 0) && (blockIdx.x == 0);
  int peer = (peerRank < rank) ? peerRank : peerRank - 1;
  DeviceHandle<mscclpp::SimpleProxyChannel>& proxyChan = constDevFstRoundChans[peer];
  if (peerNodeId == rank / nRanksPerNode) {
    localReduceScatter(buff, scratch, rank, nRanksPerNode, 0, 0, chunkSize, chunkSize);
    return;
  }

  // step 1: local reduce
  int startChunkIndex = peerNodeId * nRanksPerNode;
  localReduceScatter(buff, scratch, rank, nRanksPerNode, startChunkIndex, 0, chunkSize, chunkSize / pipelineSize);
  deviceSyncer.sync(gridDim.x);

  // step 2: local reduce and exchange data with neighbor
  if (isComm) {
    size_t offset = (peerRank * chunkSize) * sizeof(int);
    // opposite side
    proxyChan.putWithSignal(offset, (chunkSize / pipelineSize * sizeof(int)));
  }
  localReduceScatter(buff, scratch, rank, nRanksPerNode, startChunkIndex, chunkSize / pipelineSize, chunkSize,
                     2 * chunkSize / pipelineSize);
  if (isComm) {
    proxyChan.wait();
  }
  deviceSyncer.sync(gridDim.x);
  // reduce data received from peer to related rank
  size_t offset = rank * chunkSize * sizeof(int);
  int* dst = (int*)((char*)buff + offset);
  int* src = (int*)((char*)scratch + offset);
  vectorSum(dst, src, chunkSize / pipelineSize);
  if (isComm) {
    proxyChan.flush();
  }
  deviceSyncer.sync(gridDim.x);

  // step 3: local reduce and exchange data with neighbor
  startChunkIndex = (rank / nRanksPerNode) * nRanksPerNode;
  if (isComm) {
    size_t offset = (peerRank * chunkSize + chunkSize / pipelineSize) * sizeof(int);
    proxyChan.putWithSignal(offset, (pipelineSize - 1) * chunkSize / pipelineSize * sizeof(int));
  }
  localReduceScatter(buff, scratch, rank, nRanksPerNode, startChunkIndex, 0, chunkSize, chunkSize);
  if (isComm) {
    proxyChan.wait();
  }
  deviceSyncer.sync(gridDim.x);
  // reduce to related rank
  offset = (rank * chunkSize + chunkSize / pipelineSize) * sizeof(int);
  dst = (int*)((char*)buff + offset);
  src = (int*)((char*)scratch + offset);
  vectorSum(dst, src, 2 * chunkSize / pipelineSize);
  if (isComm) {
    proxyChan.flush();
  }
}

// Run with a single thread only.
__device__ void localAllGather(int rank, int nRanksPerNode, uint64_t offset, uint64_t size) {
  // this allgather algorithm works as follows:
  // Step 1: GPU rank i sends data to GPU rank (i+1) % nranksPerNode
  // and waits for data from GPU rank (i-1) % nranksPerNode
  // Step 2: GPU rank i sends data to GPU rank (i+2) % nranksPerNode
  // ...
  // This order is much better for DMA engine for NVLinks
  if (nRanksPerNode == 1) return;

  int startRankInNode = (rank / nRanksPerNode) * nRanksPerNode;
  for (int i = 1; i < nRanksPerNode; i++) {
    int remoteSendToRank = (rank + i) % nRanksPerNode + startRankInNode;
    int remoteRecvFromRank = (rank + nRanksPerNode - i) % nRanksPerNode + startRankInNode;
    int peerSendId = (remoteSendToRank < rank) ? remoteSendToRank : remoteSendToRank - 1;
    int peerRecvId = (remoteRecvFromRank < rank) ? remoteRecvFromRank : remoteRecvFromRank - 1;

    DeviceHandle<mscclpp::SimpleProxyChannel>& devSendChan = constDevSndRoundChans[peerSendId];
    DeviceHandle<mscclpp::SimpleProxyChannel>& devRecvChan = constDevSndRoundChans[peerRecvId];
    // wait for the data from GPU (rank-i) % nranksPerNode to arrive
    devSendChan.putWithSignal(offset, size);
    devRecvChan.wait();
  }
}

// Run with a single thread only.
__device__ void allGather(int rank, int worldSize, int nRanksPerNode, size_t nelemsPerGPU) {
  // this allgather is a pipelined and hierarchical one and only works for two nodes
  // it is implemented as follows:
  // Step 1: each node does a local allgather and concurrently,
  // local GPU i exchange (piplineSize-1)/pipelineSize portion of their data with
  // its cross-node neighbor (local GPU i on the other node) via IB
  // Step 2: each node does a local allgather again with the data just received from its
  // cross-node neighbor in step 1, and concurrently, exchange the rest of the data with
  // its cross-node neighbor
  // Step 3: each node does a local allgather for the last time with the rest of the data

  int pipelineSize = 3;
  int peerRank = (rank + nRanksPerNode) % worldSize;
  int peerNodeId = peerRank / nRanksPerNode;
  int peer = (peerRank < rank) ? peerRank : peerRank - 1;
  DeviceHandle<mscclpp::SimpleProxyChannel>& proxyChan = constDevSndRoundChans[peer];

  if (peerNodeId == rank / nRanksPerNode) {
    localAllGather(rank, nRanksPerNode, rank * nelemsPerGPU * sizeof(int), nelemsPerGPU * sizeof(int));
    return;
  }

  // Step 1
  proxyChan.putWithSignal(rank * nelemsPerGPU * sizeof(int),
                          (nelemsPerGPU * (pipelineSize - 1)) / pipelineSize * sizeof(int));
  localAllGather(rank, nRanksPerNode, rank * nelemsPerGPU * sizeof(int), nelemsPerGPU * sizeof(int));
  proxyChan.wait();
  proxyChan.flush();
  // Step 2
  proxyChan.putWithSignal((rank * nelemsPerGPU + (nelemsPerGPU * (pipelineSize - 1)) / pipelineSize) * sizeof(int),
                          nelemsPerGPU / pipelineSize * sizeof(int));
  localAllGather(rank, nRanksPerNode, peerRank * nelemsPerGPU * sizeof(int),
                 (nelemsPerGPU * (pipelineSize - 1)) / pipelineSize * sizeof(int));
  proxyChan.wait();
  proxyChan.flush();
  // Step 3
  localAllGather(rank, nRanksPerNode,
                 (peerRank * nelemsPerGPU + (nelemsPerGPU * (pipelineSize - 1)) / pipelineSize) * sizeof(int),
                 nelemsPerGPU / pipelineSize * sizeof(int));
}

__device__ void localReduceScatterSm(int* buff, int* scratch, int rank, int nRanksPerNode, int startChunkIndex,
                                     size_t offsetInChunk, size_t chunkSize, size_t nelems, int nBlocks) {
  if (nRanksPerNode == 1) return;
  if (blockIdx.x >= nBlocks) return;
  const int nPeer = nRanksPerNode - 1;
  DeviceHandle<mscclpp::SmChannel>* smChans = constSmOutOfPlaceGetChans;

  const size_t localRankIndexInNode = rank % nRanksPerNode;
  const size_t indexOffset = ((localRankIndexInNode + startChunkIndex) * chunkSize + offsetInChunk);
  const size_t indexOffset4 = indexOffset / 4;

  int4* buff4 = (int4*)buff;

  for (int peerIdx = threadIdx.x + blockIdx.x * blockDim.x; peerIdx < nPeer; peerIdx += blockDim.x * nBlocks) {
    smChans[peerIdx].signal();
  }
  for (int peerIdx = threadIdx.x + blockIdx.x * blockDim.x; peerIdx < nPeer; peerIdx += blockDim.x * nBlocks) {
    smChans[peerIdx].wait();
  }
  reduceScatterDeviceSyncer.sync(nBlocks);

  const size_t nInt4 = nelems / 4;
  for (int idx = threadIdx.x + blockIdx.x * blockDim.x; idx < nInt4; idx += blockDim.x * nBlocks) {
    int4 sum = make_int4(0, 0, 0, 0);

    for (int peerIdx = 0; peerIdx < nPeer; peerIdx++) {
      int4 val = smChans[peerIdx].read<int4>(indexOffset4 + idx);
      sum.w += val.w;
      sum.x += val.x;
      sum.y += val.y;
      sum.z += val.z;
    }
    buff4[indexOffset4 + idx].w += sum.w;
    buff4[indexOffset4 + idx].x += sum.x;
    buff4[indexOffset4 + idx].y += sum.y;
    buff4[indexOffset4 + idx].z += sum.z;
  }

  const size_t nLastInts = nelems % 4;
  for (int idx = threadIdx.x + blockIdx.x * blockDim.x; idx < nLastInts; idx += blockDim.x * nBlocks) {
    int sum = 0;
    for (int peerIdx = 0; peerIdx < nPeer; peerIdx++) {
      int val = smChans[peerIdx].read<int>(indexOffset + nInt4 * 4 + idx);
      sum += val;
    }
    buff[indexOffset + nInt4 * 4 + idx] += sum;
  }
}

__device__ void localReduceScatterSm2(int* buff, int* scratch, int rank, int nRanksPerNode, size_t chunkSize,
                                      size_t nelems, int nBlocks) {
  if (nRanksPerNode == 1) return;
  if (blockIdx.x >= nBlocks) return;
  const int nPeer = nRanksPerNode - 1;
  DeviceHandle<mscclpp::SmChannel>* smChans = constSmOutOfPlaceGetChans;

  const size_t localRankIndexInNode = rank % nRanksPerNode;
  const size_t indexOffset = localRankIndexInNode * chunkSize;
  const size_t indexOffset4 = indexOffset / 4;

  int4* buff4 = (int4*)buff;

  const int tid = threadIdx.x + blockIdx.x * blockDim.x;
  if (tid < nPeer) {
    smChans[tid].signal();
  }
  const int waitStart = nBlocks * blockDim.x - nPeer;
  if (tid >= waitStart && tid < nBlocks * blockDim.x) {
    smChans[tid - waitStart].wait();
  }
  reduceScatterDeviceSyncer.sync(nBlocks);

  const size_t nInt4 = nelems / 4;
  for (int index = 0; index < nPeer; ++index) {
    int4 val;
    int peerIdx = (index + localRankIndexInNode) % nPeer;
    for (int idx = threadIdx.x + blockIdx.x * blockDim.x; idx < nInt4; idx += blockDim.x * nBlocks) {
      val = smChans[peerIdx].read<int4>(indexOffset4 + idx);
      buff4[indexOffset4 + idx].w += val.w;
      buff4[indexOffset4 + idx].x += val.x;
      buff4[indexOffset4 + idx].y += val.y;
      buff4[indexOffset4 + idx].z += val.z;
    }
  }

  const size_t nLastInts = nelems % 4;
  for (int peerIdx = 0; peerIdx < nPeer; peerIdx++) {
    for (int idx = threadIdx.x + blockIdx.x * blockDim.x; idx < nLastInts; idx += blockDim.x * nBlocks) {
      int val = smChans[(localRankIndexInNode + peerIdx) % nPeer].read<int>(indexOffset + nInt4 * 4 + idx);
      buff[indexOffset + nInt4 * 4 + idx] += val;
    }
  }
}

__device__ void reduceScatterSm(int* buff, int* scratch, int rank, int nRanksPerNode, int worldSize,
                                size_t nelems  // must be divisible by 3
) {
  // this reduce-scatter algorithm works as follows:
  // Step 1: each node does a local reduce-scatter on peer node data chunks with 1/pipeline portion of chunk data. For
  // example, 2 nodes and each node has 2 ranks. rank 0 and rank 1 perform reduce-scatter on chunk 2 and chunk 3, with
  // 1/pipeline portion of the data.
  // Step 2: each node does a local reduce-scatter on peers data chunks with (pipeline-1)/pipeline portion of chunk
  // data. Meanwhile, exchange the reduced data of the previous step with its cross-node neighbor (same local rank
  // number on the other node) via IB. Then performs a reduce operation.
  // Step 3:  each node does a local reduce-scatter on local ranks, meanwhile exchange the reduced data of the previous
  // step with its cross-node neighbor (same local rank number on the other node) via IB. Then performs a reduce
  // operation.
  int pipelineSize = 3;
  float nBlocksForReduceScatterRatio = 0.8;
  const size_t chunkSize = nelems / worldSize;
  const int peerRank = (rank + nRanksPerNode) % worldSize;
  int peerNodeId = peerRank / nRanksPerNode;
  int nBlocksForReduceScatter =
      (int)(nBlocksForReduceScatterRatio * gridDim.x) / (nRanksPerNode - 1) * (nRanksPerNode - 1);
  int isComm = (threadIdx.x == 0) && (blockIdx.x == nBlocksForReduceScatter);
  int peer = (peerRank < rank) ? peerRank : peerRank - 1;
  int nBlocksRemain = gridDim.x - nBlocksForReduceScatter;
  DeviceHandle<mscclpp::SimpleProxyChannel>& proxyChan = constDevFstRoundChans[peer];
  if (peerNodeId == rank / nRanksPerNode) {
    localReduceScatterSm(buff, scratch, rank, nRanksPerNode, 0, 0, chunkSize, chunkSize, gridDim.x);
    return;
  }

  // step 1: local reduce
  int startChunkIndex = peerNodeId * nRanksPerNode;
  localReduceScatterSm(buff, scratch, rank, nRanksPerNode, startChunkIndex, 0, chunkSize, chunkSize / pipelineSize,
                       nBlocksForReduceScatter);
  deviceSyncer.sync(gridDim.x);

  // step 2: local reduce and exchange data with neighbor
  if (isComm) {
    size_t offset = (peerRank * chunkSize) * sizeof(int);
    // opposite side
    proxyChan.putWithSignal(offset, (chunkSize / pipelineSize * sizeof(int)));
  }
  localReduceScatterSm(buff, scratch, rank, nRanksPerNode, startChunkIndex, chunkSize / pipelineSize, chunkSize,
                       2 * chunkSize / pipelineSize, nBlocksForReduceScatter);
  if (isComm) {
    proxyChan.wait();
  }
  if (blockIdx.x >= nBlocksForReduceScatter) {
    ibDeviceSyncer.sync(nBlocksRemain);
    // reduce data received from peer to related rank
    size_t offset = rank * chunkSize * sizeof(int);
    int* dst = (int*)((char*)buff + offset);
    int* src = (int*)((char*)scratch + offset);
    vectorSum(dst, src, chunkSize / pipelineSize, blockIdx.x - nBlocksForReduceScatter, nBlocksRemain);
  }
  if (isComm) {
    proxyChan.flush();
  }
  deviceSyncer.sync(gridDim.x);

  // step 3: local reduce and exchange data with neighbor
  startChunkIndex = (rank / nRanksPerNode) * nRanksPerNode;
  if (isComm) {
    size_t offset = (peerRank * chunkSize + chunkSize / pipelineSize) * sizeof(int);
    proxyChan.putWithSignal(offset, (pipelineSize - 1) * chunkSize / pipelineSize * sizeof(int));
  }
  localReduceScatterSm(buff, scratch, rank, nRanksPerNode, startChunkIndex, 0, chunkSize, chunkSize,
                       nBlocksForReduceScatter);
  if (isComm) {
    proxyChan.wait();
  }
  deviceSyncer.sync(gridDim.x);
  // reduce to related rank, can not overlap since localReduceScatter also calculate the sum
  size_t offset = (rank * chunkSize + chunkSize / pipelineSize) * sizeof(int);
  int* dst = (int*)((char*)buff + offset);
  int* src = (int*)((char*)scratch + offset);
  vectorSum(dst, src, 2 * chunkSize / pipelineSize);
  if (isComm) {
    proxyChan.flush();
  }
}

// This kernel is the most performant when the number of blocks is a multiple of (nRanksPerNode - 1).
__device__ void localAllGatherSm(int rank, int nRanksPerNode, int startRankChunkIndex, uint64_t offsetInRankChunk,
                                 uint64_t rankChunkSize, uint64_t size, size_t nBlocks) {
  if (nRanksPerNode == 1) return;
  if (blockIdx.x >= nBlocks) return;
  const size_t nPeer = nRanksPerNode - 1;
  const size_t peerIdx = blockIdx.x % nPeer;
  const size_t nBlockForThisPeer = nBlocks / nPeer + (nBlocks % nPeer > peerIdx ? 1 : 0);
  const size_t peerLocalBlockIdx = blockIdx.x / nPeer;
  const size_t rankLocalIndex = rank % nRanksPerNode;
  const int remoteRankLocalIndex = (peerIdx < rankLocalIndex ? peerIdx : peerIdx + 1);

  // Split the data into chunks for aligned data access. Ignore the remainder here and let the last block handle it.
  constexpr size_t chunkBytes = 128;  // heuristic value
  const size_t nChunk = size / chunkBytes;
  const size_t nMinChunkPerBlock = nChunk / nBlockForThisPeer;
  const size_t nRemainderChunk = nChunk % nBlockForThisPeer;

  // Distribute chunks to blocks
  size_t nChunkForThisBlock;
  size_t offsetForThisBlock;
  if (peerLocalBlockIdx < nRemainderChunk) {
    nChunkForThisBlock = nMinChunkPerBlock + 1;
    offsetForThisBlock = (nMinChunkPerBlock + 1) * peerLocalBlockIdx;
  } else {
    nChunkForThisBlock = nMinChunkPerBlock;
    offsetForThisBlock =
        (nMinChunkPerBlock + 1) * nRemainderChunk + (peerLocalBlockIdx - nRemainderChunk) * nMinChunkPerBlock;
  }
  offsetForThisBlock *= chunkBytes;

  // Calculate the size of the data for this block
  size_t sizeForThisBlock = nChunkForThisBlock * chunkBytes;
  const size_t lastChunkSize = size - nChunk * chunkBytes;
  if (lastChunkSize > 0 && peerLocalBlockIdx == nBlockForThisPeer - 1) {
    sizeForThisBlock += lastChunkSize;
  }
  if (threadIdx.x == 0 && peerLocalBlockIdx == 0) {
    constSmInPlaceChans[peerIdx].signal();
    constSmInPlaceChans[peerIdx].wait();
  }
  allGatherDeviceSyncer.sync(nBlocks);
  size_t offset = rankChunkSize * (startRankChunkIndex + remoteRankLocalIndex) + offsetInRankChunk;
  constSmInPlaceChans[peerIdx].get(offset + offsetForThisBlock, sizeForThisBlock, threadIdx.x, blockDim.x);
}

__device__ void localRingAllGatherSm(int rank, int nRanksPerNode, uint64_t size, size_t nBlocks) {
  if (nRanksPerNode == 1) return;
  if (blockIdx.x >= nBlocks) return;

  int tid = threadIdx.x + blockIdx.x * blockDim.x;
  const int nPeer = nRanksPerNode - 1;

  if (tid < nPeer) {
    constSmInPlaceChans[tid].signal();
  }
  int waitStart = nBlocks * blockDim.x - nPeer;
  if (tid >= waitStart && tid < nBlocks * blockDim.x) {
    constSmInPlaceChans[tid - waitStart].wait();
  }
  allGatherDeviceSyncer.sync(nBlocks);
  for (int i = 0; i < nPeer; ++i) {
    int peerIdx = (i + rank) % nPeer;
    const int remoteRankLocalIndex = (peerIdx < rank ? peerIdx : peerIdx + 1);
    size_t offset = size * remoteRankLocalIndex;
    constSmInPlaceChans[peerIdx].get(offset, size, tid, blockDim.x * nBlocks);
  }
}

// This is an allgather4 equivalent
__device__ void allGatherSm(int rank, int worldSize, int nRanksPerNode, size_t nelemsPerGPU) {
  // this allgather is a pipelined and hierarchical one and only works for two nodes
  // it is implemented as follows:
  // Step 1: each node does a local allgather and concurrently,
  // local GPU i exchange (piplineSize-1)/pipelineSize portion of their data with
  // its cross-node neighbor (local GPU i on the other node) via IB
  // Step 2: each node does a local allgather again with the data just received from its
  // cross-node neighbor in step 1, and concurrently, exchange the rest of the data with
  // its cross-node neighbor
  // Step 3: each node does a local allgather for the last time with the rest of the data

  int pipelineSize = 3;
  int peerRank = (rank + nRanksPerNode) % worldSize;
  int peerNodeId = peerRank / nRanksPerNode;
  int peer = (peerRank < rank) ? peerRank : peerRank - 1;
  DeviceHandle<mscclpp::SimpleProxyChannel>& proxyChan = constDevSndRoundChans[peer];
  const size_t nBlocksForLocalAllGather = gridDim.x / (nRanksPerNode - 1) * (nRanksPerNode - 1);
  const size_t rankChunkSize = nelemsPerGPU * sizeof(int);
  const int startRankIndexInLocalNode = (rank / nRanksPerNode) * nRanksPerNode;
  const int startRankIndexInPeerNode = (peerRank / nRanksPerNode) * nRanksPerNode;

  if (peerNodeId == rank / nRanksPerNode) {
    localAllGatherSm(rank, nRanksPerNode, 0, 0, rankChunkSize, rankChunkSize, gridDim.x);
    return;
  }

  constexpr size_t alignment = 128;
  size_t step1Bytes = (nelemsPerGPU * (pipelineSize - 1)) / pipelineSize * sizeof(int);
  step1Bytes = step1Bytes / alignment * alignment;
  const size_t step2Bytes = nelemsPerGPU * sizeof(int) - step1Bytes;

  // Step 1
  if (threadIdx.x == 0 && blockIdx.x == 0) {
    proxyChan.putWithSignal(rank * nelemsPerGPU * sizeof(int), step1Bytes);
  }
  localAllGatherSm(rank, nRanksPerNode, startRankIndexInLocalNode, 0, rankChunkSize, rankChunkSize,
                   nBlocksForLocalAllGather);
  if (threadIdx.x == 0 && blockIdx.x == 0) {
    proxyChan.wait();
    proxyChan.flush();
  }
  deviceSyncer.sync(gridDim.x);
  // Step 2
  if (threadIdx.x == 0 && blockIdx.x == 0) {
    proxyChan.putWithSignal(rank * nelemsPerGPU * sizeof(int) + step1Bytes, step2Bytes);
  }
  localAllGatherSm(rank, nRanksPerNode, startRankIndexInPeerNode, 0, rankChunkSize, step1Bytes,
                   nBlocksForLocalAllGather);
  if (threadIdx.x == 0 && blockIdx.x == 0) {
    proxyChan.wait();
    proxyChan.flush();
  }
  deviceSyncer.sync(gridDim.x);
  // Step 3
  localAllGatherSm(rank, nRanksPerNode, startRankIndexInPeerNode, step1Bytes, rankChunkSize, step2Bytes,
                   nBlocksForLocalAllGather);
}

__global__ void allreduce0(int* buff, int* scratch, int rank, int worldSize, size_t nelems, size_t scratchDataCount) {
  int peerId = blockIdx.x / BLOCKS_PER_PEER;
  int isComm = (threadIdx.x == 0) && (blockIdx.x % BLOCKS_PER_PEER == 0);
  int remoteRank = (peerId < rank) ? peerId : peerId + 1;

  // 1st communication phase: send data to the scratch buffer of the peer associated with this block
  DeviceHandle<mscclpp::SimpleProxyChannel>& devFstRoundChan = constDevFstRoundChans[peerId];
  Chunk toPeerChunk = getChunk(nelems, worldSize, remoteRank);
  // Now we need to figure out the offset of this chunk in the scratch buffer of the destination.
  // The destination will have allocated a scratch buffer of size numPeers() * toPeerChunk.size and
  // inside that each of the destination's peers send to the nth chunk, where n is the index of the
  // source peer from the destination's perspective.
  size_t dstOffset = (rank < remoteRank ? rank : rank - 1) * toPeerChunk.size;
  if (isComm) {
    // Write data to the peer
    devFstRoundChan.putWithSignalAndFlush(dstOffset * sizeof(int), toPeerChunk.offset * sizeof(int),
                                          toPeerChunk.size * sizeof(int));
    // Wait for data from the peer
    devFstRoundChan.wait();
  }

  deviceSyncer.sync(gridDim.x);

  // Local reduction: every block reduces a slice of each chunk in the scratch buffer into the user buffer
  DeviceHandle<mscclpp::SimpleProxyChannel>& devSndRoundChan = constDevSndRoundChans[peerId];
  Chunk rankChunk = getChunk(nelems, worldSize, rank);
  int* chunk = buff + rankChunk.offset;
  int numPeers = gridDim.x / BLOCKS_PER_PEER;
  int numBlocks = gridDim.x;
  Chunk blockUserChunk = getChunk(rankChunk.size, numBlocks, blockIdx.x);
  size_t scratchDataCountPerPeer = scratchDataCount / numPeers;
  Chunk blockScratchChunk = getChunk(scratchDataCountPerPeer, numBlocks, blockIdx.x);
  for (int peerIdx = 0; peerIdx < numPeers; ++peerIdx) {
    int* scratchChunk = scratch + peerIdx * scratchDataCountPerPeer;
    vectorSumSingleBlock(chunk + blockUserChunk.offset, scratchChunk + blockScratchChunk.offset,
                         blockScratchChunk.size);
  }

  deviceSyncer.sync(gridDim.x);

  // 2nd communication phase: send the now reduced data between the user buffers
  Chunk collectionChunk = getChunk(nelems, worldSize, rank);
  if (isComm) {
    // Write data to the peer
    devSndRoundChan.putWithSignalAndFlush(collectionChunk.offset * sizeof(int), collectionChunk.offset * sizeof(int),
                                          collectionChunk.size * sizeof(int));
    // Wait for data from the peer
    devSndRoundChan.wait();
  }
}

__global__ void __launch_bounds__(1024)
    allreduce1(int* buff, int* scratch, int rank, int worldSize, size_t nelems, size_t scratchDataCount) {
  int isComm = (threadIdx.x == 0) && (blockIdx.x == 0);
  int remoteSendRank = (rank + 1) % worldSize;
  int remoteRecvRank = (rank + worldSize - 1) % worldSize;
  int peerSendId = (remoteSendRank < rank) ? remoteSendRank : remoteSendRank - 1;
  int peerRecvId = (remoteRecvRank < rank) ? remoteRecvRank : remoteRecvRank - 1;

  DeviceHandle<mscclpp::SimpleProxyChannel>& devFstSendChan = constDevFstRoundChans[peerSendId];
  DeviceHandle<mscclpp::SimpleProxyChannel>& devFstRecvChan = constDevFstRoundChans[peerRecvId];
  DeviceHandle<mscclpp::SimpleProxyChannel>& devSndSendChan = constDevSndRoundChans[peerSendId];
  DeviceHandle<mscclpp::SimpleProxyChannel>& devSndRecvChan = constDevSndRoundChans[peerRecvId];

  // Step 1
  size_t chunkIndex = (rank + worldSize - 1) % worldSize;
  size_t chunkNelem = nelems / worldSize;
  size_t offset = chunkIndex * chunkNelem * sizeof(int);
  if (isComm) {
    if (chunkNelem > 1) {
      devFstSendChan.putWithSignal(offset, chunkNelem / 2 * sizeof(int));
    }
  }

  // Step 2 ~ Step n-1
  for (int step = 2; step < worldSize; ++step) {
    if (isComm) {
      if (chunkNelem > 1) {
        devFstRecvChan.wait();
        devFstSendChan.flush();
      }
      devFstSendChan.putWithSignal(offset + chunkNelem / 2 * sizeof(int), (chunkNelem - chunkNelem / 2) * sizeof(int));
    }
    deviceSyncer.sync(gridDim.x);

    // Reduce
    chunkIndex = (rank + worldSize - step) % worldSize;
    offset = chunkIndex * chunkNelem * sizeof(int);
    int* dst = (int*)((char*)buff + offset);
    int* src = (int*)((char*)scratch + offset);
    vectorSum(dst, src, chunkNelem / 2);

    if (isComm) {
      devFstRecvChan.wait();
      devFstSendChan.flush();
      if (chunkNelem > 1) {
        devFstSendChan.putWithSignal(offset, chunkNelem / 2 * sizeof(int));
      }
    }
    deviceSyncer.sync(gridDim.x);

    dst += chunkNelem / 2;
    src += chunkNelem / 2;
    vectorSum(dst, src, chunkNelem - chunkNelem / 2);
  }

  // Step n
  if (isComm) {
    if (chunkNelem > 1) {
      devFstRecvChan.wait();
      devFstSendChan.flush();
    }
    devFstSendChan.putWithSignal(offset + chunkNelem / 2 * sizeof(int), (chunkNelem - chunkNelem / 2) * sizeof(int));
  }
  deviceSyncer.sync(gridDim.x);

  offset = rank * chunkNelem * sizeof(int);
  int* dst = (int*)((char*)buff + offset);
  int* src = (int*)((char*)scratch + offset);
  vectorSum(dst, src, chunkNelem / 2);

  if (isComm) {
    devFstRecvChan.wait();
    devFstSendChan.flush();
    if (chunkNelem > 1) {
      devSndSendChan.putWithSignal(offset, chunkNelem / 2 * sizeof(int));
    }
  }
  deviceSyncer.sync(gridDim.x);

  dst += chunkNelem / 2;
  src += chunkNelem / 2;
  vectorSum(dst, src, chunkNelem - chunkNelem / 2);

  if (isComm) {
    if (chunkNelem > 1) {
      devSndRecvChan.wait();
      devSndSendChan.flush();
    }
    devSndSendChan.putWithSignalAndFlush(offset + chunkNelem / 2 * sizeof(int),
                                         (chunkNelem - chunkNelem / 2) * sizeof(int));
  }

  // Step n+1 ~ Step 2n-2
  for (int i = 1; i < worldSize - 1; ++i) {
    if (isComm) {
      devSndRecvChan.wait();
    }
    deviceSyncer.sync(gridDim.x);

    // Copy
    chunkIndex = (rank + worldSize - i) % worldSize;
    if (isComm) {
      devSndSendChan.putWithSignalAndFlush(chunkIndex * chunkNelem * sizeof(int), chunkNelem * sizeof(int));
    }
  }

  // Final receive
  if (isComm) {
    devSndRecvChan.wait();
  }
}

__global__ void allreduce2(int* buff, void* scratch, void* putPktBuf, void* getPktBuf, void* result, int rank,
                           int nRanksPerNode, int worldSize, size_t nelems) {
  int numPeersPerNode = nRanksPerNode - 1;
  size_t nPkts = nelems / 2;  // 2 elems per packet, assume nelems is even
  size_t pktBytes = nPkts * sizeof(mscclpp::LLPacket);

  // Channel to a local peer
  int smChanIdx = blockIdx.x / BLOCKS_PER_PEER;
  DeviceHandle<mscclpp::SmChannel> smChan = constSmOutOfPlaceChans[smChanIdx];

  // Channel to a remote peer that has the same local rank as me
  int localRank = rank % nRanksPerNode;
  DeviceHandle<mscclpp::SimpleProxyChannel> proxyChan = constDevFstRoundChans[localRank];

  // Flag for packets. Initially 1
  uint32_t flag = (uint32_t)globalFlag;

  int2* src = (int2*)buff;
  int2* res = (int2*)result;
  // double buffering
  size_t scratchOffset = (flag & 1) ? 0 : nPkts * max(numPeersPerNode, 1) * sizeof(mscclpp::LLPacket);
  mscclpp::LLPacket* scratchPtr = (mscclpp::LLPacket*)((char*)scratch + scratchOffset);
  size_t pktBufOffset = (flag & 1) ? 0 : nPkts * sizeof(mscclpp::LLPacket);
  mscclpp::LLPacket* getPktPtr = (mscclpp::LLPacket*)((char*)getPktBuf + pktBufOffset);
  mscclpp::LLPacket* putPktPtr = (mscclpp::LLPacket*)((char*)putPktBuf + pktBufOffset);

  // Phase 1: Local AllReduce. Read from buff, write to putPktBuf (for single node) or to result (for 2 nodes)
  if (numPeersPerNode == 0) {
    // One rank per node: write data to putPktBuf directly
    for (size_t idx = threadIdx.x + blockIdx.x * blockDim.x; idx < nPkts; idx += blockDim.x * gridDim.x) {
      putPktPtr[idx].write(src[idx].x, src[idx].y, flag);
    }
  } else {
    // Offset of the input data (buff) to read from
    size_t srcOffset =
        ((blockIdx.x % BLOCKS_PER_PEER) * nelems * sizeof(int) / BLOCKS_PER_PEER);  // offset for this block
    // Offset of the peer's scratch buffer (scratch) to write on
    size_t dstOffset = (scratchOffset) +                                                   // double buffering
                       ((smChanIdx < localRank ? localRank - 1 : localRank) * pktBytes) +  // offset for this rank
                       (srcOffset * 2);  // offset for this block: twice of srcOffset because 2 elems per packet
    // Write data to the peer's scratch
    smChan.putPackets(dstOffset, srcOffset, nelems / BLOCKS_PER_PEER * sizeof(int), threadIdx.x, blockDim.x, flag);
    // Read data from my scratch, reduce data with my buff, and write the result to my putPktBuf or to result
    const bool isSingleNode = (worldSize == nRanksPerNode);
    for (size_t idx = threadIdx.x + blockIdx.x * blockDim.x; idx < nPkts; idx += blockDim.x * gridDim.x) {
      int x = 0;
      int y = 0;
      for (int peerIdx = 0; peerIdx < numPeersPerNode / 2; ++peerIdx) {
        mscclpp::LLPacket* pkt0 = scratchPtr + 2 * peerIdx * nPkts;
        mscclpp::LLPacket* pkt1 = scratchPtr + (2 * peerIdx + 1) * nPkts;
        uint2 data0 = pkt0[idx].read(flag);
        uint2 data1 = pkt1[idx].read(flag);
        x += (int)data0.x;
        y += (int)data0.y;
        x += (int)data1.x;
        y += (int)data1.y;
      }
      if (numPeersPerNode & 1) {
        mscclpp::LLPacket* pkt = scratchPtr + (numPeersPerNode - 1) * nPkts;
        uint2 data = pkt[idx].read(flag);
        x += (int)data.x;
        y += (int)data.y;
      }
      if (isSingleNode) {
        res[idx].x = src[idx].x + x;
        res[idx].y = src[idx].y + y;
      } else {
        putPktPtr[idx].write(src[idx].x + x, src[idx].y + y, flag);
      }
    }
  }

  // If this is single node AllReduce, we are done.
  if (worldSize != nRanksPerNode) {
    // Phase 2: Inter-node AllReduce. Supports only 2 nodes. Read from putPktBuf, write to result

    // Wait for all threads to finish writing to putPktBuf in Phase 1
    deviceSyncer.sync(gridDim.x);

    // Phase 2 may need less blocks than Phase 1.
    constexpr int nBlocksPhase2 = 1;
    if (blockIdx.x >= nBlocksPhase2) return;

    // Write my putPktBuf to the remote peer's getPktBuf
    if (threadIdx.x == 0 && blockIdx.x == 0) {
      proxyChan.put(pktBufOffset, pktBytes);
      if ((flag & 63) == 0) {
        proxyChan.flush();
      }
    }

    // Read data from my getPktBuf, reduce data with my putPktBuf, and write the result to result
    for (size_t idx = threadIdx.x + blockIdx.x * blockDim.x; idx < nPkts; idx += blockDim.x * nBlocksPhase2) {
      uint2 data0 = putPktPtr[idx].read(flag);
      uint2 data1 = getPktPtr[idx].read(flag);
      res[idx].x = (int)data0.x + (int)data1.x;
      res[idx].y = (int)data0.y + (int)data1.y;
    }
  }

  if (threadIdx.x == 0 && blockIdx.x == 0) {
    globalFlag += 1;
  }
}

__global__ void __launch_bounds__(1024)
    allreduce3(int* buff, int* scratch, void* result, int rank, int nRanksPerNode, int worldSize, size_t nelems) {
  reduceScatter(buff, scratch, rank, nRanksPerNode, worldSize, nelems);
  if (threadIdx.x == 0 && blockIdx.x == 0) {
    allGather(rank, worldSize, nRanksPerNode, nelems / worldSize);
  }
}

__global__ void allreduce4(int* buff, int* scratch, void* result, int rank, int nRanksPerNode, int worldSize,
                           size_t nelems) {
  reduceScatterSm(buff, scratch, rank, nRanksPerNode, worldSize, nelems);
  deviceSyncer.sync(gridDim.x);
  allGatherSm(rank, worldSize, nRanksPerNode, nelems / worldSize);
}

__global__ void allreduce5(int* buff, int* scratch, void* result, int rank, int nRanksPerNode, int worldSize,
                           size_t nelems) {
  localReduceScatterSm2(buff, scratch, rank, nRanksPerNode, nelems / worldSize, nelems / worldSize, gridDim.x);
  deviceSyncer.sync(gridDim.x);
  localRingAllGatherSm(rank, nRanksPerNode, nelems / worldSize * sizeof(int), gridDim.x);
}

__global__ void allreduce6(int* buff, int* scratch, void* resultBuff, int rank, int nRanksPerNode, int worldSize,
                           size_t nelems) {
  // This version of allreduce only works for single nodes
  if (worldSize != nRanksPerNode) return;
  const int nPeers = nRanksPerNode - 1;
  const int nPkts = nelems / 2;
  const int nelemsPerRank = nelems / worldSize;
  const int nPktsPerRank = nelemsPerRank / 2;
  // flag for packets. Initially 1
  const uint32_t flag = (uint32_t)globalFlag;
  // thread block & channel info
  const int nBlocksPerPeer = gridDim.x / nPeers;
  const int localBlockIdx = blockIdx.x % nBlocksPerPeer;
  const int peerIdx = blockIdx.x / nBlocksPerPeer;
  DeviceHandle<mscclpp::SmChannel> smChan = constSmOutOfPlaceChans[peerIdx];
  const int tid = threadIdx.x + localBlockIdx * blockDim.x;
  // double buffering
  size_t scratchBaseOffset = (flag & 1) ? 0 : nPkts * sizeof(mscclpp::LLPacket);
  void* scratchBuff = (void*)((char*)scratch + scratchBaseOffset);
  size_t scratchOffset = scratchBaseOffset + rank * nPktsPerRank * sizeof(mscclpp::LLPacket);
  size_t scratchResultOffset =
      (flag & 1) ? 2 * nPkts * sizeof(mscclpp::LLPacket) : 3 * nPkts * sizeof(mscclpp::LLPacket);
  size_t srcOffset = rank * nelemsPerRank * sizeof(int);
  uint2* src = (uint2*)((char*)buff + srcOffset);
  uint2* dst = (uint2*)((char*)resultBuff + srcOffset);

  // step 1: write to scratch buffer
  smChan.putPackets(scratchOffset, srcOffset, nelemsPerRank * sizeof(int), tid, blockDim.x * nBlocksPerPeer, flag);
  // step 2: get data from scratch buffer, reduce data and write result to remote scratch buffer
  for (int idx = threadIdx.x + blockIdx.x * blockDim.x; idx < nPktsPerRank; idx += blockDim.x * gridDim.x) {
    uint2 data = make_uint2(0, 0);
    for (int index = 0; index < nPeers; index++) {
      const int remoteRank = index < rank ? index : index + 1;
      mscclpp::LLPacket* dstPkt = (mscclpp::LLPacket*)scratchBuff + remoteRank * nPktsPerRank;
      uint2 val = dstPkt[idx].read(flag);
      data.x += val.x;
      data.y += val.y;
    }
    data.x += src[idx].x;
    data.y += src[idx].y;
    dst[idx].x = data.x;
    dst[idx].y = data.y;
    for (int index = 0; index < nPeers; index++) {
      mscclpp::LLPacket* dstPkt = (mscclpp::LLPacket*)((char*)constSmOutOfPlaceChans[index].dst_ + scratchResultOffset);
      dstPkt[idx + rank * nPktsPerRank].write(data.x, data.y, flag);
    }
  }
  // step 3: get data result from scratch buffer
  const int remoteRank = peerIdx < rank ? peerIdx : peerIdx + 1;
  mscclpp::LLPacket* dstPkt = (mscclpp::LLPacket*)((char*)scratch + scratchResultOffset);
  const int dstOffset = remoteRank * nPktsPerRank;
  uint2* result = (uint2*)((char*)resultBuff + remoteRank * nelemsPerRank * sizeof(int));
  for (int idx = threadIdx.x + localBlockIdx * blockDim.x; idx < nPktsPerRank; idx += blockDim.x * nBlocksPerPeer) {
    uint2 data = dstPkt[idx + dstOffset].read(flag);
    result[idx].x = data.x;
    result[idx].y = data.y;
  }
  if (threadIdx.x == 0 && blockIdx.x == 0) {
    globalFlag += 1;
  }
}

class AllReduceTestColl : public BaseTestColl {
 public:
  AllReduceTestColl() = default;
  ~AllReduceTestColl() = default;

  void runColl(const TestArgs& args, cudaStream_t stream) override;
  void initData(const TestArgs& args, std::vector<void*> sendBuff, void* expectedBuff) override;
  void getBw(const double deltaSec, double& algBw /*OUT*/, double& busBw /*OUT*/) override;
  void setupCollTest(size_t size) override;
  std::vector<KernelRestriction> getKernelRestrictions() override;
};

void AllReduceTestColl::runColl(const TestArgs& args, cudaStream_t stream) {
  const int worldSize = args.totalRanks;
  const int rank = args.rank;
  const int kernelNum = args.kernelNum;
  const int nPeers = worldSize - 1;
  const Chunk chunk = getChunk(paramCount_, worldSize, rank);
  const size_t scratchDataCount = chunk.size * nPeers;

  int nBlocks;
  int nThreadsPerBlock;
  void* tmpBuff;
  if (kernelNum == 0) {
    nBlocks = nPeers * BLOCKS_PER_PEER;
    tmpBuff = scratchBuff;
    nThreadsPerBlock = 1024;
  } else if (kernelNum == 1 || kernelNum == 3) {
    nBlocks = 24;
    tmpBuff = scratchBuff;
    nThreadsPerBlock = 1024;
  } else if (kernelNum == 4) {
    nBlocks = 45;
    tmpBuff = scratchBuff;
    nThreadsPerBlock = 512;
  } else if (kernelNum == 5) {
    nBlocks = 24;
    tmpBuff = scratchBuff;
    nThreadsPerBlock = 1024;
  } else if (kernelNum == 6) {
    nBlocks = 21;
    tmpBuff = scratchPacketBuff;
    nThreadsPerBlock = 512;
  } else {
    nBlocks = std::max(args.nRanksPerNode - 1, 1) * BLOCKS_PER_PEER;
    tmpBuff = scratchPacketBuff;
    nThreadsPerBlock = 1024;
  }
  if (kernelNum == 0)
    allreduce0<<<nBlocks, nThreadsPerBlock, 0, stream>>>((int*)inputBuff, (int*)tmpBuff, rank, worldSize, paramCount_,
                                                         scratchDataCount);
  else if (kernelNum == 1)
    allreduce1<<<nBlocks, nThreadsPerBlock, 0, stream>>>((int*)inputBuff, (int*)tmpBuff, rank, worldSize, paramCount_,
                                                         scratchDataCount);
  else if (kernelNum == 2)
    allreduce2<<<nBlocks, nThreadsPerBlock, 0, stream>>>((int*)inputBuff, tmpBuff, putPacketBuff, getPacketBuff,
                                                         resultBuff, rank, args.nRanksPerNode, worldSize, paramCount_);
  else if (kernelNum == 3)
    allreduce3<<<nBlocks, nThreadsPerBlock, 0, stream>>>((int*)inputBuff, (int*)tmpBuff, resultBuff, rank,
                                                         args.nRanksPerNode, worldSize, paramCount_);
  else if (kernelNum == 4)
    allreduce4<<<nBlocks, nThreadsPerBlock, 0, stream>>>((int*)inputBuff, (int*)tmpBuff, resultBuff, rank,
                                                         args.nRanksPerNode, worldSize, paramCount_);
  else if (kernelNum == 5)
    allreduce5<<<nBlocks, nThreadsPerBlock, 0, stream>>>((int*)inputBuff, (int*)tmpBuff, resultBuff, rank,
                                                         args.nRanksPerNode, worldSize, paramCount_);
  else if (kernelNum == 6) {
    allreduce6<<<nBlocks, nThreadsPerBlock, 0, stream>>>((int*)inputBuff, (int*)tmpBuff, resultBuff, rank,
                                                         args.nRanksPerNode, worldSize, paramCount_);
  }
}

void AllReduceTestColl::initData(const TestArgs& args, std::vector<void*> sendBuff, void* expectedBuff) {
  if (sendBuff.size() != 1) std::unexpected();
  const int rank = args.rank;
  const int worldSize = args.totalRanks;
  std::vector<int> dataHost(std::max(sendCount_, recvCount_), rank);
  CUDATHROW(cudaMemcpy(sendBuff[0], dataHost.data(), sendCount_ * typeSize_, cudaMemcpyHostToDevice));

  for (size_t i = 0; i < recvCount_; i++) {
    dataHost[i] = worldSize * (worldSize - 1) / 2;
  }
  std::memcpy(expectedBuff, dataHost.data(), recvCount_ * typeSize_);
}

void AllReduceTestColl::getBw(const double deltaSec, double& algBw /*OUT*/, double& busBw /*OUT*/) {
  double baseBw = (double)(paramCount_ * typeSize_) / 1.0E9 / deltaSec;
  algBw = baseBw;
  double factor = (2 * (double)(worldSize_ - 1)) / ((double)worldSize_);
  busBw = baseBw * factor;
}

void AllReduceTestColl::setupCollTest(size_t size) {
  size_t count = size / typeSize_;
  sendCount_ = count;
  recvCount_ = count;
  paramCount_ = count;
  expectedCount_ = count;

  mscclpp::DeviceSyncer syncer = {};
  uint64_t initFlag = 1;
  CUDATHROW(cudaMemcpyToSymbol(deviceSyncer, &syncer, sizeof(mscclpp::DeviceSyncer)));
  CUDATHROW(cudaMemcpyToSymbol(allGatherDeviceSyncer, &syncer, sizeof(mscclpp::DeviceSyncer)));
  CUDATHROW(cudaMemcpyToSymbol(reduceScatterDeviceSyncer, &syncer, sizeof(mscclpp::DeviceSyncer)));
  CUDATHROW(cudaMemcpyToSymbol(ibDeviceSyncer, &syncer, sizeof(mscclpp::DeviceSyncer)));
  CUDATHROW(cudaMemcpyToSymbol(globalFlag, &initFlag, sizeof(uint64_t)));
}

std::vector<KernelRestriction> AllReduceTestColl::getKernelRestrictions() {
  return {// {kernelNum, kernelName, compatibleWithMultiNodes, countDivisorForMultiNodes, alignedBytes}
          {0, "allreduce0", true, 1, .alignedBytes = 4 * worldSize_},
          {1, "allreduce1", true, 1, .alignedBytes = 4 * worldSize_},
          {2, "allreduce2", true, 1, .alignedBytes = 4 * worldSize_},
          {3, "allreduce3", true, 3, .alignedBytes = 4 * worldSize_},
          {
              4,
              "allreduce4",
              true,
              3,
              .alignedBytes = 16 * worldSize_ /*use ulong2 to transfer data*/,
          },
          {5, "allreduce5", false, 1, .alignedBytes = 4 * worldSize_},
          {6, "allreduce6", false, 1, .alignedBytes = 4 * worldSize_}};
}

class AllReduceTestEngine : public BaseTestEngine {
 public:
  AllReduceTestEngine(const TestArgs& args);
  ~AllReduceTestEngine() = default;

  void allocateBuffer() override;
  void setupConnections() override;

  bool isUsePacket() const;
  bool isInPlace() const;

  std::vector<void*> getSendBuff() override;
  void* getRecvBuff() override;
  void* getScratchBuff() override;

 private:
  void* getExpectedBuff() override;

  std::shared_ptr<int> inputBuff_;
  std::shared_ptr<int> scratchBuff_;
  std::shared_ptr<int> resultBuff_;
  std::shared_ptr<mscclpp::LLPacket> scratchPacketBuff_;
  std::shared_ptr<mscclpp::LLPacket> putPacketBuff_;
  std::shared_ptr<mscclpp::LLPacket> getPacketBuff_;
  std::shared_ptr<int[]> expectedBuff_;
  std::vector<mscclpp::SmChannel> smOutOfPlaceChannels_;
  std::vector<mscclpp::SmChannel> smInPlaceChannels_;
  std::vector<mscclpp::SmChannel> smOutputPlaceGetChannels_;
};

AllReduceTestEngine::AllReduceTestEngine(const TestArgs& args) : BaseTestEngine(args, "allreduce") {
  inPlace_ = isInPlace();
}

bool AllReduceTestEngine::isUsePacket() const { return (args_.kernelNum == 2 || args_.kernelNum == 6); }

bool AllReduceTestEngine::isInPlace() const { return (args_.kernelNum != 2 && args_.kernelNum != 6); }

void AllReduceTestEngine::allocateBuffer() {
  inputBuff_ = mscclpp::allocSharedCuda<int>(args_.maxBytes / sizeof(int));
  resultBuff_ = mscclpp::allocSharedCuda<int>(args_.maxBytes / sizeof(int));
  inputBuff = inputBuff_.get();
  resultBuff = resultBuff_.get();

  if (args_.kernelNum == 0 || args_.kernelNum == 1 || args_.kernelNum == 3 || args_.kernelNum == 4) {
    scratchBuff_ = mscclpp::allocSharedCuda<int>(args_.maxBytes / sizeof(int));
    scratchBuff = scratchBuff_.get();
  } else if (args_.kernelNum == 2) {
    const size_t nPacket = (args_.maxBytes + sizeof(uint64_t) - 1) / sizeof(uint64_t);
    // 2x for double-buffering
    const size_t scratchBuffNelem = nPacket * std::max(args_.nRanksPerNode - 1, 1) * 2;
    scratchPacketBuff_ = mscclpp::allocSharedCuda<mscclpp::LLPacket>(scratchBuffNelem);
    scratchPacketBuff = scratchPacketBuff_.get();
    const size_t packetBuffNelem = nPacket * 2;
    putPacketBuff_ = mscclpp::allocSharedCuda<mscclpp::LLPacket>(packetBuffNelem);
    getPacketBuff_ = mscclpp::allocSharedCuda<mscclpp::LLPacket>(packetBuffNelem);
    putPacketBuff = putPacketBuff_.get();
    getPacketBuff = getPacketBuff_.get();
  } else if (args_.kernelNum == 6) {
    const size_t nPacket = (args_.maxBytes + sizeof(uint64_t) - 1) / sizeof(uint64_t);
    // 2x for double-buffering, scratchBuff used to store original data and reduced results
    const size_t scratchBuffNelem = nPacket * 2 /*original data & reduced result */ * 2 /* double buffering*/;
    scratchPacketBuff_ = mscclpp::allocSharedCuda<mscclpp::LLPacket>(scratchBuffNelem);
    scratchPacketBuff = scratchPacketBuff_.get();
  }

  expectedBuff_ = std::shared_ptr<int[]>(new int[args_.maxBytes / sizeof(int)]);
}

void AllReduceTestEngine::setupConnections() {
  auto getChannelDeviceHandle = [](const std::vector<mscclpp::SmChannel>& in,
                                   std::vector<DeviceHandle<mscclpp::SmChannel>>& out) {
    return std::transform(in.begin(), in.end(), out.begin(),
                          [](const mscclpp::SmChannel& smChannel) { return mscclpp::deviceHandle(smChannel); });
  };
  if (isUsePacket()) {
    std::vector<DeviceHandle<mscclpp::SimpleProxyChannel>> proxyChannels;

    const size_t nPacket = (args_.maxBytes + sizeof(uint64_t) - 1) / sizeof(uint64_t);
<<<<<<< HEAD
    const size_t scratchPacketBuffBytes =
        nPacket * std::max(args_.nRanksPerNode - 1, 1) * 2 * sizeof(mscclpp::LLPacket);
    const size_t packetBuffBytes = nPacket * 2 * sizeof(mscclpp::LLPacket);
    setupMeshConnections(smOutOfPlaceChannels_, proxyChannels, inputBuff_.get(), args_.maxBytes, putPacketBuff_.get(),
                         packetBuffBytes, getPacketBuff_.get(), packetBuffBytes, scratchPacketBuff_.get(),
                         scratchPacketBuffBytes);

    if (smOutOfPlaceChannels_.size() > sizeof(constSmOutOfPlaceChans) / sizeof(DeviceHandle<mscclpp::SmChannel>)) {
      std::unexpected();
    }
    if (proxyChannels.size() > sizeof(constDevFstRoundChans) / sizeof(DeviceHandle<mscclpp::SimpleProxyChannel>)) {
      std::unexpected();
    }

    std::vector<DeviceHandle<mscclpp::SmChannel>> smChannelDeviceHandles(smOutOfPlaceChannels_.size());
    getChannelDeviceHandle(smOutOfPlaceChannels_, smChannelDeviceHandles);
    CUDATHROW(cudaMemcpyToSymbol(constSmOutOfPlaceChans, smChannelDeviceHandles.data(),
                                 sizeof(DeviceHandle<mscclpp::SmChannel>) * smChannelDeviceHandles.size()));
    CUDATHROW(cudaMemcpyToSymbol(constDevFstRoundChans, proxyChannels.data(),
                                 sizeof(DeviceHandle<mscclpp::SimpleProxyChannel>) * proxyChannels.size()));
=======
    if (args_.kernelNum == 6) {
      const size_t scratchPacketBuffBytes = nPacket * 2 * 2 * sizeof(mscclpp::LLPacket);
      setupMeshConnections(smOutOfPlaceChannels_, inputBuff_.get(), args_.maxBytes, scratchPacketBuff_.get(),
                           scratchPacketBuffBytes);
      std::vector<DeviceHandle<mscclpp::SmChannel>> smChannelDeviceHandles(smOutOfPlaceChannels_.size());
      getChannelDeviceHandle(smOutOfPlaceChannels_, smChannelDeviceHandles);
      CUDATHROW(cudaMemcpyToSymbol(constSmOutOfPlaceChans, smChannelDeviceHandles.data(),
                                   sizeof(DeviceHandle<mscclpp::SmChannel>) * smChannelDeviceHandles.size()));
    }
    if (args_.kernelNum == 2) {
      const size_t scratchPacketBuffBytes =
          nPacket * std::max(args_.nRanksPerNode - 1, 1) * 2 * sizeof(mscclpp::LLPacket);
      const size_t packetBuffBytes = nPacket * 2 * sizeof(mscclpp::LLPacket);
      setupMeshConnections(smOutOfPlaceChannels_, proxyChannels, inputBuff_.get(), args_.maxBytes, putPacketBuff_.get(),
                           packetBuffBytes, getPacketBuff_.get(), packetBuffBytes, scratchPacketBuff_.get(),
                           scratchPacketBuffBytes);

      assert(smOutOfPlaceChannels_.size() < sizeof(constSmOutOfPlaceChans) / sizeof(DeviceHandle<mscclpp::SmChannel>));
      assert(proxyChannels.size() < sizeof(constDevFstRoundChans) / sizeof(DeviceHandle<mscclpp::SimpleProxyChannel>));

      std::vector<DeviceHandle<mscclpp::SmChannel>> smChannelDeviceHandles(smOutOfPlaceChannels_.size());
      getChannelDeviceHandle(smOutOfPlaceChannels_, smChannelDeviceHandles);
      CUDATHROW(cudaMemcpyToSymbol(constSmOutOfPlaceChans, smChannelDeviceHandles.data(),
                                   sizeof(DeviceHandle<mscclpp::SmChannel>) * smChannelDeviceHandles.size()));
      CUDATHROW(cudaMemcpyToSymbol(constDevFstRoundChans, proxyChannels.data(),
                                   sizeof(DeviceHandle<mscclpp::SimpleProxyChannel>) * proxyChannels.size()));
    }
>>>>>>> bb64f68d
  } else {
    std::vector<DeviceHandle<mscclpp::SimpleProxyChannel>> fstRoundChannels;
    std::vector<DeviceHandle<mscclpp::SimpleProxyChannel>> sndRoundChannels;

    // Send data from local inputBuff to remote scratchBuff (out-of-place)
    setupMeshConnections(fstRoundChannels, inputBuff_.get(), args_.maxBytes, scratchBuff_.get(), args_.maxBytes);
    if (fstRoundChannels.size() > sizeof(constDevFstRoundChans) / sizeof(DeviceHandle<mscclpp::SimpleProxyChannel>)) {
      std::unexpected();
    }
    CUDATHROW(cudaMemcpyToSymbol(constDevFstRoundChans, fstRoundChannels.data(),
                                 sizeof(DeviceHandle<mscclpp::SimpleProxyChannel>) * fstRoundChannels.size()));

    // Send data from local inputBuff to remote inputBuff (in-place)
    setupMeshConnections(sndRoundChannels, inputBuff_.get(), args_.maxBytes);
    if (sndRoundChannels.size() > sizeof(constDevSndRoundChans) / sizeof(DeviceHandle<mscclpp::SimpleProxyChannel>)) {
      std::unexpected();
    }
    CUDATHROW(cudaMemcpyToSymbol(constDevSndRoundChans, sndRoundChannels.data(),
                                 sizeof(DeviceHandle<mscclpp::SimpleProxyChannel>) * sndRoundChannels.size()));

    setupMeshConnections(smOutOfPlaceChannels_, inputBuff_.get(), args_.maxBytes, scratchBuff_.get(), args_.maxBytes);
    if (smOutOfPlaceChannels_.size() > sizeof(constSmOutOfPlaceChans) / sizeof(DeviceHandle<mscclpp::SmChannel>)) {
      std::unexpected();
    }
    std::vector<DeviceHandle<mscclpp::SmChannel>> smChannelDeviceHandles(smOutOfPlaceChannels_.size());
    getChannelDeviceHandle(smOutOfPlaceChannels_, smChannelDeviceHandles);
    CUDATHROW(cudaMemcpyToSymbol(constSmOutOfPlaceChans, smChannelDeviceHandles.data(),
                                 sizeof(DeviceHandle<mscclpp::SmChannel>) * smChannelDeviceHandles.size()));

    setupMeshConnections(smInPlaceChannels_, inputBuff_.get(), args_.maxBytes);
    if (smInPlaceChannels_.size() > sizeof(constSmInPlaceChans) / sizeof(DeviceHandle<mscclpp::SmChannel>)) {
      std::unexpected();
    }
    smChannelDeviceHandles.resize(smInPlaceChannels_.size());
    getChannelDeviceHandle(smInPlaceChannels_, smChannelDeviceHandles);
    CUDATHROW(cudaMemcpyToSymbol(constSmInPlaceChans, smChannelDeviceHandles.data(),
                                 sizeof(DeviceHandle<mscclpp::SmChannel>) * smChannelDeviceHandles.size()));

    setupMeshConnections(smOutputPlaceGetChannels_, inputBuff_.get(), args_.maxBytes, scratchBuff_.get(),
                         args_.maxBytes, ChannelSemantic::GET);
    if (smOutputPlaceGetChannels_.size() >
        sizeof(constSmOutOfPlaceGetChans) / sizeof(DeviceHandle<mscclpp::SmChannel>)) {
      std::unexpected();
    }
    smChannelDeviceHandles.resize(smOutputPlaceGetChannels_.size());
    getChannelDeviceHandle(smOutputPlaceGetChannels_, smChannelDeviceHandles);
    CUDATHROW(cudaMemcpyToSymbol(constSmOutOfPlaceGetChans, smChannelDeviceHandles.data(),
                                 sizeof(DeviceHandle<mscclpp::SmChannel>) * smChannelDeviceHandles.size()));
  }
}

std::vector<void*> AllReduceTestEngine::getSendBuff() { return {inputBuff_.get()}; }

void* AllReduceTestEngine::getExpectedBuff() { return expectedBuff_.get(); }

void* AllReduceTestEngine::getRecvBuff() { return isInPlace() ? inputBuff_.get() : resultBuff_.get(); }

void* AllReduceTestEngine::getScratchBuff() { return scratchBuff_.get(); }

std::shared_ptr<BaseTestEngine> getTestEngine(const TestArgs& args) {
  return std::make_shared<AllReduceTestEngine>(args);
}

std::shared_ptr<BaseTestColl> getTestColl() { return std::make_shared<AllReduceTestColl>(); }<|MERGE_RESOLUTION|>--- conflicted
+++ resolved
@@ -1136,28 +1136,6 @@
     std::vector<DeviceHandle<mscclpp::SimpleProxyChannel>> proxyChannels;
 
     const size_t nPacket = (args_.maxBytes + sizeof(uint64_t) - 1) / sizeof(uint64_t);
-<<<<<<< HEAD
-    const size_t scratchPacketBuffBytes =
-        nPacket * std::max(args_.nRanksPerNode - 1, 1) * 2 * sizeof(mscclpp::LLPacket);
-    const size_t packetBuffBytes = nPacket * 2 * sizeof(mscclpp::LLPacket);
-    setupMeshConnections(smOutOfPlaceChannels_, proxyChannels, inputBuff_.get(), args_.maxBytes, putPacketBuff_.get(),
-                         packetBuffBytes, getPacketBuff_.get(), packetBuffBytes, scratchPacketBuff_.get(),
-                         scratchPacketBuffBytes);
-
-    if (smOutOfPlaceChannels_.size() > sizeof(constSmOutOfPlaceChans) / sizeof(DeviceHandle<mscclpp::SmChannel>)) {
-      std::unexpected();
-    }
-    if (proxyChannels.size() > sizeof(constDevFstRoundChans) / sizeof(DeviceHandle<mscclpp::SimpleProxyChannel>)) {
-      std::unexpected();
-    }
-
-    std::vector<DeviceHandle<mscclpp::SmChannel>> smChannelDeviceHandles(smOutOfPlaceChannels_.size());
-    getChannelDeviceHandle(smOutOfPlaceChannels_, smChannelDeviceHandles);
-    CUDATHROW(cudaMemcpyToSymbol(constSmOutOfPlaceChans, smChannelDeviceHandles.data(),
-                                 sizeof(DeviceHandle<mscclpp::SmChannel>) * smChannelDeviceHandles.size()));
-    CUDATHROW(cudaMemcpyToSymbol(constDevFstRoundChans, proxyChannels.data(),
-                                 sizeof(DeviceHandle<mscclpp::SimpleProxyChannel>) * proxyChannels.size()));
-=======
     if (args_.kernelNum == 6) {
       const size_t scratchPacketBuffBytes = nPacket * 2 * 2 * sizeof(mscclpp::LLPacket);
       setupMeshConnections(smOutOfPlaceChannels_, inputBuff_.get(), args_.maxBytes, scratchPacketBuff_.get(),
@@ -1175,8 +1153,12 @@
                            packetBuffBytes, getPacketBuff_.get(), packetBuffBytes, scratchPacketBuff_.get(),
                            scratchPacketBuffBytes);
 
-      assert(smOutOfPlaceChannels_.size() < sizeof(constSmOutOfPlaceChans) / sizeof(DeviceHandle<mscclpp::SmChannel>));
-      assert(proxyChannels.size() < sizeof(constDevFstRoundChans) / sizeof(DeviceHandle<mscclpp::SimpleProxyChannel>));
+      if (smOutOfPlaceChannels_.size() > sizeof(constSmOutOfPlaceChans) / sizeof(DeviceHandle<mscclpp::SmChannel>)) {
+        std::unexpected();
+      }
+      if (proxyChannels.size() > sizeof(constDevFstRoundChans) / sizeof(DeviceHandle<mscclpp::SimpleProxyChannel>)) {
+        std::unexpected();
+      }
 
       std::vector<DeviceHandle<mscclpp::SmChannel>> smChannelDeviceHandles(smOutOfPlaceChannels_.size());
       getChannelDeviceHandle(smOutOfPlaceChannels_, smChannelDeviceHandles);
@@ -1185,7 +1167,6 @@
       CUDATHROW(cudaMemcpyToSymbol(constDevFstRoundChans, proxyChannels.data(),
                                    sizeof(DeviceHandle<mscclpp::SimpleProxyChannel>) * proxyChannels.size()));
     }
->>>>>>> bb64f68d
   } else {
     std::vector<DeviceHandle<mscclpp::SimpleProxyChannel>> fstRoundChannels;
     std::vector<DeviceHandle<mscclpp::SimpleProxyChannel>> sndRoundChannels;
