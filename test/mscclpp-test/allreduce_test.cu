--- conflicted
+++ resolved
@@ -10,7 +10,10 @@
 __constant__ mscclpp::channel::SimpleDeviceChannel constDevFstRoundChans[16];
 __constant__ mscclpp::channel::SimpleDeviceChannel constDevSndRoundChans[16];
 
-static void* resultBuffer = nullptr;
+__constant__ mscclpp::channel::DirectChannel constDirChans[16];
+
+// TODO(chhwang): need an interface for this.
+static void* resultBuff = nullptr;
 
 struct Chunk {
   size_t offset;
@@ -88,14 +91,9 @@
   size_t scratchDataCountPerPeer = scratchDataCount / numPeers;
   Chunk blockScratchChunk = getChunk(scratchDataCountPerPeer, numBlocks, blockIdx.x);
   for (int peerIdx = 0; peerIdx < numPeers; ++peerIdx) {
-<<<<<<< HEAD
     int* scratchChunk = scratch + peerIdx * scratchDataCountPerPeer;
-    reduceSum(chunk + blockUserChunk.offset, scratchChunk + blockScratchChunk.offset, blockScratchChunk.size);
-=======
-    int* scratchChunk = (int*)devFstRoundChan.tmpPtr_ + peerIdx * scratchDataCountPerPeer;
     vectorSumSingleBlock(chunk + blockUserChunk.offset, scratchChunk + blockScratchChunk.offset,
                          blockScratchChunk.size);
->>>>>>> f6adba98
   }
 
   deviceSyncer.sync(gridDim.x);
@@ -111,31 +109,7 @@
   }
 }
 
-<<<<<<< HEAD
-__forceinline__ __device__ void vectorSum(int* dst, int* src, size_t nElem) {
-  size_t nInt4 = nElem / 4;
-  size_t nLastInts = nElem % 4;
-  int4* dst4 = (int4*)dst;
-  int4* src4 = (int4*)src;
-  for (int i = threadIdx.x + blockIdx.x * blockDim.x; i < nInt4; i += blockDim.x * gridDim.x) {
-    dst4[i].w += src4[i].w;
-    dst4[i].x += src4[i].x;
-    dst4[i].y += src4[i].y;
-    dst4[i].z += src4[i].z;
-  }
-  if (nLastInts > 0) {
-    int* dstLast = dst + nInt4 * 4;
-    int* srcLast = src + nInt4 * 4;
-    for (int i = threadIdx.x + blockIdx.x * blockDim.x; i < nLastInts; i += blockDim.x * gridDim.x) {
-      dstLast[i] += srcLast[i];
-    }
-  }
-}
-
 __device__ void allreduce1(int* buff, int* scratch, int rank, int worldSize, size_t nelems, size_t scratchDataCount) {
-=======
-__device__ void allreduce1(int rank, int worldSize, size_t nelems, size_t scratchDataCount) {
->>>>>>> f6adba98
   int isComm = (threadIdx.x == 0) && (blockIdx.x == 0);
   int remoteSendRank = (rank + 1) % worldSize;
   int remoteRecvRank = (rank + worldSize - 1) % worldSize;
@@ -246,30 +220,25 @@
   }
 }
 
-<<<<<<< HEAD
-__global__ void kernel(int* buff, int* scratch, int rank, int worldSize, size_t nelems, size_t scratchDataCount,
-                       int kernel) {
-=======
-__device__ void allreduce2(int rank, int worldSize, size_t nelems, void* resultBuff) {
+__device__ void allreduce2(int* buff, int* scratch, void* result, int rank, int worldSize, size_t nelems) {
   int chanIdx = blockIdx.x / BLOCKS_PER_PEER;
   int numPeers = worldSize - 1;
   size_t nPkts = nelems / 2;  // 2 elems per packet, assume nelems is even
   size_t pktBytes = nPkts * sizeof(mscclpp::channel::ChannelPacket);
-  mscclpp::channel::SimpleDeviceChannel devFstRoundChan = constDevFstRoundChans[chanIdx];
-  uint32_t flag = (uint32_t)devFstRoundChan.epochGetLocal() + 1;  // +1 as flag should be non-zero
+  mscclpp::channel::DirectChannel devDirChan = constDirChans[chanIdx];
+  uint32_t flag = (uint32_t)devDirChan.epochGetLocal() + 1;  // +1 as flag should be non-zero
   size_t srcOffset =
       ((blockIdx.x % BLOCKS_PER_PEER) * nelems * sizeof(int) / BLOCKS_PER_PEER);  // offset for this block
   size_t dstOffset = ((flag & 1) ? 0 : pktBytes * numPeers) +                     // double buffering
                      ((chanIdx < rank ? rank - 1 : rank) * pktBytes) +            // offset for this rank
                      (srcOffset * 2);  // offset for this block: twice of srcOffset because 2 elems per packet
 
-  devFstRoundChan.putPacket(dstOffset, srcOffset, nelems / BLOCKS_PER_PEER * sizeof(int), threadIdx.x, blockDim.x,
-                            flag);
-
-  int2* src = (int2*)devFstRoundChan.srcPtr_;
-  int2* res = (int2*)resultBuff;  // cumulate into here
-  mscclpp::channel::ChannelPacket* tmpPtr = (mscclpp::channel::ChannelPacket*)devFstRoundChan.tmpPtr_ +
-                                            ((flag & 1) ? 0 : nPkts * numPeers);  // double buffering
+  devDirChan.putPacket(dstOffset, srcOffset, nelems / BLOCKS_PER_PEER * sizeof(int), threadIdx.x, blockDim.x, flag);
+
+  int2* src = (int2*)buff;
+  int2* res = (int2*)result;  // cumulate into here
+  mscclpp::channel::ChannelPacket* tmpPtr =
+      (mscclpp::channel::ChannelPacket*)scratch + ((flag & 1) ? 0 : nPkts * numPeers);  // double buffering
   for (size_t idx = threadIdx.x + blockIdx.x * blockDim.x; idx < nPkts; idx += blockDim.x * gridDim.x) {
     int x = 0;
     int y = 0;
@@ -294,22 +263,18 @@
   }
 
   if (threadIdx.x == 0 && (blockIdx.x % BLOCKS_PER_PEER) == 0) {
-    devFstRoundChan.epochIncrement();
-  }
-}
-
-__global__ void kernel(int rank, int worldSize, size_t nelems, size_t scratchDataCount, void* resultBuff, int kernel) {
->>>>>>> f6adba98
+    devDirChan.epochIncrement();
+  }
+}
+
+__global__ void kernel(int* buff, int* scratch, void* result, int rank, int worldSize, size_t nelems,
+                       size_t scratchDataCount, int kernel) {
   if (kernel == 0)
     allreduce0(buff, scratch, rank, worldSize, nelems, scratchDataCount);
   else if (kernel == 1)
-<<<<<<< HEAD
     allreduce1(buff, scratch, rank, worldSize, nelems, scratchDataCount);
-=======
-    allreduce1(rank, worldSize, nelems, scratchDataCount);
   else if (kernel == 2)
-    allreduce2(rank, worldSize, nelems, resultBuff);
->>>>>>> f6adba98
+    allreduce2(buff, scratch, result, rank, worldSize, nelems);
 }
 
 class AllReduceTestColl : public BaseTestColl {
@@ -330,16 +295,11 @@
   const int nPeers = worldSize - 1;
   const Chunk chunk = getChunk(paramCount_, worldSize, rank);
   const size_t scratchDataCount = chunk.size * nPeers;
-<<<<<<< HEAD
-  const int nBlocks = (kernelNum == 0) ? nPeers * BLOCKS_PER_PEER : 24;
+  const int nBlocks = (kernelNum == 1) ? 24 : nPeers * BLOCKS_PER_PEER;
   int* inputBuff = args.inputBuff;
   int* scratchBuff = args.scratchBuff;
-  kernel<<<nBlocks, 1024, 0, stream>>>(inputBuff, scratchBuff, rank, worldSize, paramCount_, scratchDataCount,
-                                       kernelNum);
-=======
-  const int nBlocks = (kernelNum == 1) ? 24 : nPeers * BLOCKS_PER_PEER;
-  kernel<<<nBlocks, 1024, 0, stream>>>(rank, worldSize, paramCount_, scratchDataCount, resultBuffer, kernelNum);
->>>>>>> f6adba98
+  kernel<<<nBlocks, 1024, 0, stream>>>(inputBuff, scratchBuff, resultBuff, rank, worldSize, paramCount_,
+                                       scratchDataCount, kernelNum);
 }
 
 void AllReduceTestColl::initData(const TestArgs& args, std::vector<void*> sendBuff, void* expectedBuff) {
@@ -382,12 +342,9 @@
   void allocateBuffer() override;
   void setupConnections() override;
 
-<<<<<<< HEAD
-=======
- private:
   bool isUsePacket() const;
   bool isInPlace() const;
->>>>>>> f6adba98
+
   std::vector<void*> getSendBuff() override;
   void* getRecvBuff() override;
   void* getScratchBuff() override;
@@ -416,29 +373,34 @@
   expectedBuff_ = std::shared_ptr<int[]>(new int[args_.maxBytes / sizeof(int)]);
 
   // TODO(chhwang): need a new interface for this.
-  resultBuffer = resultBuff_.get();
+  resultBuff = resultBuff_.get();
 }
 
 void AllReduceTestEngine::setupConnections() {
-  std::vector<mscclpp::channel::SimpleDeviceChannel> fstRoundChannels;
-  std::vector<mscclpp::channel::SimpleDeviceChannel> sndRoundChannels;
-
-  // Send data from local sendBuff to remote scratchBuff (out-of-place)
-  setupMeshConnections(fstRoundChannels, sendBuff_.get(), args_.maxBytes, scratchBuff_.get(), args_.maxBytes);
-  assert(fstRoundChannels.size() < sizeof(constDevFstRoundChans) / sizeof(mscclpp::channel::SimpleDeviceChannel));
-  CUDATHROW(cudaMemcpyToSymbol(constDevFstRoundChans, fstRoundChannels.data(),
-                               sizeof(mscclpp::channel::SimpleDeviceChannel) * fstRoundChannels.size()));
-
   if (isUsePacket()) {
+    std::vector<mscclpp::channel::DirectChannel> dirChannels;
+
+    setupMeshConnections(dirChannels, sendBuff_.get(), args_.maxBytes, scratchBuff_.get(), args_.maxBytes);
+
+    assert(dirChannels.size() < sizeof(constDirChans) / sizeof(mscclpp::channel::DirectChannel));
+    CUDATHROW(cudaMemcpyToSymbol(constDirChans, dirChannels.data(),
+                                 sizeof(mscclpp::channel::DirectChannel) * dirChannels.size()));
+  } else {
+    std::vector<mscclpp::channel::SimpleDeviceChannel> fstRoundChannels;
+    std::vector<mscclpp::channel::SimpleDeviceChannel> sndRoundChannels;
+
     // Send data from local sendBuff to remote scratchBuff (out-of-place)
-    setupMeshConnections(sndRoundChannels, sendBuff_.get(), args_.maxBytes, scratchBuff_.get(), args_.maxBytes);
-  } else {
+    setupMeshConnections(fstRoundChannels, sendBuff_.get(), args_.maxBytes, scratchBuff_.get(), args_.maxBytes);
+    assert(fstRoundChannels.size() < sizeof(constDevFstRoundChans) / sizeof(mscclpp::channel::SimpleDeviceChannel));
+    CUDATHROW(cudaMemcpyToSymbol(constDevFstRoundChans, fstRoundChannels.data(),
+                                 sizeof(mscclpp::channel::SimpleDeviceChannel) * fstRoundChannels.size()));
+
     // Send data from local sendBuff to remote sendBuff (in-place)
     setupMeshConnections(sndRoundChannels, sendBuff_.get(), args_.maxBytes);
-  }
-  assert(sndRoundChannels.size() < sizeof(constDevSndRoundChans) / sizeof(mscclpp::channel::SimpleDeviceChannel));
-  CUDATHROW(cudaMemcpyToSymbol(constDevSndRoundChans, sndRoundChannels.data(),
-                               sizeof(mscclpp::channel::SimpleDeviceChannel) * sndRoundChannels.size()));
+    assert(sndRoundChannels.size() < sizeof(constDevSndRoundChans) / sizeof(mscclpp::channel::SimpleDeviceChannel));
+    CUDATHROW(cudaMemcpyToSymbol(constDevSndRoundChans, sndRoundChannels.data(),
+                                 sizeof(mscclpp::channel::SimpleDeviceChannel) * sndRoundChannels.size()));
+  }
 }
 
 std::vector<void*> AllReduceTestEngine::getSendBuff() { return {sendBuff_.get()}; }
@@ -447,13 +409,10 @@
 
 void* AllReduceTestEngine::getRecvBuff() { return isInPlace() ? sendBuff_.get() : resultBuff_.get(); }
 
-<<<<<<< HEAD
 void* AllReduceTestEngine::getScratchBuff() { return scratchBuff_.get(); }
 
-std::shared_ptr<BaseTestEngine> getTestEngine() { return std::make_shared<AllReduceTestEngine>(); }
-=======
 std::shared_ptr<BaseTestEngine> getTestEngine(const TestArgs& args) {
   return std::make_shared<AllReduceTestEngine>(args);
 }
->>>>>>> f6adba98
+
 std::shared_ptr<BaseTestColl> getTestColl() { return std::make_shared<AllReduceTestColl>(); }