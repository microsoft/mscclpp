--- conflicted
+++ resolved
@@ -57,24 +57,17 @@
   deviceSyncer.sync(gridDim.x);
 
   // Local reduction: every block reduces a slice of each chunk in the scratch buffer into the user buffer
-<<<<<<< HEAD
-  mscclpp::channel::SimpleDeviceChannel devSndRoundChan = constDevSndRoundChans[blockIdx.x];
-  int numPeers = gridDim.x;
-=======
   mscclpp::channel::SimpleDeviceChannel& devSndRoundChan = constDevSndRoundChans[peerId];
   Chunk rankChunk = getChunk(nelems, worldSize, rank);
   int* chunk = (int*)devSndRoundChan.srcPtr_ + rankChunk.offset;
   int numPeers = gridDim.x / BLOCKS_PER_PEER;
->>>>>>> 7f3f3669
   int numBlocks = gridDim.x;
-  Chunk rankChunk = getChunk(nelems, worldSize, rank);
   Chunk blockUserChunk = getChunk(rankChunk.size, numBlocks, blockIdx.x);
-  int* chunk = (int*)devSndRoundChan.srcPtr_ + rankChunk.offset + blockUserChunk.offset;
   size_t scratchDataCountPerPeer = scratchDataCount / numPeers;
   Chunk blockScratchChunk = getChunk(scratchDataCountPerPeer, numBlocks, blockIdx.x);
-  int* scratchChunk = (int*)devFstRoundChan.tmpPtr_ + blockScratchChunk.offset;
   for (int peerIdx = 0; peerIdx < numPeers; ++peerIdx) {
-    reduceSum(chunk, scratchChunk + peerIdx * scratchDataCountPerPeer, blockScratchChunk.size);
+    int* scratchChunk = (int*)devFstRoundChan.tmpPtr_ + peerIdx * scratchDataCountPerPeer;
+    reduceSum(chunk + blockUserChunk.offset, scratchChunk + blockScratchChunk.offset, blockScratchChunk.size);
   }
 
   deviceSyncer.sync(gridDim.x);
@@ -220,7 +213,7 @@
   }
 }
 
-__device__ void allreduce1(int rank, int worldSize, size_t nelems, size_t scratchDataCount) {
+__device__ void allreduce2(int rank, int worldSize, size_t nelems, size_t scratchDataCount) {
   mscclpp::channel::SimpleDeviceChannel devFstRoundChan = constDevFstRoundChans[blockIdx.x];
   size_t dstOffset = (blockIdx.x < rank ? rank - 1 : rank) * nelems * sizeof(int) * 2;  // packet needs 2x space
   devFstRoundChan.putPacket(dstOffset, 0, nelems * sizeof(int), threadIdx.x, blockDim.x);
@@ -248,6 +241,8 @@
     allreduce0(rank, worldSize, nelems, scratchDataCount);
   else if (kernel == 1)
     allreduce1(rank, worldSize, nelems, scratchDataCount);
+  else if (kernel == 2)
+    allreduce2(rank, worldSize, nelems, scratchDataCount);
 }
 
 class AllReduceTestColl : public BaseTestColl {
@@ -323,17 +318,12 @@
   std::shared_ptr<int[]> expectedBuff_;
 };
 
-bool AllReduceTestEngine::isUsePacket(const TestArgs& args) { return (args.kernelNum == 1); }
+bool AllReduceTestEngine::isUsePacket(const TestArgs& args) { return (args.kernelNum == 2); }
 
 void AllReduceTestEngine::allocateBuffer() {
-<<<<<<< HEAD
-  sendBuff_ = mscclpp::makeSharedCuda<int>(args_.maxBytes / sizeof(int));
-  scratchBuff_ = mscclpp::makeSharedCuda<int>(args_.maxBytes / sizeof(int) *
-                                              (isUsePacket(args_) ? (2 * (args_.totalRanks - 1)) : 1));
-=======
   sendBuff_ = mscclpp::allocSharedCuda<int>(args_.maxBytes / sizeof(int));
-  scratchBuff_ = mscclpp::allocSharedCuda<int>(args_.maxBytes / sizeof(int));
->>>>>>> 7f3f3669
+  scratchBuff_ = mscclpp::allocSharedCuda<int>(args_.maxBytes / sizeof(int) *
+                                               (isUsePacket(args_) ? (2 * (args_.totalRanks - 1)) : 1));
   expectedBuff_ = std::shared_ptr<int[]>(new int[args_.maxBytes / sizeof(int)]);
 }
 
