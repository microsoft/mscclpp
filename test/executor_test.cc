#include <mpi.h>
#include <unistd.h>

#include <iostream>
#include <mscclpp/executor.hpp>
#include <mscclpp/npkit/npkit.hpp>
#include <mscclpp/utils.hpp>
#include <sstream>

double parseSize(const char* value) {
  std::string valueStr(value);
  std::istringstream iss(valueStr);
  long long int units;
  double size;
  char size_lit = 0;

  if (iss >> size) {
    iss >> std::ws;  // eat whitespace
    iss >> size_lit;
  } else {
    return -1.0;
  }

  if (size_lit != 0 && !std::isspace(size_lit)) {
    switch (size_lit) {
      case 'G':
      case 'g':
        units = 1024 * 1024 * 1024;
        break;
      case 'M':
      case 'm':
        units = 1024 * 1024;
        break;
      case 'K':
      case 'k':
        units = 1024;
        break;
      default:
        return -1.0;
    };
  } else {
    units = 1;
  }
  return size * units;
}

mscclpp::PacketType parsePacketType(const char* value) {
  std::string valueStr(value);
  if (valueStr == "LL8") {
    return mscclpp::PacketType::LL8;
  } else if (valueStr == "LL16") {
    return mscclpp::PacketType::LL16;
  } else {
    throw std::runtime_error("Invalid packet type");
  }
}

double benchTime(int rank, std::shared_ptr<mscclpp::Bootstrap> bootstrap, std::shared_ptr<mscclpp::Executor> executor,
                 const mscclpp::ExecutionPlan& plan, std::shared_ptr<char> sendbuff, size_t bufferSize,
                 int nthreadsPerBlock, int niters, int ngrapthIters, mscclpp::PacketType packetType) {
  mscclpp::CudaStreamWithFlags stream(cudaStreamNonBlocking);
  cudaGraph_t graph;
  cudaGraphExec_t graphExec;
  mscclpp::Timer timer;
  MSCCLPP_CUDATHROW(cudaStreamBeginCapture(stream, cudaStreamCaptureModeGlobal));
  for (int i = 0; i < niters; i++) {
    executor->execute(rank, sendbuff.get(), sendbuff.get(), bufferSize, bufferSize, mscclpp::DataType::FLOAT16,
                      nthreadsPerBlock, plan, stream, packetType);
  }
  MSCCLPP_CUDATHROW(cudaStreamEndCapture(stream, &graph));
  MSCCLPP_CUDATHROW(cudaGraphInstantiate(&graphExec, graph, NULL, NULL, 0));
  MSCCLPP_CUDATHROW(cudaGraphLaunch(graphExec, stream));
  MSCCLPP_CUDATHROW(cudaStreamSynchronize(stream));
  bootstrap->barrier();

  timer.reset();
  for (int i = 0; i < ngrapthIters; i++) {
    MSCCLPP_CUDATHROW(cudaGraphLaunch(graphExec, stream));
  }
  MSCCLPP_CUDATHROW(cudaStreamSynchronize(stream));
  double deltaSec = timer.elapsed() * 1.e-6;
  deltaSec = deltaSec / (niters) / (ngrapthIters);
  MSCCLPP_CUDATHROW(cudaGraphExecDestroy(graphExec));
  MSCCLPP_CUDATHROW(cudaGraphDestroy(graph));
  return deltaSec;
}

int main(int argc, char* argv[]) {
<<<<<<< HEAD
  if (argc != 5 && argc != 6) {
=======
  if (argc != 7) {
>>>>>>> 76328fe6
    std::cerr << "Usage: " << argv[0] << " <buffer size>"
              << " <execution plan name>"
              << " <execution plan path>"
              << " <nthreads per block>"
<<<<<<< HEAD
              << " (optional) <packet type>" << std::endl;
=======
              << " <number of iterations>"
              << " <number of graph iterations>" << std::endl;
>>>>>>> 76328fe6
    return 1;
  }

  int rank;
  int worldSize;
  MPI_Init(NULL, NULL);
  MPI_Comm_rank(MPI_COMM_WORLD, &rank);
  MPI_Comm_size(MPI_COMM_WORLD, &worldSize);
  MSCCLPP_CUDATHROW(cudaSetDevice(rank));

  const size_t bufferSize = parseSize(argv[1]);
  const std::string executionPlanName = argv[2];
  const std::string executionPlanPath = argv[3];
  const int nthreadsPerBlock = std::stoi(argv[4]);
<<<<<<< HEAD
  mscclpp::PacketType packetType = mscclpp::PacketType::LL16;
  if (argc > 5) {
    packetType = parsePacketType(argv[5]);
  }
=======
  const int niters = std::stoi(argv[5]);
  const int ngraphIters = std::stoi(argv[6]);
  const char* npkitDumpDir = getenv("NPKIT_DUMP_DIR");
>>>>>>> 76328fe6

  std::shared_ptr<mscclpp::TcpBootstrap> bootstrap;
  mscclpp::UniqueId id;
  bootstrap = std::make_shared<mscclpp::TcpBootstrap>(rank, worldSize);
  if (rank == 0) id = bootstrap->createUniqueId();
  MPI_Bcast(&id, sizeof(id), MPI_BYTE, 0, MPI_COMM_WORLD);
  bootstrap->initialize(id);
  std::shared_ptr<mscclpp::Communicator> communicator = std::make_shared<mscclpp::Communicator>(bootstrap);
  std::shared_ptr<mscclpp::Executor> executor = std::make_shared<mscclpp::Executor>(communicator);

  if (npkitDumpDir != nullptr) {
    NpKit::Init(rank);
  }

  mscclpp::ExecutionPlan plan(executionPlanName, executionPlanPath);
  std::shared_ptr<char> sendbuff = mscclpp::allocExtSharedCuda<char>(bufferSize);
  std::vector<int> dataHost(bufferSize / sizeof(int), rank);
  MSCCLPP_CUDATHROW(cudaMemcpy(sendbuff.get(), dataHost.data(), bufferSize, cudaMemcpyHostToDevice));
  double deltaSec =
<<<<<<< HEAD
      benchTime(rank, bootstrap, executor, plan, sendbuff, bufferSize, nthreadsPerBlock, 200, 20, packetType);
=======
      benchTime(rank, bootstrap, executor, plan, sendbuff, bufferSize, nthreadsPerBlock, niters, ngraphIters);

  if (npkitDumpDir != nullptr) {
    NpKit::Dump(npkitDumpDir);
    NpKit::Shutdown();
  }

>>>>>>> 76328fe6
  std::cout << "Rank " << rank << ": " << bufferSize << " bytes " << deltaSec * 1.e6 << " us" << std::endl;
  MPI_Finalize();
  return 0;
}<|MERGE_RESOLUTION|>--- conflicted
+++ resolved
@@ -86,21 +86,14 @@
 }
 
 int main(int argc, char* argv[]) {
-<<<<<<< HEAD
-  if (argc != 5 && argc != 6) {
-=======
-  if (argc != 7) {
->>>>>>> 76328fe6
+  if (argc != 7 || argc != 8) {
     std::cerr << "Usage: " << argv[0] << " <buffer size>"
               << " <execution plan name>"
               << " <execution plan path>"
               << " <nthreads per block>"
-<<<<<<< HEAD
+              << " <number of iterations>"
+              << " <number of graph iterations>"
               << " (optional) <packet type>" << std::endl;
-=======
-              << " <number of iterations>"
-              << " <number of graph iterations>" << std::endl;
->>>>>>> 76328fe6
     return 1;
   }
 
@@ -115,16 +108,13 @@
   const std::string executionPlanName = argv[2];
   const std::string executionPlanPath = argv[3];
   const int nthreadsPerBlock = std::stoi(argv[4]);
-<<<<<<< HEAD
-  mscclpp::PacketType packetType = mscclpp::PacketType::LL16;
-  if (argc > 5) {
-    packetType = parsePacketType(argv[5]);
-  }
-=======
   const int niters = std::stoi(argv[5]);
   const int ngraphIters = std::stoi(argv[6]);
   const char* npkitDumpDir = getenv("NPKIT_DUMP_DIR");
->>>>>>> 76328fe6
+  mscclpp::PacketType packetType = mscclpp::PacketType::LL16;
+  if (argc == 8) {
+    packetType = parsePacketType(argv[7]);
+  }
 
   std::shared_ptr<mscclpp::TcpBootstrap> bootstrap;
   mscclpp::UniqueId id;
@@ -143,18 +133,14 @@
   std::shared_ptr<char> sendbuff = mscclpp::allocExtSharedCuda<char>(bufferSize);
   std::vector<int> dataHost(bufferSize / sizeof(int), rank);
   MSCCLPP_CUDATHROW(cudaMemcpy(sendbuff.get(), dataHost.data(), bufferSize, cudaMemcpyHostToDevice));
-  double deltaSec =
-<<<<<<< HEAD
-      benchTime(rank, bootstrap, executor, plan, sendbuff, bufferSize, nthreadsPerBlock, 200, 20, packetType);
-=======
-      benchTime(rank, bootstrap, executor, plan, sendbuff, bufferSize, nthreadsPerBlock, niters, ngraphIters);
+  double deltaSec = benchTime(rank, bootstrap, executor, plan, sendbuff, bufferSize, nthreadsPerBlock, niters,
+                              ngraphIters, packetType);
 
   if (npkitDumpDir != nullptr) {
     NpKit::Dump(npkitDumpDir);
     NpKit::Shutdown();
   }
 
->>>>>>> 76328fe6
   std::cout << "Rank " << rank << ": " << bufferSize << " bytes " << deltaSec * 1.e6 << " us" << std::endl;
   MPI_Finalize();
   return 0;
